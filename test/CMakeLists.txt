--- conflicted
+++ resolved
@@ -253,13 +253,9 @@
     set(test_dependencies)
     get_test_dependencies("${SDK}" test_dependencies)
 
-<<<<<<< HEAD
-    if(SWIFT_BUILD_STDLIB AND SWIFT_INCLUDE_TESTS AND NOT SWIFTWASM_DISABLE_REFLECTION_TEST)
-=======
     # Keep in sync with stdlib/tools/CMakeLists.txt: swift-reflection-test is
     # only used when testing dynamic stdlib.
-    if(SWIFT_BUILD_DYNAMIC_STDLIB AND SWIFT_INCLUDE_TESTS)
->>>>>>> 96c1e470
+    if(SWIFT_BUILD_DYNAMIC_STDLIB AND SWIFT_INCLUDE_TESTS AND NOT SWIFTWASM_DISABLE_REFLECTION_TEST)
       # NOTE create a stub BlocksRuntime library that can be used for the
       # reflection tests
       file(WRITE ${test_bin_dir}/Inputs/BlocksRuntime.c
