list(APPEND CMAKE_MODULE_PATH "${CMAKE_CURRENT_SOURCE_DIR}/cmake/modules")

include(SwiftTestUtils)

function(swift_configure_lit_site_cfg source_path destination_path installed_name)
  if (CMAKE_CFG_INTDIR STREQUAL ".")
    set(SWIFT_BUILD_MODE ".")
  else ()
    set(SWIFT_BUILD_MODE "%(build_mode)s")
  endif ()

  string(REPLACE ${CMAKE_CFG_INTDIR} ${SWIFT_BUILD_MODE} LLVM_TOOLS_DIR ${LLVM_TOOLS_BINARY_DIR})
  string(REPLACE ${CMAKE_CFG_INTDIR} ${SWIFT_BUILD_MODE} LLVM_LIBS_DIR  ${LLVM_LIBRARY_DIR})

  if (XCODE)
    string(REPLACE ${CMAKE_CFG_INTDIR} Debug LIT_SWIFTLIB_DIR ${SWIFTLIB_DIR})
  else ()
    set(LIT_SWIFTLIB_DIR ${SWIFTLIB_DIR})
  endif ()

  configure_file("${source_path}" "${destination_path}" @ONLY)

  if(NOT "${installed_name}" STREQUAL "")
    swift_install_in_component(FILES "${destination_path}"
                               RENAME "${installed_name}"
                               DESTINATION "share/swift/testsuite"
                               COMPONENT testsuite-tools)
  endif()
endfunction()

function(normalize_boolean_spelling var_name)
  if(${var_name})
    set("${var_name}" TRUE PARENT_SCOPE)
  else()
    set("${var_name}" FALSE PARENT_SCOPE)
  endif()
endfunction()

function(get_test_dependencies SDK result_var_name)
  set(deps)

  if(SWIFT_BUILD_STDLIB)
    list(APPEND deps SwiftUnitTests)
  endif()

  set(deps_binaries)

  if (SWIFT_INCLUDE_TOOLS)
    list(APPEND deps_binaries
      lldb-moduleimport-test
      sil-func-extractor
      sil-llvm-gen
      sil-nm
      sil-opt
      sil-passpipeline-dumper
      swift-frontend
      swift-api-digester
      swift-demangle
      swift-demangle-yamldump
      swift-dependency-tool
      swift-ide-test
      swift-llvm-opt
      swift-refactor
      swift-reflection-dump
      swift-remoteast-test
      swift-syntax-test)

    if(SWIFT_BUILD_SYNTAXPARSERLIB)
      list(APPEND deps_binaries swift-syntax-parser-test)
    endif()
    if(SWIFT_BUILD_SOURCEKIT)
      list(APPEND deps_binaries sourcekitd-test complete-test)
    endif()
  endif()

  if(NOT SWIFT_BUILT_STANDALONE)
    list(APPEND deps_binaries
      arcmt-test
      c-arcmt-test
      c-index-test
      clang
      count
      dsymutil
      FileCheck
      llc
      llvm-ar
      llvm-as
      llvm-bcanalyzer
      llvm-cov
      llvm-dis
      llvm-dwarfdump
      llvm-link
      llvm-nm
      llvm-objdump
      llvm-profdata
      llvm-readelf
      llvm-readobj
      llvm-strings
      not)
  endif()

  if(("${SDK}" STREQUAL "IOS") OR
     ("${SDK}" STREQUAL "TVOS") OR
     ("${SDK}" STREQUAL "WATCHOS") OR
     ("${SDK}" STREQUAL "OSX") OR
     ("${SDK}" STREQUAL "IOS_SIMULATOR") OR
     ("${SDK}" STREQUAL "TVOS_SIMULATOR") OR
     ("${SDK}" STREQUAL "WATCHOS_SIMULATOR") OR
     ("${SDK}" STREQUAL "FREESTANDING") OR
     ("${SDK}" STREQUAL "LINUX") OR
     ("${SDK}" STREQUAL "CYGWIN") OR
     ("${SDK}" STREQUAL "FREEBSD") OR
     ("${SDK}" STREQUAL "OPENBSD") OR
     ("${SDK}" STREQUAL "ANDROID") OR
     ("${SDK}" STREQUAL "WINDOWS") OR
     ("${SDK}" STREQUAL "HAIKU") OR
     ("${SDK}" STREQUAL "WASI"))
    # No extra dependencies.
  else()
    message(FATAL_ERROR "Unknown SDK: ${SDK}")
  endif()

  # Just use target names for dependency generation. This works for both Xcode
  # and non-Xcode build systems. In the case of Xcode, its build paths have a
  # configuration variable in them, so CMake can't match them at compile time.
  list(APPEND deps ${deps_binaries})

  set("${result_var_name}" "${deps}" PARENT_SCOPE)
endfunction()

set(LIT "${LLVM_MAIN_SRC_DIR}/utils/lit/lit.py")

# Incremental mode in lit orders test files by the last modification time
# instead of by the path, which is good for CI. In this mode lit also updates
# the mtime on the failed tests, which makes them run first on the
# consecutive execution, which makes local builds fail faster.
set(SWIFT_LIT_ARGS "--incremental" CACHE STRING "Arguments to pass to lit")

if(NOT SWIFT_INCLUDE_TOOLS)
  list(APPEND SWIFT_LIT_ARGS
       "--path=${SWIFT_NATIVE_LLVM_TOOLS_PATH}"
       "--path=${SWIFT_NATIVE_CLANG_TOOLS_PATH}"
       "--path=${SWIFT_NATIVE_SWIFT_TOOLS_PATH}")
  if(SWIFT_BUILD_STDLIB)
    list(APPEND SWIFT_LIT_ARGS
         "--param" "test_resource_dir=${SWIFTLIB_DIR}")
  endif()
endif()

option(SWIFT_TEST_USE_LEAKS "Run Swift stdlib tests under leaks" FALSE)
if (SWIFT_TEST_USE_LEAKS)
  list(APPEND SWIFT_LIT_ARGS "--param" "leaks-all")
endif()

if(NOT CMAKE_CFG_INTDIR STREQUAL ".")
  list(APPEND SWIFT_LIT_ARGS
       "--param" "build_mode=${CMAKE_CFG_INTDIR}")
endif()

if (LLVM_USE_SANITIZER STREQUAL "Address")
  set(SWIFT_ASAN_BUILD TRUE)
endif()

# Normalize spelling of boolean values.
normalize_boolean_spelling(LLVM_ENABLE_ASSERTIONS)
normalize_boolean_spelling(SWIFT_STDLIB_ASSERTIONS)
normalize_boolean_spelling(SWIFT_AST_VERIFIER)
normalize_boolean_spelling(SWIFT_ASAN_BUILD)
normalize_boolean_spelling(SWIFT_BUILD_SYNTAXPARSERLIB)
normalize_boolean_spelling(SWIFT_ENABLE_SOURCEKIT_TESTS)
normalize_boolean_spelling(SWIFT_ENABLE_EXPERIMENTAL_DIFFERENTIABLE_PROGRAMMING)
normalize_boolean_spelling(SWIFT_ENABLE_EXPERIMENTAL_CONCURRENCY)
is_build_type_optimized("${SWIFT_STDLIB_BUILD_TYPE}" SWIFT_OPTIMIZED)

set(profdata_merge_worker
    "${CMAKE_CURRENT_SOURCE_DIR}/../utils/profdata_merge/main.py")

set(TEST_MODES
    optimize_none optimize optimize_unchecked optimize_size
    optimize_none_with_implicit_dynamic
    optimize_with_implicit_dynamic
    only_executable only_non_executable
)
set(TEST_SUBSETS
    primary
    validation
    all
    only_validation
    only_long
    only_stress
)

if(NOT "${COVERAGE_DB}" STREQUAL "")
  add_custom_target("touch-covering-tests"
      COMMAND "${SWIFT_SOURCE_DIR}/utils/coverage/coverage-touch-tests" "--swift-dir" "${SWIFT_SOURCE_DIR}" "--coverage-db" "${COVERAGE_DB}"
      COMMENT "Touching covering tests")
endif()

foreach(SDK ${SWIFT_SDKS})
  foreach(ARCH ${SWIFT_SDK_${SDK}_ARCHITECTURES})
    # macCatalyst needs to run two sets of tests: one with the normal macosx target triple
    # and one with the the macCatalyst ios-macabi triple.  The build_flavors list will
    # have have only the "default" flavor for all SDKs and architectures except
    # OSX when macCatalyst support is enabled.
    get_swift_test_build_flavors(build_flavors "${SDK}")

    foreach(BUILD_FLAVOR ${build_flavors})
<<<<<<< HEAD
    # Configure variables for this subdirectory.
    set(VARIANT_SUFFIX "-${SWIFT_SDK_${SDK}_LIB_SUBDIR}-${ARCH}")
    get_versioned_target_triple(VARIANT_TRIPLE ${SDK} ${ARCH} "${SWIFT_SDK_${SDK}_DEPLOYMENT_VERSION}")
    set(VARIANT_SDK "${SWIFT_SDK_${SDK}_ARCH_${ARCH}_PATH}")
    set(DEFAULT_OSX_VARIANT_SUFFIX "")

    if(BUILD_FLAVOR STREQUAL "ios-like")
      set(DEFAULT_OSX_VARIANT_SUFFIX "${VARIANT_SUFFIX}")
      # Use the macCatalyst target triple and compiler resources for the iOS-like build flavor.
      set(VARIANT_SUFFIX "-${SWIFT_SDK_${SDK}_LIB_SUBDIR}-maccatalyst-${ARCH}")
      set(VARIANT_TRIPLE "${ARCH}-apple-ios13.0-macabi")
    endif()

    # A directory where to put the xUnit-style XML test results.
    set(SWIFT_TEST_RESULTS_DIR
        "${CMAKE_BINARY_DIR}/${CMAKE_CFG_INTDIR}/swift-test-results/${VARIANT_TRIPLE}")

    set(command_clean_test_results_dir
        COMMAND "${CMAKE_COMMAND}" -E remove_directory "${SWIFT_TEST_RESULTS_DIR}"
        COMMAND "${CMAKE_COMMAND}" -E make_directory "${SWIFT_TEST_RESULTS_DIR}")

    set(test_bin_dir "${CMAKE_CURRENT_BINARY_DIR}${VARIANT_SUFFIX}")
    set(validation_test_bin_dir
        "${CMAKE_CURRENT_BINARY_DIR}/../validation-test${VARIANT_SUFFIX}")

    if(LLVM_ENABLE_LIBXML2)
      set(SWIFT_HAVE_LIBXML2 TRUE)
    else()
      set(SWIFT_HAVE_LIBXML2 FALSE)
    endif()

    swift_configure_lit_site_cfg(
        "${CMAKE_CURRENT_SOURCE_DIR}/lit.site.cfg.in"
        "${test_bin_dir}/lit.site.cfg"
        "test${VARIANT_SUFFIX}.lit.site.cfg")

    swift_configure_lit_site_cfg(
        "${CMAKE_CURRENT_SOURCE_DIR}/Unit/lit.site.cfg.in"
        "${test_bin_dir}/Unit/lit.site.cfg"
        "")

    swift_configure_lit_site_cfg(
        "${CMAKE_CURRENT_SOURCE_DIR}/../validation-test/lit.site.cfg.in"
        "${validation_test_bin_dir}/lit.site.cfg"
        "validation-test${VARIANT_SUFFIX}.lit.site.cfg")

    set(test_dependencies)
    get_test_dependencies("${SDK}" test_dependencies)

    # Keep in sync with stdlib/tools/CMakeLists.txt: swift-reflection-test is
    # only used when testing dynamic stdlib.
    if(SWIFT_BUILD_DYNAMIC_STDLIB AND SWIFT_INCLUDE_TESTS AND NOT SWIFTWASM_DISABLE_REFLECTION_TEST)
      # NOTE create a stub BlocksRuntime library that can be used for the
      # reflection tests
      file(WRITE ${test_bin_dir}/Inputs/BlocksRuntime.c
        "void
#if defined(_WIN32)
__declspec(dllexport)
#endif
_Block_release(void) { }\n")
      _add_swift_target_library_single(
        BlocksRuntimeStub${VARIANT_SUFFIX}
        BlocksRuntimeStub
        SHARED
        ARCHITECTURE ${ARCH}
        SDK ${SDK}
        INSTALL_IN_COMPONENT dev
        ${test_bin_dir}/Inputs/BlocksRuntime.c)
      set_target_properties(BlocksRuntimeStub${VARIANT_SUFFIX} PROPERTIES
        ARCHIVE_OUTPUT_DIRECTORY ${test_bin_dir}
        LIBRARY_OUTPUT_DIRECTORY ${test_bin_dir}
        RUNTIME_OUTPUT_DIRECTORY ${test_bin_dir}
        OUTPUT_NAME BlocksRuntime)
      list(APPEND test_dependencies BlocksRuntimeStub${VARIANT_SUFFIX})

      list(APPEND test_dependencies
          "swift-test-stdlib-${SWIFT_SDK_${SDK}_LIB_SUBDIR}")

      if(BUILD_FLAVOR STREQUAL "ios-like")
        # When testing the iOS-like build flavor, use the the normal macOS
        # swift-reflection-test-tool. That tool runs out of process so it
        # doesn't need to be build for macCatalyst.
        list(APPEND test_dependencies
            "swift-reflection-test${DEFAULT_OSX_VARIANT_SUFFIX}")

      endif()

      if(NOT SWIFTWASM_DISABLE_REFLECTION_TEST)
        # wasm: Avoid to build swift-reflection-test because it uses unsupported linker flags for wasm-ld
        list(APPEND test_dependencies
            "swift-reflection-test${VARIANT_SUFFIX}_signed")
=======
      # Configure variables for this subdirectory.
      set(VARIANT_SDK "${SWIFT_SDK_${SDK}_ARCH_${ARCH}_PATH}")
      get_swift_test_variant_suffix(VARIANT_SUFFIX "${SDK}" "${ARCH}" "${BUILD_FLAVOR}")
      get_swift_test_versioned_target_triple(VARIANT_TRIPLE "${SDK}" "${ARCH}" "${SWIFT_SDK_${SDK}_DEPLOYMENT_VERSION}" "${BUILD_FLAVOR}")
      get_swift_test_default_osx_variant_suffix(DEFAULT_OSX_VARIANT_SUFFIX "${VARIANT_SUFFIX}" "${BUILD_FLAVOR}")

      # A directory where to put the xUnit-style XML test results.
      set(SWIFT_TEST_RESULTS_DIR
          "${CMAKE_BINARY_DIR}/${CMAKE_CFG_INTDIR}/swift-test-results/${VARIANT_TRIPLE}")

      set(command_clean_test_results_dir
          COMMAND "${CMAKE_COMMAND}" -E remove_directory "${SWIFT_TEST_RESULTS_DIR}"
          COMMAND "${CMAKE_COMMAND}" -E make_directory "${SWIFT_TEST_RESULTS_DIR}")

      set(test_bin_dir "${CMAKE_CURRENT_BINARY_DIR}${VARIANT_SUFFIX}")
      set(validation_test_bin_dir
          "${CMAKE_CURRENT_BINARY_DIR}/../validation-test${VARIANT_SUFFIX}")

      if(LLVM_ENABLE_LIBXML2)
        set(SWIFT_HAVE_LIBXML2 TRUE)
      else()
        set(SWIFT_HAVE_LIBXML2 FALSE)
>>>>>>> 14350f88
      endif()

      swift_configure_lit_site_cfg(
          "${CMAKE_CURRENT_SOURCE_DIR}/lit.site.cfg.in"
          "${test_bin_dir}/lit.site.cfg"
          "test${VARIANT_SUFFIX}.lit.site.cfg")

      swift_configure_lit_site_cfg(
          "${CMAKE_CURRENT_SOURCE_DIR}/Unit/lit.site.cfg.in"
          "${test_bin_dir}/Unit/lit.site.cfg"
          "")

      swift_configure_lit_site_cfg(
          "${CMAKE_CURRENT_SOURCE_DIR}/../validation-test/lit.site.cfg.in"
          "${validation_test_bin_dir}/lit.site.cfg"
          "validation-test${VARIANT_SUFFIX}.lit.site.cfg")

      set(test_dependencies)
      get_test_dependencies("${SDK}" test_dependencies)

      # Keep in sync with stdlib/tools/CMakeLists.txt: swift-reflection-test is
      # only used when testing dynamic stdlib.
      if(SWIFT_BUILD_DYNAMIC_STDLIB AND SWIFT_INCLUDE_TESTS)
        list(APPEND test_dependencies BlocksRuntimeStub${VARIANT_SUFFIX})

        list(APPEND test_dependencies
            "swift-test-stdlib-${SWIFT_SDK_${SDK}_LIB_SUBDIR}")

        if(BUILD_FLAVOR STREQUAL "ios-like")
          # When testing the iOS-like build flavor, use the the normal macOS
          # swift-reflection-test-tool. That tool runs out of process so it
          # doesn't need to be build for macCatalyst.
          list(APPEND test_dependencies
              "swift-reflection-test${DEFAULT_OSX_VARIANT_SUFFIX}")
        else()
          list(APPEND test_dependencies
              "swift-reflection-test${VARIANT_SUFFIX}_signed")
        endif()
      endif()

      if(NOT "${COVERAGE_DB}" STREQUAL "")
        list(APPEND test_dependencies "touch-covering-tests")
      endif()

      set(validation_test_dependencies
          "swiftStdlibCollectionUnittest-${SWIFT_SDK_${SDK}_LIB_SUBDIR}"
          "swiftStdlibUnicodeUnittest-${SWIFT_SDK_${SDK}_LIB_SUBDIR}")

      set(command_upload_stdlib)
      set(command_upload_swift_reflection_test)
      if("${SDK}" STREQUAL "IOS" OR "${SDK}" STREQUAL "TVOS" OR "${SDK}" STREQUAL "WATCHOS")
        # These are supported testing SDKs, but their implementation of
        # `command_upload_stdlib` is hidden.
      elseif("${SDK}" STREQUAL "ANDROID" AND NOT "${SWIFT_HOST_VARIANT}" STREQUAL "android")
        # This adb setup is only needed when cross-compiling for Android, so the
        # second check above makes sure we don't bother when the host is Android.
        if("${SWIFT_ANDROID_DEPLOY_DEVICE_PATH}" STREQUAL "")
          message(FATAL_ERROR
              "When running Android host tests, you must specify the directory on the device "
              "to which Swift build products will be deployed.")
        endif()

        # Warning: This step will fail if you do not have an Android device
        #          connected via USB. See docs/Android.md for details on
        #          how to run the test suite for Android.
        set(command_upload_stdlib
            COMMAND
                # Reboot the device and remove everything in its tmp
                # directory. Build products and test executables are pushed
                # to that directory when running the test suite.
                $<TARGET_FILE:Python3::Interpreter> "${SWIFT_SOURCE_DIR}/utils/android/adb_clean.py"
            COMMAND
                $<TARGET_FILE:Python3::Interpreter> "${SWIFT_SOURCE_DIR}/utils/android/adb_push_built_products.py"
                --ndk "${SWIFT_ANDROID_NDK_PATH}"
                --destination "${SWIFT_ANDROID_DEPLOY_DEVICE_PATH}"
                --destination-arch "${ARCH}"
                # Build products like libswiftCore.so.
                "${SWIFTLIB_DIR}/android"
                # These two directories may contain the same libraries,
                # but upload both to device just in case. Duplicates will be
                # overwritten, and uploading doesn't take very long anyway.
                "${SWIFT_ANDROID_${ARCH}_ICU_UC}"
                "${SWIFT_ANDROID_${ARCH}_ICU_I18N}"
                "${SWIFT_ANDROID_${ARCH}_ICU_DATA}")
      endif()
      add_custom_target("upload-stdlib${VARIANT_SUFFIX}"
          ${command_upload_stdlib}
          ${command_upload_swift_reflection_test}
          COMMENT "Uploading stdlib")

      foreach(test_mode ${TEST_MODES})
        set(LIT_ARGS "${SWIFT_LIT_ARGS} ${LLVM_LIT_ARGS}")
        separate_arguments(LIT_ARGS)

        if(NOT SWIFT_BUILD_STDLIB AND NOT SWIFT_PATH_TO_EXTERNAL_STDLIB_BUILD)
          list(APPEND LIT_ARGS
              "--param" "test_sdk_overlay_dir=${SWIFTLIB_DIR}/${SWIFT_SDK_${SDK}_LIB_SUBDIR}")
        endif()

        execute_process(COMMAND
            $<TARGET_FILE:Python3::Interpreter> "-c" "import psutil"
            RESULT_VARIABLE python_psutil_status
            TIMEOUT 1 # second
            ERROR_QUIET)
        if(NOT python_psutil_status)
          list(APPEND LIT_ARGS "--timeout=3000") # 50 minutes
        endif()

        list(APPEND LIT_ARGS "--xunit-xml-output=${SWIFT_TEST_RESULTS_DIR}/lit-tests.xml")

        if(SWIFT_ENABLE_EXPERIMENTAL_DIFFERENTIABLE_PROGRAMMING)
          list(APPEND LIT_ARGS "--param" "differentiable_programming")
        endif()

        if(SWIFT_ENABLE_EXPERIMENTAL_CONCURRENCY)
          list(APPEND LIT_ARGS "--param" "concurrency")
        endif()

        foreach(test_subset ${TEST_SUBSETS})
          set(directories)
          set(dependencies ${test_dependencies})

          if((test_subset STREQUAL "primary") OR
             (test_subset STREQUAL "validation") OR
             (test_subset STREQUAL "only_long") OR
             (test_subset STREQUAL "only_stress") OR
             (test_subset STREQUAL "all"))
            list(APPEND directories "${test_bin_dir}")
          endif()
          if((test_subset STREQUAL "validation") OR
             (test_subset STREQUAL "only_validation") OR
             (test_subset STREQUAL "only_long") OR
             (test_subset STREQUAL "only_stress") OR
             (test_subset STREQUAL "all"))
            list(APPEND directories "${validation_test_bin_dir}")
            list(APPEND dependencies ${validation_test_dependencies})
          endif()

          if("${SWIFT_SDK_${SDK}_OBJECT_FORMAT}" STREQUAL "ELF")
            list(APPEND dependencies swiftImageRegistration${VARIANT_SUFFIX})
          endif()

          set(test_subset_target_suffix "-${test_subset}")
          if(test_subset STREQUAL "primary")
            set(test_subset_target_suffix "")
          endif()

          set(test_mode_target_suffix "")
          if(NOT test_mode STREQUAL "optimize_none")
            set(test_mode_target_suffix "-${test_mode}")
          endif()

          set(maybe_command_upload_stdlib)
          if(NOT test_mode STREQUAL "only_non_executable")
            set(maybe_command_upload_stdlib ${command_upload_stdlib})
          endif()

          set(test_target_name
              "check-swift${test_subset_target_suffix}${test_mode_target_suffix}${VARIANT_SUFFIX}")
          add_custom_target("${test_target_name}"
              ${maybe_command_upload_stdlib}
              ${command_upload_swift_reflection_test}
              ${command_clean_test_results_dir}
              COMMAND
                $<TARGET_FILE:Python3::Interpreter> "${LIT}"
                ${LIT_ARGS}
                "--param" "swift_test_subset=${test_subset}"
                "--param" "swift_test_mode=${test_mode}"
                ${directories}
              DEPENDS ${dependencies}
              COMMENT "Running ${test_subset} Swift tests for ${VARIANT_TRIPLE}"
              USES_TERMINAL)

          set(test_dependencies_target_name
              "swift${test_subset_target_suffix}${test_mode_target_suffix}${VARIANT_SUFFIX}-test-depends")
          add_custom_target("${test_dependencies_target_name}"
              DEPENDS ${dependencies})

          add_custom_target("${test_target_name}-custom"
              ${command_upload_stdlib}
              ${command_upload_swift_reflection_test}
              ${command_clean_test_results_dir}
              COMMAND
                $<TARGET_FILE:Python3::Interpreter> "${LIT}"
                ${LIT_ARGS}
                "--param" "swift_test_subset=${test_subset}"
                "--param" "swift_test_mode=${test_mode}"
                ${SWIFT_LIT_TEST_PATHS}
              DEPENDS ${dependencies}
              COMMENT "Running ${test_subset} Swift tests for ${VARIANT_TRIPLE} from custom test locations"
              USES_TERMINAL)
          set_property(TARGET
              "${test_target_name}"
              "${test_target_name}-custom"
              "${test_dependencies_target_name}"
              PROPERTY FOLDER "Tests/check-swift")
        endforeach()
      endforeach()
    endforeach()
  endforeach()
endforeach()

# Add shortcuts for the default variant.
foreach(test_mode ${TEST_MODES})
  foreach(test_subset ${TEST_SUBSETS})
    set(test_mode_target_suffix "")
    if(NOT test_mode STREQUAL "optimize_none")
      set(test_mode_target_suffix "-${test_mode}")
    endif()
    set(test_subset_target_suffix "-${test_subset}")
    if(test_subset STREQUAL "primary")
      set(test_subset_target_suffix "")
    endif()

    set(test_target_name
        "check-swift${test_subset_target_suffix}${test_mode_target_suffix}")
    add_custom_target("${test_target_name}"
        DEPENDS "${test_target_name}${SWIFT_PRIMARY_VARIANT_SUFFIX}")
    set_property(TARGET "${test_target_name}"
        PROPERTY FOLDER "Tests/check-swift")

    set(test_depends_target_name
        "swift${test_subset_target_suffix}${test_mode_target_suffix}-test-depends")
    add_custom_target("${test_depends_target_name}"
        DEPENDS "swift${test_subset_target_suffix}${test_mode_target_suffix}${SWIFT_PRIMARY_VARIANT_SUFFIX}-test-depends")
    set_property(TARGET "${test_depends_target_name}"
        PROPERTY FOLDER "Tests/check-swift")
  endforeach()
endforeach()<|MERGE_RESOLUTION|>--- conflicted
+++ resolved
@@ -205,99 +205,6 @@
     get_swift_test_build_flavors(build_flavors "${SDK}")
 
     foreach(BUILD_FLAVOR ${build_flavors})
-<<<<<<< HEAD
-    # Configure variables for this subdirectory.
-    set(VARIANT_SUFFIX "-${SWIFT_SDK_${SDK}_LIB_SUBDIR}-${ARCH}")
-    get_versioned_target_triple(VARIANT_TRIPLE ${SDK} ${ARCH} "${SWIFT_SDK_${SDK}_DEPLOYMENT_VERSION}")
-    set(VARIANT_SDK "${SWIFT_SDK_${SDK}_ARCH_${ARCH}_PATH}")
-    set(DEFAULT_OSX_VARIANT_SUFFIX "")
-
-    if(BUILD_FLAVOR STREQUAL "ios-like")
-      set(DEFAULT_OSX_VARIANT_SUFFIX "${VARIANT_SUFFIX}")
-      # Use the macCatalyst target triple and compiler resources for the iOS-like build flavor.
-      set(VARIANT_SUFFIX "-${SWIFT_SDK_${SDK}_LIB_SUBDIR}-maccatalyst-${ARCH}")
-      set(VARIANT_TRIPLE "${ARCH}-apple-ios13.0-macabi")
-    endif()
-
-    # A directory where to put the xUnit-style XML test results.
-    set(SWIFT_TEST_RESULTS_DIR
-        "${CMAKE_BINARY_DIR}/${CMAKE_CFG_INTDIR}/swift-test-results/${VARIANT_TRIPLE}")
-
-    set(command_clean_test_results_dir
-        COMMAND "${CMAKE_COMMAND}" -E remove_directory "${SWIFT_TEST_RESULTS_DIR}"
-        COMMAND "${CMAKE_COMMAND}" -E make_directory "${SWIFT_TEST_RESULTS_DIR}")
-
-    set(test_bin_dir "${CMAKE_CURRENT_BINARY_DIR}${VARIANT_SUFFIX}")
-    set(validation_test_bin_dir
-        "${CMAKE_CURRENT_BINARY_DIR}/../validation-test${VARIANT_SUFFIX}")
-
-    if(LLVM_ENABLE_LIBXML2)
-      set(SWIFT_HAVE_LIBXML2 TRUE)
-    else()
-      set(SWIFT_HAVE_LIBXML2 FALSE)
-    endif()
-
-    swift_configure_lit_site_cfg(
-        "${CMAKE_CURRENT_SOURCE_DIR}/lit.site.cfg.in"
-        "${test_bin_dir}/lit.site.cfg"
-        "test${VARIANT_SUFFIX}.lit.site.cfg")
-
-    swift_configure_lit_site_cfg(
-        "${CMAKE_CURRENT_SOURCE_DIR}/Unit/lit.site.cfg.in"
-        "${test_bin_dir}/Unit/lit.site.cfg"
-        "")
-
-    swift_configure_lit_site_cfg(
-        "${CMAKE_CURRENT_SOURCE_DIR}/../validation-test/lit.site.cfg.in"
-        "${validation_test_bin_dir}/lit.site.cfg"
-        "validation-test${VARIANT_SUFFIX}.lit.site.cfg")
-
-    set(test_dependencies)
-    get_test_dependencies("${SDK}" test_dependencies)
-
-    # Keep in sync with stdlib/tools/CMakeLists.txt: swift-reflection-test is
-    # only used when testing dynamic stdlib.
-    if(SWIFT_BUILD_DYNAMIC_STDLIB AND SWIFT_INCLUDE_TESTS AND NOT SWIFTWASM_DISABLE_REFLECTION_TEST)
-      # NOTE create a stub BlocksRuntime library that can be used for the
-      # reflection tests
-      file(WRITE ${test_bin_dir}/Inputs/BlocksRuntime.c
-        "void
-#if defined(_WIN32)
-__declspec(dllexport)
-#endif
-_Block_release(void) { }\n")
-      _add_swift_target_library_single(
-        BlocksRuntimeStub${VARIANT_SUFFIX}
-        BlocksRuntimeStub
-        SHARED
-        ARCHITECTURE ${ARCH}
-        SDK ${SDK}
-        INSTALL_IN_COMPONENT dev
-        ${test_bin_dir}/Inputs/BlocksRuntime.c)
-      set_target_properties(BlocksRuntimeStub${VARIANT_SUFFIX} PROPERTIES
-        ARCHIVE_OUTPUT_DIRECTORY ${test_bin_dir}
-        LIBRARY_OUTPUT_DIRECTORY ${test_bin_dir}
-        RUNTIME_OUTPUT_DIRECTORY ${test_bin_dir}
-        OUTPUT_NAME BlocksRuntime)
-      list(APPEND test_dependencies BlocksRuntimeStub${VARIANT_SUFFIX})
-
-      list(APPEND test_dependencies
-          "swift-test-stdlib-${SWIFT_SDK_${SDK}_LIB_SUBDIR}")
-
-      if(BUILD_FLAVOR STREQUAL "ios-like")
-        # When testing the iOS-like build flavor, use the the normal macOS
-        # swift-reflection-test-tool. That tool runs out of process so it
-        # doesn't need to be build for macCatalyst.
-        list(APPEND test_dependencies
-            "swift-reflection-test${DEFAULT_OSX_VARIANT_SUFFIX}")
-
-      endif()
-
-      if(NOT SWIFTWASM_DISABLE_REFLECTION_TEST)
-        # wasm: Avoid to build swift-reflection-test because it uses unsupported linker flags for wasm-ld
-        list(APPEND test_dependencies
-            "swift-reflection-test${VARIANT_SUFFIX}_signed")
-=======
       # Configure variables for this subdirectory.
       set(VARIANT_SDK "${SWIFT_SDK_${SDK}_ARCH_${ARCH}_PATH}")
       get_swift_test_variant_suffix(VARIANT_SUFFIX "${SDK}" "${ARCH}" "${BUILD_FLAVOR}")
@@ -320,7 +227,6 @@
         set(SWIFT_HAVE_LIBXML2 TRUE)
       else()
         set(SWIFT_HAVE_LIBXML2 FALSE)
->>>>>>> 14350f88
       endif()
 
       swift_configure_lit_site_cfg(
