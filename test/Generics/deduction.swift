// RUN: %target-parse-verify-swift

//===----------------------------------------------------------------------===//
// Deduction of generic arguments
//===----------------------------------------------------------------------===//

func identity<T>(value: T) -> T { return value }

func identity2<T>(value: T) -> T { return value }
func identity2<T>(value: T) -> Int { return 0 }

struct X { }
struct Y { }

func useIdentity(x: Int, y: Float, i32: Int32) {
  var x2 = identity(x)
  var y2 = identity(y)

  // Deduction that involves the result type
  x2 = identity(17)
  var i32_2 : Int32 = identity(17)

  // Deduction where the result type and input type can get different results
  var xx : X, yy : Y
  xx = identity(yy) // expected-error{{cannot convert value of type 'Y' to expected argument type 'X'}}
  xx = identity2(yy) // expected-error{{cannot convert value of type 'Y' to expected argument type 'X'}}
}

// FIXME: Crummy diagnostic!
func twoIdentical<T>(x: T, _ y: T) -> T {}

func useTwoIdentical(xi: Int, yi: Float) {
  var x = xi, y = yi
  x = twoIdentical(x, x)
  y = twoIdentical(y, y)
  x = twoIdentical(x, 1)
  x = twoIdentical(1, x)
  y = twoIdentical(1.0, y)
  y = twoIdentical(y, 1.0)
  
  twoIdentical(x, y) // expected-error{{cannot convert value of type 'Float' to expected argument type 'Int'}}
}

func mySwap<T>(inout x: T,
               inout _ y: T) {
  let tmp = x
  x = y
  y = tmp
}

func useSwap(xi: Int, yi: Float) {
  var x = xi, y = yi
  mySwap(&x, &x)
  mySwap(&y, &y)
  
  mySwap(x, x) // expected-error {{passing value of type 'Int' to an inout parameter requires explicit '&'}} {{10-10=&}}
    // expected-error @-1 {{passing value of type 'Int' to an inout parameter requires explicit '&'}} {{13-13=&}}
  
  mySwap(&x, &y) // expected-error{{cannot convert value of type 'Float' to expected argument type 'Int'}}
}

func takeTuples<T, U>(_: (T, U), _: (U, T)) {
}

func useTuples(x: Int, y: Float, z: (Float, Int)) {
  takeTuples((x, y), (y, x))

  takeTuples((x, y), (x, y)) // expected-error{{cannot convert value of type 'Int' to expected argument type 'Float'}}

  // FIXME: Use 'z', which requires us to fix our tuple-conversion
  // representation.
}

func acceptFunction<T, U>(f: (T) -> U, _ t: T, _ u: U) {}

func passFunction(f: (Int) -> Float, x: Int, y: Float) {
   acceptFunction(f, x, y)
   acceptFunction(f, y, y) // expected-error{{cannot convert value of type 'Float' to expected argument type 'Int'}}
}

func returnTuple<T, U>(_: T) -> (T, U) { } // expected-note {{in call to function 'returnTuple'}}

func testReturnTuple(x: Int, y: Float) {
  returnTuple(x) // expected-error{{generic parameter 'T' could not be inferred}}
  
  var _ : (Int, Float) = returnTuple(x)
  var _ : (Float, Float) = returnTuple(y)

  // <rdar://problem/22333090> QoI: Propagate contextual information in a call to operands
  var _ : (Int, Float) = returnTuple(y) // expected-error{{cannot convert value of type 'Float' to expected argument type 'Int'}}
}


func confusingArgAndParam<T, U>(f: (T) -> U, _ g: (U) -> T) {
  confusingArgAndParam(g, f)
  confusingArgAndParam(f, g)
}

func acceptUnaryFn<T, U>(f: (T) -> U) { }
func acceptUnaryFnSame<T>(f: (T) -> T) { }

func acceptUnaryFnRef<T, U>(inout f: (T) -> U) { }
func acceptUnaryFnSameRef<T>(inout f: (T) -> T) { }

func unaryFnIntInt(_: Int) -> Int {}

func unaryFnOvl(_: Int) -> Int {} // expected-note{{found this candidate}}
func unaryFnOvl(_: Float) -> Int {} // expected-note{{found this candidate}}

// Variable forms of the above functions
var unaryFnIntIntVar : (Int) -> Int = unaryFnIntInt

func passOverloadSet() {
  // Passing a non-generic function to a generic function
  acceptUnaryFn(unaryFnIntInt)
  acceptUnaryFnSame(unaryFnIntInt)

  // Passing an overloaded function set to a generic function
  // FIXME: Yet more terrible diagnostics.
  acceptUnaryFn(unaryFnOvl)  // expected-error{{ambiguous use of 'unaryFnOvl'}}
  acceptUnaryFnSame(unaryFnOvl)

  // Passing a variable of function type to a generic function
  acceptUnaryFn(unaryFnIntIntVar)
  acceptUnaryFnSame(unaryFnIntIntVar)

  // Passing a variable of function type to a generic function to an inout parameter
  acceptUnaryFnRef(&unaryFnIntIntVar)
  acceptUnaryFnSameRef(&unaryFnIntIntVar)

  acceptUnaryFnRef(unaryFnIntIntVar) // expected-error{{passing value of type '(Int) -> Int' to an inout parameter requires explicit '&'}} {{20-20=&}}
}

func acceptFnFloatFloat(f: (Float) -> Float) {}
func acceptFnDoubleDouble(f: (Double) -> Double) {}

func passGeneric() {
  acceptFnFloatFloat(identity)
  acceptFnFloatFloat(identity2)
}

//===----------------------------------------------------------------------===//
// Simple deduction for generic member functions
//===----------------------------------------------------------------------===//
struct SomeType {
  func identity<T>(x: T) -> T { return x }

  func identity2<T>(x: T) -> T { return x } // expected-note 2{{found this candidate}}
  func identity2<T>(x: T) -> Float { } // expected-note 2{{found this candidate}}

  func returnAs<T>() -> T {}
}

func testMemberDeduction(sti: SomeType, ii: Int, fi: Float) {
  var st = sti, i = ii, f = fi
  i = st.identity(i)
  f = st.identity(f)
  i = st.identity2(i)
  f = st.identity2(f) // expected-error{{ambiguous use of 'identity2'}}
  i = st.returnAs()
  f = st.returnAs()
  acceptFnFloatFloat(st.identity)
  acceptFnFloatFloat(st.identity2) // expected-error{{ambiguous use of 'identity2'}}
  acceptFnDoubleDouble(st.identity2)
}

struct StaticFuncs {
  static func chameleon<T>() -> T {}
  func chameleon2<T>() -> T {}
}

struct StaticFuncsGeneric<U> {
  // FIXME: Nested generics are very broken
  // static func chameleon<T>() -> T {}
}

func chameleon<T>() -> T {}

func testStatic(sf: StaticFuncs, sfi: StaticFuncsGeneric<Int>) {
  var x: Int16
  x = StaticFuncs.chameleon()
  x = sf.chameleon2()
  // FIXME: Nested generics are very broken
  // x = sfi.chameleon()
  // typealias SFI = StaticFuncsGeneric<Int>
  // x = SFI.chameleon()
  _ = x
}

//===----------------------------------------------------------------------===//
// Deduction checking for constraints
//===----------------------------------------------------------------------===//
protocol IsBefore {
  func isBefore(other: Self) -> Bool
}

func min2<T : IsBefore>(x: T, _ y: T) -> T {
  if y.isBefore(x) { return y }
  return x
}

extension Int : IsBefore {
  func isBefore(other: Int) -> Bool { return self < other }
}

func callMin(x: Int, y: Int, a: Float, b: Float) {
  min2(x, y)
  min2(a, b) // expected-error{{argument type 'Float' does not conform to expected type 'IsBefore'}}
}

<<<<<<< HEAD
func rangeOfIsBefore<  // expected-note {{in call to function 'rangeOfIsBefore'}}
  R : IteratorProtocol where R.Element : IsBefore
=======
func rangeOfIsBefore<
  R : GeneratorType where R.Element : IsBefore
>>>>>>> b480ab1f
>(range : R) { }


func callRangeOfIsBefore(ia: [Int], da: [Double]) {
<<<<<<< HEAD
  rangeOfIsBefore(ia.iterator())
  rangeOfIsBefore(da.iterator()) // expected-error{{generic parameter 'R' could not be inferred}}
=======
  rangeOfIsBefore(ia.generate())
  rangeOfIsBefore(da.generate()) // expected-error{{ambiguous reference to member 'generate()'}}
>>>>>>> b480ab1f
}

//===----------------------------------------------------------------------===//
// Deduction for member operators
//===----------------------------------------------------------------------===//
protocol Addable {
  func +(x: Self, y: Self) -> Self
}
func addAddables<T : Addable, U>(x: T, y: T, u: U) -> T {
  u + u // expected-error{{binary operator '+' cannot be applied to two 'U' operands}}
  // expected-note @-1 {{overloads for '+' exist with these partially matching parameter lists: }}
  return x+y
}

//===----------------------------------------------------------------------===//
// Deduction for bound generic types
//===----------------------------------------------------------------------===//
struct MyVector<T> { func size() -> Int {} }

func getVectorSize<T>(v: MyVector<T>) -> Int {
  return v.size()
}

func ovlVector<T>(v: MyVector<T>) -> X {}
func ovlVector<T>(v: MyVector<MyVector<T>>) -> Y {}

func testGetVectorSize(vi: MyVector<Int>, vf: MyVector<Float>) {
  var i : Int
  i = getVectorSize(vi)
  i = getVectorSize(vf)

  getVectorSize(i) // expected-error{{cannot convert value of type 'Int' to expected argument type 'MyVector<_>'}}

  var x : X, y : Y
  x = ovlVector(vi)
  x = ovlVector(vf)
  
  var vvi : MyVector<MyVector<Int>>
  y = ovlVector(vvi)

  var yy = ovlVector(vvi)
  yy = y
  y = yy
}

// <rdar://problem/15104554>
postfix operator <*> {}

protocol MetaFunction {
  associatedtype Result
  postfix func <*> (_: Self) -> Result?
}

protocol Bool_ {}
struct False : Bool_ {}
struct True : Bool_ {}

postfix func <*> <B:Bool_>(_: Test<B>) -> Int? { return .None }
postfix func <*> (_: Test<True>) -> String? { return .None }

class Test<C: Bool_> : MetaFunction {
  typealias Result = Int
} // picks first <*>
typealias Inty = Test<True>.Result 
var iy : Inty = 5 // okay, because we picked the first <*>
var iy2 : Inty = "hello" // expected-error{{cannot convert value of type 'String' to specified type 'Inty' (aka 'Int')}}

// rdar://problem/20577950
class DeducePropertyParams {
  let badSet: Set = ["Hello"]
}

// SR-69
struct A {}
func foo() {
    for i in min(1,2) { // expected-error{{type 'Int' does not conform to protocol 'Sequence'}}
    }
    let j = min(Int(3), Float(2.5)) // expected-error{{cannot convert value of type 'Float' to expected argument type 'Int'}}
    let k = min(A(), A()) // expected-error{{argument type 'A' does not conform to expected type 'Comparable'}}
    let oi : Int? = 5
    let l = min(3, oi) // expected-error{{value of optional type 'Int?' not unwrapped; did you mean to use '!' or '?'?}}
}
<|MERGE_RESOLUTION|>--- conflicted
+++ resolved
@@ -208,24 +208,13 @@
   min2(a, b) // expected-error{{argument type 'Float' does not conform to expected type 'IsBefore'}}
 }
 
-<<<<<<< HEAD
-func rangeOfIsBefore<  // expected-note {{in call to function 'rangeOfIsBefore'}}
+func rangeOfIsBefore<
   R : IteratorProtocol where R.Element : IsBefore
-=======
-func rangeOfIsBefore<
-  R : GeneratorType where R.Element : IsBefore
->>>>>>> b480ab1f
->(range : R) { }
-
+>(range: R) { }
 
 func callRangeOfIsBefore(ia: [Int], da: [Double]) {
-<<<<<<< HEAD
   rangeOfIsBefore(ia.iterator())
-  rangeOfIsBefore(da.iterator()) // expected-error{{generic parameter 'R' could not be inferred}}
-=======
-  rangeOfIsBefore(ia.generate())
-  rangeOfIsBefore(da.generate()) // expected-error{{ambiguous reference to member 'generate()'}}
->>>>>>> b480ab1f
+  rangeOfIsBefore(da.iterator()) // expected-error{{ambiguous reference to member 'iterator()'}}
 }
 
 //===----------------------------------------------------------------------===//
