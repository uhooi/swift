// RUN: %empty-directory(%t)
// RUN: %target-build-swift -import-objc-header %S/Inputs/tail_allocated_c_array.h -swift-version 5 -g %s -o %t/a.out
// RUN: %target-codesign %t/a.out
// RUN: %target-run %t/a.out
// REQUIRES: executable_test

import StdlibUnittest

var keyPath = TestSuite("key paths")

final class C<T> {
  var x: Int
  var y: LifetimeTracked?
  var z: T
  let immutable: String
  private(set) var secretlyMutable: String

  var computed: T {
    get {
      return z
    }
    set {
      z = newValue
    }
  }

  init(x: Int, y: LifetimeTracked?, z: T) {
    self.x = x
    self.y = y
    self.z = z
    self.immutable = "\(x) \(y) \(z)"
    self.secretlyMutable = immutable
  }
}

struct Point: Equatable {
  var x: Double
  var y: Double
  var trackLifetime = LifetimeTracked(123)
  let hypotenuse: Double
  private(set) var secretlyMutableHypotenuse: Double
  
  init(x: Double, y: Double) {
    self.x = x
    self.y = y
    hypotenuse = x*x + y*y
    secretlyMutableHypotenuse = x*x + y*y
  }
  
  static func ==(a: Point, b: Point) -> Bool {
    return a.x == b.x && a.y == b.y
  }
}

struct S<T: Equatable>: Equatable {
  var x: Int
  var y: LifetimeTracked?
  var z: T
  var p: Point
  var c: C<T>
  
  static func ==(a: S, b: S) -> Bool {
    return a.x == b.x
      && a.y === b.y
      && a.z == b.z
      && a.p == b.p
      && a.c === b.c
  }
}

final class ComputedA {
  var readOnly: ComputedB { fatalError() }
  var nonmutating: ComputedB {
    get { fatalError() }
    set { fatalError() }
  }
  var reabstracted: () -> () = {}
}

struct ComputedB {
  var readOnly: ComputedA { fatalError() }
  var mutating: ComputedA { 
    get { fatalError() }
    set { fatalError() }
  }
  var nonmutating: ComputedA {
    get { fatalError() }
    nonmutating set { fatalError() }
  }
  var reabstracted: () -> () = {}
}

typealias Tuple<T: Equatable, U> = (S<T>, C<U>)

keyPath.test("key path in-place instantiation") {
  for _ in 1...2 {
    let s_x = (\S<Int>.x as AnyKeyPath) as! WritableKeyPath<S<Int>, Int>
    let s_y = (\S<Int>.y as AnyKeyPath) as! WritableKeyPath<S<Int>, LifetimeTracked?>
    let s_z = (\S<Int>.z as AnyKeyPath) as! WritableKeyPath<S<Int>, Int>
    let s_p = (\S<Int>.p as AnyKeyPath) as! WritableKeyPath<S<Int>, Point>
    let s_p_x = (\S<Int>.p.x as AnyKeyPath) as! WritableKeyPath<S<Int>, Double>
    let s_p_y = (\S<Int>.p.y as AnyKeyPath) as! WritableKeyPath<S<Int>, Double>
    let s_c = (\S<Int>.c as AnyKeyPath) as! WritableKeyPath<S<Int>, C<Int>>
    let s_c_x = (\S<Int>.c.x as AnyKeyPath) as! ReferenceWritableKeyPath<S<Int>, Int>

    let t_0s = (\Tuple<Int, Int>.0 as AnyKeyPath) as! WritableKeyPath<Tuple<Int, Int>, S<Int>>
    let t_1c = (\Tuple<Int, Int>.1 as AnyKeyPath) as! WritableKeyPath<Tuple<Int, Int>, C<Int>>
    let t_0s_x = (\Tuple<Int, Int>.0.x as AnyKeyPath) as! WritableKeyPath<Tuple<Int, Int>, Int>
    let t_0s_p_hypotenuse = (\Tuple<Int, Int>.0.p.hypotenuse as AnyKeyPath) as! KeyPath<Tuple<Int, Int>, Double>
    let t_1c_x = (\Tuple<Int, Int>.1.x as AnyKeyPath) as! ReferenceWritableKeyPath<Tuple<Int, Int>, Int>
    let t_1c_immutable = (\Tuple<Int, Int>.1.immutable as AnyKeyPath) as! KeyPath<Tuple<Int, Int>, String>

    let c_x = (\C<Int>.x as AnyKeyPath) as! ReferenceWritableKeyPath<C<Int>, Int>
    let s_c_x_2 = s_c.appending(path: c_x)

    expectEqual(s_c_x, s_c_x_2)
    expectEqual(s_c_x_2, s_c_x)
    expectEqual(s_c_x.hashValue, s_c_x_2.hashValue)

    let t_1c_x_2 = t_1c.appending(path: c_x)

    expectEqual(t_1c_x, t_1c_x_2)
    expectEqual(t_1c_x_2, t_1c_x)
    expectEqual(t_1c_x.hashValue, t_1c_x_2.hashValue)

    let point_x = (\Point.x as AnyKeyPath) as! WritableKeyPath<Point, Double>
    let point_y = (\Point.y as AnyKeyPath) as! WritableKeyPath<Point, Double>

    let s_p_x_2 = s_p.appending(path: point_x)
    let s_p_y_2 = s_p.appending(path: point_y)

    expectEqual(s_p_x, s_p_x_2)
    expectEqual(s_p_x_2, s_p_x)
    expectEqual(s_p_x_2.hashValue, s_p_x.hashValue)
    expectEqual(s_p_y, s_p_y_2)
    expectEqual(s_p_y_2, s_p_y)
    expectEqual(s_p_y_2.hashValue, s_p_y.hashValue)

    let ca_readOnly = (\ComputedA.readOnly as AnyKeyPath) as! KeyPath<ComputedA, ComputedB>
    let ca_nonmutating = (\ComputedA.nonmutating as AnyKeyPath) as! ReferenceWritableKeyPath<ComputedA, ComputedB>
    let ca_reabstracted = (\ComputedA.reabstracted as AnyKeyPath) as! ReferenceWritableKeyPath<ComputedA, () -> ()>

    let cb_readOnly = (\ComputedB.readOnly as AnyKeyPath) as! KeyPath<ComputedB, ComputedA>
    let cb_mutating = (\ComputedB.mutating as AnyKeyPath) as! WritableKeyPath<ComputedB, ComputedA>
    let cb_nonmutating = (\ComputedB.nonmutating as AnyKeyPath) as! ReferenceWritableKeyPath<ComputedB, ComputedA>
    let cb_reabstracted = (\ComputedB.reabstracted as AnyKeyPath) as! WritableKeyPath<ComputedB, () -> ()>
  
    let ca_readOnly_mutating = (\ComputedA.readOnly.mutating as AnyKeyPath) as! KeyPath<ComputedA, ComputedA>
    let cb_mutating_readOnly = (\ComputedB.mutating.readOnly as AnyKeyPath) as! KeyPath<ComputedB, ComputedB>
    let ca_readOnly_nonmutating = (\ComputedA.readOnly.nonmutating as AnyKeyPath) as! ReferenceWritableKeyPath<ComputedA, ComputedA>
    let cb_readOnly_reabstracted = (\ComputedB.readOnly.reabstracted as AnyKeyPath) as! ReferenceWritableKeyPath<ComputedB, () -> ()>

    let ca_readOnly_mutating2 = ca_readOnly.appending(path: cb_mutating)
    expectEqual(ca_readOnly_mutating, ca_readOnly_mutating2)
    expectEqual(ca_readOnly_mutating2, ca_readOnly_mutating)
    expectEqual(ca_readOnly_mutating.hashValue, ca_readOnly_mutating2.hashValue)

    let cb_mutating_readOnly2 = cb_mutating.appending(path: ca_readOnly)
    expectEqual(cb_mutating_readOnly, cb_mutating_readOnly2)
    expectEqual(cb_mutating_readOnly2, cb_mutating_readOnly)
    expectEqual(cb_mutating_readOnly.hashValue, cb_mutating_readOnly2.hashValue)

    let ca_readOnly_nonmutating2 = ca_readOnly.appending(path: cb_nonmutating)
    expectEqual(ca_readOnly_nonmutating, ca_readOnly_nonmutating2)
    expectEqual(ca_readOnly_nonmutating2, ca_readOnly_nonmutating)
    expectEqual(ca_readOnly_nonmutating.hashValue,
                ca_readOnly_nonmutating2.hashValue)

    let cb_readOnly_reabstracted2 = cb_readOnly.appending(path: ca_reabstracted)
    expectEqual(cb_readOnly_reabstracted,
                cb_readOnly_reabstracted2)
    expectEqual(cb_readOnly_reabstracted2,
                cb_readOnly_reabstracted)
    expectEqual(cb_readOnly_reabstracted2.hashValue,
                cb_readOnly_reabstracted.hashValue)
  }
}

keyPath.test("key path generic instantiation") {
  func testWithGenericParam<T: Equatable>(_: T.Type) -> ReferenceWritableKeyPath<S<T>, Int> {
    for i in 1...2 {
      let s_x = (\S<T>.x as AnyKeyPath) as! WritableKeyPath<S<T>, Int>
      let s_y = (\S<T>.y as AnyKeyPath) as! WritableKeyPath<S<T>, LifetimeTracked?>
      let s_z = (\S<T>.z as AnyKeyPath) as! WritableKeyPath<S<T>, T>
      let s_p = (\S<T>.p as AnyKeyPath) as! WritableKeyPath<S<T>, Point>
      let s_p_x = (\S<T>.p.x as AnyKeyPath) as! WritableKeyPath<S<T>, Double>
      let s_p_y = (\S<T>.p.y as AnyKeyPath) as! WritableKeyPath<S<T>, Double>
      let s_c = (\S<T>.c as AnyKeyPath) as! WritableKeyPath<S<T>, C<T>>
      let s_c_x = (\S<T>.c.x as AnyKeyPath) as! ReferenceWritableKeyPath<S<T>, Int>

      let t_0s = (\Tuple<T, T>.0 as AnyKeyPath) as! WritableKeyPath<Tuple<T, T>, S<T>>
      let t_1c = (\Tuple<T, T>.1 as AnyKeyPath) as! WritableKeyPath<Tuple<T, T>, C<T>>
      let t_0s_x = (\Tuple<T, T>.0.x as AnyKeyPath) as! WritableKeyPath<Tuple<T, T>, Int>
      let t_0s_p_hypotenuse = (\Tuple<T, T>.0.p.hypotenuse as AnyKeyPath) as! KeyPath<Tuple<T, T>, Double>
      let t_1c_x = (\Tuple<T, T>.1.x as AnyKeyPath) as! ReferenceWritableKeyPath<Tuple<T, T>, Int>
      let t_1c_immutable = (\Tuple<T, T>.1.immutable as AnyKeyPath) as! KeyPath<Tuple<T, T>, String>

      let c_x = (\C<T>.x as AnyKeyPath) as! ReferenceWritableKeyPath<C<T>, Int>
      let s_c_x_2 = s_c.appending(path: c_x)

      expectEqual(s_c_x, s_c_x_2)
      expectEqual(s_c_x_2, s_c_x)
      expectEqual(s_c_x.hashValue, s_c_x_2.hashValue)

      let t_1c_x_2 = t_1c.appending(path: c_x)

      expectEqual(t_1c_x, t_1c_x_2)
      expectEqual(t_1c_x_2, t_1c_x)
      expectEqual(t_1c_x.hashValue, t_1c_x_2.hashValue)

      let point_x = (\Point.x as AnyKeyPath) as! WritableKeyPath<Point, Double>
      let point_y = (\Point.y as AnyKeyPath) as! WritableKeyPath<Point, Double>

      let s_p_x_2 = s_p.appending(path: point_x)
      let s_p_y_2 = s_p.appending(path: point_y)

      expectEqual(s_p_x, s_p_x_2)
      expectEqual(s_p_x_2, s_p_x)
      expectEqual(s_p_x_2.hashValue, s_p_x.hashValue)
      expectEqual(s_p_y, s_p_y_2)
      expectEqual(s_p_y_2, s_p_y)
      expectEqual(s_p_y_2.hashValue, s_p_y.hashValue)

      if i == 2 { return s_c_x }
    }
    fatalError()
  }
  let s_c_x_int = testWithGenericParam(Int.self)
  let s_c_x_int2 = \S<Int>.c.x
  expectEqual(s_c_x_int, s_c_x_int2)

  let s_c_x_string = testWithGenericParam(String.self)
  let s_c_x_string2 = \S<String>.c.x
  expectEqual(s_c_x_string, s_c_x_string2)

  let s_c_x_lt = testWithGenericParam(LifetimeTracked.self)
  let s_c_x_lt2 = \S<LifetimeTracked>.c.x
  expectEqual(s_c_x_lt, s_c_x_lt2)
}

protocol P {}

struct TestComputed: P {
  static var numNonmutatingSets = 0
  static var numMutatingSets = 0

  static func resetCounts() {
    numNonmutatingSets = 0
    numMutatingSets = 0
  }

  var canary = LifetimeTracked(0)

  var readonly: LifetimeTracked {
    return LifetimeTracked(1)
  }
  var nonmutating: LifetimeTracked {
    get {
      return LifetimeTracked(2)
    }
    nonmutating set { TestComputed.numNonmutatingSets += 1 }
  }
  var mutating: LifetimeTracked {
    get {
      return LifetimeTracked(3)
    }
    set {
      canary = newValue
    }
  }
}

extension P {
  var readonlyProtoExt: Self { return self }
  var mutatingProtoExt: Self {
    get { return self }
    set { self = newValue }
  }
}

keyPath.test("computed properties") {
  var test = TestComputed()

  do {
    let tc_readonly = \TestComputed.readonly
    expectTrue(test[keyPath: tc_readonly] !== test[keyPath: tc_readonly])
    expectEqual(test[keyPath: tc_readonly].value,
                test[keyPath: tc_readonly].value)
  }

  do {
    let tc_nonmutating = \TestComputed.nonmutating
    expectTrue(test[keyPath: tc_nonmutating] !== test[keyPath: tc_nonmutating])
    expectEqual(test[keyPath: tc_nonmutating].value,
                test[keyPath: tc_nonmutating].value)
    TestComputed.resetCounts()
    test[keyPath: tc_nonmutating] = LifetimeTracked(4)
    expectEqual(TestComputed.numNonmutatingSets, 1)
  }

  do {
    let tc_mutating = \TestComputed.mutating
    expectTrue(test[keyPath: tc_mutating] !== test[keyPath: tc_mutating])
    expectEqual(test[keyPath: tc_mutating].value,
                test[keyPath: tc_mutating].value)
    let newObject = LifetimeTracked(5)
    test[keyPath: tc_mutating] = newObject
    expectTrue(test.canary === newObject)
  }

  do {
    let tc_readonlyProtoExt = \TestComputed.readonlyProtoExt
    expectTrue(test.canary === test[keyPath: tc_readonlyProtoExt].canary)
  }

  do {
    let tc_mutatingProtoExt = \TestComputed.mutatingProtoExt
    expectTrue(test.canary === test[keyPath: tc_mutatingProtoExt].canary)
    let oldTest = test
    test[keyPath: tc_mutatingProtoExt] = TestComputed()
    expectTrue(oldTest.canary !== test.canary)
    expectTrue(test.canary === test[keyPath: tc_mutatingProtoExt].canary)
  }
}

class AB {
}
class ABC: AB, ABCProtocol {
  var a = LifetimeTracked(1)
  var b = LifetimeTracked(2)
  var c = LifetimeTracked(3)
  subscript(x: Int) -> Int {
    get { return x + 27 }
    set { }
  }
}

protocol ABCProtocol {
  var a: LifetimeTracked { get }
  var b: LifetimeTracked { get set }
  var c: LifetimeTracked { get nonmutating set }
  subscript(x: Int) -> Int { get set }
}

keyPath.test("dynamically-typed application") {
  let cPaths = [\ABC.a, \ABC.b, \ABC.c]

  let subject = ABC()

  do {
    let fields = cPaths.map { subject[keyPath: $0] }
    expectTrue(fields[0] as! AnyObject === subject.a)
    expectTrue(fields[1] as! AnyObject === subject.b)
    expectTrue(fields[2] as! AnyObject === subject.c)
  }

  let erasedSubject: AB = subject
  let erasedPaths: [AnyKeyPath] = cPaths
  let wrongSubject = AB()

  do {
    let fields = erasedPaths.map { erasedSubject[keyPath: $0] }
    expectTrue(fields[0]! as! AnyObject === subject.a)
    expectTrue(fields[1]! as! AnyObject === subject.b)
    expectTrue(fields[2]! as! AnyObject === subject.c)

    let wrongFields = erasedPaths.map { wrongSubject[keyPath: $0] }
    expectTrue(wrongFields[0] == nil)
    expectTrue(wrongFields[1] == nil)
    expectTrue(wrongFields[2] == nil)
  }

  var protoErasedSubject: ABCProtocol = subject
  let protoErasedPathA = \ABCProtocol.a
  let protoErasedPathB = \ABCProtocol.b
  let protoErasedPathC = \ABCProtocol.c
  let protoErasedSubscript = \ABCProtocol[100]

  do {
    expectTrue(protoErasedSubject.a ===
                  protoErasedSubject[keyPath: protoErasedPathA])

    let newB = LifetimeTracked(4)
    expectTrue(protoErasedSubject.b ===
                  protoErasedSubject[keyPath: protoErasedPathB])
    protoErasedSubject[keyPath: protoErasedPathB] = newB
    expectTrue(protoErasedSubject.b ===
                  protoErasedSubject[keyPath: protoErasedPathB])
    expectTrue(protoErasedSubject.b === newB)

    let newC = LifetimeTracked(5)
    expectTrue(protoErasedSubject.c ===
                  protoErasedSubject[keyPath: protoErasedPathC])
    protoErasedSubject[keyPath: protoErasedPathC] = newC
    expectTrue(protoErasedSubject.c ===
                  protoErasedSubject[keyPath: protoErasedPathC])
    expectTrue(protoErasedSubject.c === newC)

    expectTrue(protoErasedSubject[keyPath: protoErasedSubscript] == 127)
  }
}

struct TestOptional {
  var origin: Point?
  var questionableCanary: LifetimeTracked? = LifetimeTracked(123)

  init(origin: Point?) {
    self.origin = origin
  }
}

keyPath.test("optional force-unwrapping") {
  let origin_x = \TestOptional.origin!.x
  let canary = \TestOptional.questionableCanary!

  var value = TestOptional(origin: Point(x: 3, y: 4))

  expectEqual(value[keyPath: origin_x], 3)
  expectEqual(value.origin!.x, 3)

  value[keyPath: origin_x] = 5

  expectEqual(value[keyPath: origin_x], 5)
  expectEqual(value.origin!.x, 5)

  expectTrue(value[keyPath: canary] === value.questionableCanary)
  let newCanary = LifetimeTracked(456)
  value[keyPath: canary] = newCanary
  expectTrue(value[keyPath: canary] === newCanary)
  expectTrue(value.questionableCanary === newCanary)
}

#if !os(WASI)
<<<<<<< HEAD
=======
// Trap tests aren't available on WASI.
>>>>>>> c78674f3
keyPath.test("optional force-unwrapping trap") {
  let origin_x = \TestOptional.origin!.x
  var value = TestOptional(origin: nil)

  expectCrashLater()
  _ = value[keyPath: origin_x]
}
#endif

struct TestOptional2 {
  var optional: TestOptional?
}

keyPath.test("optional chaining") {
  let origin_x = \TestOptional.origin?.x
  let canary = \TestOptional.questionableCanary?.value
  
  let withPoint = TestOptional(origin: Point(x: 3, y: 4))
  expectEqual(withPoint[keyPath: origin_x]!, 3)
  expectEqual(withPoint[keyPath: canary]!, 123)

  let withoutPoint = TestOptional(origin: nil)
  expectNil(withoutPoint[keyPath: origin_x])

  let optional2: TestOptional2? = TestOptional2(optional: withPoint)
  let optional2_optional = \TestOptional2?.?.optional
  expectEqual(optional2[keyPath: optional2_optional]!.origin!.x, 3)
  expectEqual(optional2[keyPath: optional2_optional]!.origin!.y, 4)
}

func makeKeyPathInGenericContext<T>(of: T.Type)
    -> ReferenceWritableKeyPath<C<T>, T> {
  return \C<T>.computed
}

keyPath.test("computed generic key paths") {
  let path = makeKeyPathInGenericContext(of: LifetimeTracked.self)
  let z = LifetimeTracked(456)
  let c = C(x: 42, y: LifetimeTracked(123), z: z)

  expectTrue(c[keyPath: path] === z)

  let z2 = LifetimeTracked(789)
  c[keyPath: path] = z2
  expectTrue(c[keyPath: path] === z2)
  expectTrue(c.z === z2)

  let path2 = makeKeyPathInGenericContext(of: LifetimeTracked.self)

  expectEqual(path, path2)
  expectEqual(path.hashValue, path2.hashValue)

  let pathNonGeneric = \C<LifetimeTracked>.computed
  expectEqual(path, pathNonGeneric)
  expectEqual(path.hashValue, pathNonGeneric.hashValue)

  let valuePath = path.appending(path: \LifetimeTracked.value)

  expectEqual(c[keyPath: valuePath], 789)

  let valuePathNonGeneric = pathNonGeneric.appending(path: \LifetimeTracked.value)
  expectEqual(valuePath, valuePathNonGeneric)
  expectEqual(valuePath.hashValue, valuePathNonGeneric.hashValue)
}

var numberOfMutatingWritebacks = 0
var numberOfNonmutatingWritebacks = 0

struct NoisyWriteback {
  var canary = LifetimeTracked(246)

  var mutating: LifetimeTracked {
    get { return canary }
    set { numberOfMutatingWritebacks += 1 }
  }

  var nonmutating: LifetimeTracked {
    get { return canary }
    nonmutating set { numberOfNonmutatingWritebacks += 1 }
  }
}

keyPath.test("read-only accesses don't trigger writebacks") {
  var x = NoisyWriteback()
  x = NoisyWriteback() // suppress "never mutated" warnings

  let wkp = \NoisyWriteback.mutating
  let rkp = \NoisyWriteback.nonmutating

  numberOfMutatingWritebacks = 0
  numberOfNonmutatingWritebacks = 0
  _ = x[keyPath: wkp]
  _ = x[keyPath: rkp]

  expectEqual(x[keyPath: wkp].value, 246)
  expectEqual(x[keyPath: rkp].value, 246)

  expectEqual(numberOfMutatingWritebacks, 0)
  expectEqual(numberOfNonmutatingWritebacks, 0)

  let y = x
  _ = y[keyPath: wkp]
  _ = y[keyPath: rkp]

  expectEqual(y[keyPath: wkp].value, 246)
  expectEqual(y[keyPath: rkp].value, 246)

  expectEqual(numberOfMutatingWritebacks, 0)
  expectEqual(numberOfNonmutatingWritebacks, 0)
}

var nestedWritebackLog = 0

struct NoisyNestingWriteback {
  var value: Int

  var nested: NoisyNestingWriteback {
    get {
      return NoisyNestingWriteback(value: value + 1)
    }
    set {
      nestedWritebackLog = nestedWritebackLog << 8 | newValue.value
      value = newValue.value - 1
    }
  }
}

keyPath.test("writebacks nest properly") {
  var test = NoisyNestingWriteback(value: 0)
  nestedWritebackLog = 0
  test.nested.nested.nested.value = 0x38
  expectEqual(nestedWritebackLog, 0x383736)

  nestedWritebackLog = 0
  let kp = \NoisyNestingWriteback.nested.nested.nested
  test[keyPath: kp].value = 0x38
  expectEqual(nestedWritebackLog, 0x383736)
}

struct IUOWrapper {
  var wrapped: IUOWrapped!
}

struct IUOWrapped {
  var value: Int
}

keyPath.test("IUO and key paths") {
  var subject = IUOWrapper(wrapped: IUOWrapped(value: 1989))
  let kp1 = \IUOWrapper.wrapped.value

  expectEqual(subject[keyPath: kp1], 1989)
  subject[keyPath: kp1] = 1738
  expectEqual(subject[keyPath: kp1], 1738)
  expectEqual(subject.wrapped.value, 1738)

  let kp2 = \IUOWrapper.wrapped!.value

  expectEqual(kp1, kp2)
  expectEqual(kp1.hashValue, kp2.hashValue)
}

struct SubscriptResult<T: Hashable, U: Hashable> {
  var canary = LifetimeTracked(3333)
  var left: T
  var right: U

  init(left: T, right: U) {
    self.left = left
    self.right = right
  }

  subscript(left: T) -> Bool {
    return self.left == left
  }
  subscript(right: U) -> Bool {
    return self.right == right
  }
}

struct Subscripts<T: Hashable> {
  var canary = LifetimeTracked(4444)

  subscript<U: Hashable>(x: T, y: U) -> SubscriptResult<T, U> {
    return SubscriptResult(left: x, right: y)
  }

  subscript(x: Int, y: Int) -> Int {
    return x + y
  }
}

struct KeyA: Hashable {
  var canary = LifetimeTracked(1111)
  var value: String

  init(value: String) { self.value = value }

  static func ==(a: KeyA, b: KeyA) -> Bool { return a.value == b.value }
  func hash(into hasher: inout Hasher) {
    hasher.combine(value)
  }
}
struct KeyB: Hashable {
  var canary = LifetimeTracked(2222)

  var value: Int

  init(value: Int) { self.value = value }

  static func ==(a: KeyB, b: KeyB) -> Bool { return a.value == b.value }
  func hash(into hasher: inout Hasher) {
    hasher.combine(value)
  }
}

func fullGenericContext<T: Hashable, U: Hashable>(x: T, y: U) -> KeyPath<Subscripts<T>, SubscriptResult<T, U>> {
  return \Subscripts<T>.[x, y]
}

func halfGenericContext<U: Hashable>(x: KeyA, y: U) -> KeyPath<Subscripts<KeyA>, SubscriptResult<KeyA, U>> {
  return \Subscripts<KeyA>.[x, y]
}

func nonGenericContext(x: KeyA, y: KeyB) -> KeyPath<Subscripts<KeyA>, SubscriptResult<KeyA, KeyB>> {
  return \Subscripts<KeyA>.[x, y]
}

keyPath.test("subscripts") {
  let a = fullGenericContext(x: KeyA(value: "hey"), y: KeyB(value: 1738))
  let b = halfGenericContext(x: KeyA(value: "hey"), y: KeyB(value: 1738))
  let c = nonGenericContext(x: KeyA(value: "hey"), y: KeyB(value: 1738))

  expectEqual(a, b)
  expectEqual(a, c)
  expectEqual(b, a)
  expectEqual(b, c)
  expectEqual(c, a)
  expectEqual(c, b)
  expectEqual(a.hashValue, b.hashValue)
  expectEqual(a.hashValue, c.hashValue)
  expectEqual(b.hashValue, a.hashValue)
  expectEqual(b.hashValue, c.hashValue)
  expectEqual(c.hashValue, a.hashValue)
  expectEqual(c.hashValue, b.hashValue)

  let base = Subscripts<KeyA>()

  let kp2 = \SubscriptResult<KeyA, KeyB>.[KeyA(value: "hey")]

  for kp in [a, b, c] {
    let projected = base[keyPath: kp]
    expectEqual(projected.left.value, "hey")
    expectEqual(projected.right.value, 1738)

    expectEqual(projected[keyPath: kp2], true)

    let kp12 =
      \Subscripts<KeyA>.[KeyA(value: "hey"), KeyB(value: 1738)][KeyA(value: "hey")]

    let kp12a = kp.appending(path: kp2)

    expectEqual(kp12, kp12a)
    expectEqual(kp12a, kp12)
    expectEqual(kp12.hashValue, kp12a.hashValue)
  }

  let ints = \Subscripts<KeyA>.[17, 38]
  let ints2 = \Subscripts<KeyA>.[17, 38]
  let ints3 = \Subscripts<KeyA>.[38, 17]
  expectEqual(base[keyPath: ints], 17 + 38)

  expectEqual(ints, ints2)
  expectEqual(ints2, ints)
  expectNotEqual(ints, ints3)
  expectNotEqual(ints2, ints3)
  expectNotEqual(ints3, ints)
  expectNotEqual(ints3, ints2)

  expectEqual(ints.hashValue, ints2.hashValue)

  let ints_be = ints.appending(path: \Int.bigEndian)

  expectEqual(base[keyPath: ints_be], (17 + 38).bigEndian)
}

struct NonOffsetableProperties {
  // observers
  var x: Int { didSet {} }
  // reabstracted
  var y: () -> ()
  // computed
  var z: Int { return 0 }
}

struct TupleProperties {
  // unlabeled
  var a: (Int, String)
  // labeled
  let b: (x: String, y: Int)
  // reference writable
  let c: (m: C<Int>, n: C<String>)
}

func getIdentityKeyPathOfType<T>(_: T.Type) -> KeyPath<T, T> {
  return \.self
}

keyPath.test("offsets") {
  let SLayout = MemoryLayout<S<Int>>.self
  expectNotNil(SLayout.offset(of: \S<Int>.x))
  expectNotNil(SLayout.offset(of: \S<Int>.y))
  expectNotNil(SLayout.offset(of: \S<Int>.z))
  expectNotNil(SLayout.offset(of: \S<Int>.p))
  expectNotNil(SLayout.offset(of: \S<Int>.p.x))
  expectNotNil(SLayout.offset(of: \S<Int>.p.y))
  expectNotNil(SLayout.offset(of: \S<Int>.c))
  expectNil(SLayout.offset(of: \S<Int>.c.x))

  let NOPLayout = MemoryLayout<NonOffsetableProperties>.self
  expectNil(NOPLayout.offset(of: \NonOffsetableProperties.x))
  expectNil(NOPLayout.offset(of: \NonOffsetableProperties.y))
  expectNil(NOPLayout.offset(of: \NonOffsetableProperties.z))

  expectEqual(SLayout.offset(of: \.self), 0)
  expectEqual(SLayout.offset(of: getIdentityKeyPathOfType(S<Int>.self)), 0)

  let TPLayout = MemoryLayout<TupleProperties>.self
  expectEqual(TPLayout.offset(of: \TupleProperties.self), 0)
  expectEqual(TPLayout.offset(of: \TupleProperties.a), 0)
  expectEqual(TPLayout.offset(of: \TupleProperties.a.0), 0)
  expectEqual(TPLayout.offset(of: \TupleProperties.a.1), MemoryLayout<Int>.size)
  expectEqual(TPLayout.offset(of: \TupleProperties.b), MemoryLayout<(Int, String)>.size)
  expectEqual(TPLayout.offset(of: \TupleProperties.b.x), MemoryLayout<(Int, String)>.size)
  expectEqual(TPLayout.offset(of: \TupleProperties.b.y), MemoryLayout<(Int, String, String)>.size)
  expectEqual(TPLayout.offset(of: \TupleProperties.c), MemoryLayout<(Int, String, String, Int)>.size)
  expectEqual(TPLayout.offset(of: \TupleProperties.c.m), MemoryLayout<(Int, String, String, Int)>.size)
  expectEqual(TPLayout.offset(of: \TupleProperties.c.n), MemoryLayout<(Int, String, String, Int, C<Int>)>.size)

  let TLayout = MemoryLayout<Tuple<Int, Int>>.self
  expectEqual(TLayout.offset(of: \Tuple<Int, Int>.self), 0)
  expectEqual(TLayout.offset(of: \Tuple<Int, Int>.0), 0)
  expectEqual(TLayout.offset(of: \Tuple<Int, Int>.0.x), 0)
  expectEqual(TLayout.offset(of: \Tuple<Int, Int>.1), SLayout.size)
}

keyPath.test("identity key path") {
  var x = LifetimeTracked(1738)

  let id = \LifetimeTracked.self
  expectTrue(x === x[keyPath: id])

  let newX = LifetimeTracked(679)
  x[keyPath: id] = newX
  expectTrue(x === newX)

  let id2 = getIdentityKeyPathOfType(LifetimeTracked.self)
  expectEqual(id, id2)
  expectEqual(id.hashValue, id2.hashValue)
  expectNotNil(id2 as? WritableKeyPath)

  let id3 = id.appending(path: id2)
  expectEqual(id, id3)
  expectEqual(id.hashValue, id3.hashValue)
  expectNotNil(id3 as? WritableKeyPath)

  let valueKey = \LifetimeTracked.value
  let valueKey2 = id.appending(path: valueKey)
  let valueKey3 = (valueKey as KeyPath).appending(path: \Int.self)

  expectEqual(valueKey, valueKey2)
  expectEqual(valueKey.hashValue, valueKey2.hashValue)
  expectEqual(valueKey, valueKey3)
  expectEqual(valueKey.hashValue, valueKey3.hashValue)

  expectEqual(x[keyPath: valueKey2], 679)
  expectEqual(x[keyPath: valueKey3], 679)
}

keyPath.test("tuple key path") {
  let t0 = \TupleProperties.a.0
  expectNotNil(t0 as? KeyPath<TupleProperties, Int>)
  expectNotNil(t0 as? WritableKeyPath<TupleProperties, Int>)
  expectNil(t0 as? ReferenceWritableKeyPath<TupleProperties, Int>)

  let t1 = \TupleProperties.a.1
  expectNotNil(t1 as? KeyPath<TupleProperties, String>)
  expectNotNil(t1 as? WritableKeyPath<TupleProperties, String>)
  expectNil(t1 as? ReferenceWritableKeyPath<TupleProperties, String>)

  let t2 = \TupleProperties.b.x
  expectNotNil(t2 as? KeyPath<TupleProperties, String>)
  expectNil(t2 as? WritableKeyPath<TupleProperties, String>)
  expectNil(t2 as? ReferenceWritableKeyPath<TupleProperties, String>)

  let t3 = \TupleProperties.b.y
  expectNotNil(t3 as? KeyPath<TupleProperties, Int>)
  expectNil(t3 as? WritableKeyPath<TupleProperties, Int>)
  expectNil(t3 as? ReferenceWritableKeyPath<TupleProperties, Int>)

  let t4 = \TupleProperties.c.m
  expectNotNil(t4 as? KeyPath<TupleProperties, C<Int>>)
  expectNil(t4 as? WritableKeyPath<TupleProperties, C<Int>>)
  expectNil(t4 as? ReferenceWritableKeyPath<TupleProperties, C<Int>>)

  let t5 = \TupleProperties.c.n.z
  expectNotNil(t5 as? KeyPath<TupleProperties, String>)
  expectNotNil(t5 as? WritableKeyPath<TupleProperties, String>)
  expectNotNil(t5 as? ReferenceWritableKeyPath<TupleProperties, String>)
}

keyPath.test("tuple key path execution") {
  typealias T0 = (Int, String)
  typealias T1 = (x: Int, y: String)

  let kp_t0_0 = \T0.0
  let kp_t0_1 = \T0.1

  let kp_t1_x = \T1.x
  let kp_t1_y = \T1.y
  let kp_t1_0 = \T1.0
  let kp_t1_1 = \T1.1

  var tuple0 = (1, "Hello")
  let tuple1 = (x: 2, y: "World")
  let tuple2 = (a: 3, b: "String")

  // in some cases, tuple key paths are interchangeable

  expectEqual(tuple0[keyPath: kp_t0_0], 1)
  expectEqual(tuple0[keyPath: kp_t1_x], 1)
  expectEqual(tuple0[keyPath: kp_t1_0], 1)

  expectEqual(tuple0[keyPath: kp_t0_1], "Hello")
  expectEqual(tuple0[keyPath: kp_t1_y], "Hello")
  expectEqual(tuple0[keyPath: kp_t1_1], "Hello")


  expectEqual(tuple1[keyPath: kp_t0_0], 2)
  expectEqual(tuple1[keyPath: kp_t1_x], 2)
  expectEqual(tuple1[keyPath: kp_t1_0], 2)

  expectEqual(tuple1[keyPath: kp_t0_1], "World")
  expectEqual(tuple1[keyPath: kp_t1_y], "World")
  expectEqual(tuple1[keyPath: kp_t1_1], "World")


  expectEqual(tuple2[keyPath: kp_t0_0], 3)
  //expectEqual(tuple2[keyPath: kp_t1_x], 3)
  //expectEqual(tuple2[keyPath: kp_t1_0], 3)

  expectEqual(tuple2[keyPath: kp_t0_1], "String")
  //expectEqual(tuple2[keyPath: kp_t1_y], "String")
  //expectEqual(tuple2[keyPath: kp_t1_1], "String")


  tuple0[keyPath: kp_t0_1] = "Another String"
  expectEqual(tuple0[keyPath: kp_t0_1], "Another String")
}

keyPath.test("tuple key path execution (generic)") {
  struct Container<T, U> {
    let x: (T, U)
    var y: (a: T, b: U)
  }

  func generic<A: Equatable, B: Equatable>(a: A, b: B) {
    typealias T = (A, B)

    let kp_t_0 = \T.0
    let kp_t_1 = \T.1
 
    let kp_c_x = \Container<A, B>.x
    let kp_c_x_0 = kp_c_x.appending(path: kp_t_0)
    let kp_c_x_1 = kp_c_x.appending(path: kp_t_1)

    let kp_c_y_a = \Container<A, B>.y.a
    let kp_c_y_b = \Container<A, B>.y.b
 

    let tuple = (a, b)
    let container = Container(x: (a, b), y: (a, b))


    expectEqual(tuple[keyPath: kp_t_0], tuple.0)
    expectEqual(tuple[keyPath: kp_t_1], tuple.1)

    expectEqual(container[keyPath: kp_c_x_0], container.x.0)
    expectEqual(container[keyPath: kp_c_x_1], container.x.1)

    expectEqual(container[keyPath: kp_c_y_a], container.y.0)
    expectEqual(container[keyPath: kp_c_y_b], container.y.1)
  }

  generic(a: 13, b: "Hello Tuples")
  generic(a: "Tuples Hello", b: 31)
}

keyPath.test("let-ness") {
  expectNil(\C<Int>.immutable as? ReferenceWritableKeyPath)
  expectNotNil(\C<Int>.secretlyMutable as? ReferenceWritableKeyPath)
  expectNil(\Point.hypotenuse as? WritableKeyPath)
  expectNotNil(\Point.secretlyMutableHypotenuse as? WritableKeyPath)
}

keyPath.test("key path literal closures") {
  // Property access
  let fnX: (C<String>) -> Int = \C<String>.x
  let fnY: (C<String>) -> LifetimeTracked? = \C<String>.y
  let fnZ: (C<String>) -> String = \C<String>.z
  let fnImmutable: (C<String>) -> String = \C<String>.immutable
  let fnSecretlyMutable: (C<String>) -> String = \C<String>.secretlyMutable
  let fnComputed: (C<String>) -> String = \C<String>.computed
  
  let lifetime = LifetimeTracked(249)
  let base = C(x: 1, y: lifetime, z: "SE-0249")

  expectEqual(1, fnX(base))
  expectEqual(lifetime, fnY(base))
  expectEqual("SE-0249", fnZ(base))
  expectEqual("1 Optional(249) SE-0249", fnImmutable(base))
  expectEqual("1 Optional(249) SE-0249", fnSecretlyMutable(base))
  expectEqual("SE-0249", fnComputed(base))
  
  // Subscripts
  var callsToComputeIndex = 0
  func computeIndexWithSideEffect(_ i: Int) -> Int {
    callsToComputeIndex += 1
    return -i
  }
  
  let fnSubscriptResultA: (Subscripts<String>) -> SubscriptResult<String, Int>
    = \Subscripts<String>.["A", computeIndexWithSideEffect(13)]
  let fnSubscriptResultB: (Subscripts<String>) -> SubscriptResult<String, Int>
    = \Subscripts<String>.["B", computeIndexWithSideEffect(42)]
  
  let subscripts = Subscripts<String>()
  
  expectEqual("A", fnSubscriptResultA(subscripts).left)
  expectEqual(-13, fnSubscriptResultA(subscripts).right)
  
  expectEqual("B", fnSubscriptResultB(subscripts).left)
  expectEqual(-42, fnSubscriptResultB(subscripts).right)
  
  // Did we compute the indices once per closure construction, or once per
  // closure application?
  expectEqual(2, callsToComputeIndex)

  // rdar://problem/59445486
  let variadicFn: (String...) -> Int = \.count
  expectEqual(3, variadicFn("a", "b", "c"))
}

// SR-6096

protocol Protocol6096 {}
struct Value6096<ValueType> {}
extension Protocol6096 {
    var asString: String? {
        return self as? String
    }
}
extension Value6096 where ValueType: Protocol6096 {
    func doSomething() {
        _ = \ValueType.asString?.endIndex
    }
}
extension Int: Protocol6096 {}

keyPath.test("optional chaining component that needs generic instantiation") {
  Value6096<Int>().doSomething()
}

// Nested generics.
protocol HasAssoc {
  associatedtype A
}

struct Outer<T, U> {
  struct Middle<V, W, X> {
  }
}

extension Outer.Middle where V: HasAssoc, U == V.A, W == X {
  struct Inner<Y: Hashable> {
    func foo() ->  AnyKeyPath {
      return \[Y?: [U]].values
    }
  }
}

extension Double: HasAssoc {
  typealias A = Float
}

keyPath.test("nested generics") {
  let nested = Outer<Int, Float>.Middle<Double, String, String>.Inner<UInt>()
  let nestedKeyPath = nested.foo()
  typealias DictType = [UInt? : [Float]]
  expectTrue(nestedKeyPath is KeyPath<DictType, DictType.Values>)
}

keyPath.test("tail allocated c array") {
  let offset = MemoryLayout<foo>.offset(of: \foo.tailallocatedarray)!
  expectEqual(4, offset)
}

keyPath.test("ReferenceWritableKeyPath statically typed as WritableKeyPath") {
  let inner = C<Int>(x: 42, y: nil, z: 43)
  var outer = C<C<Int>>(x: 44, y: nil, z: inner)
  let keyPath = \C<C<Int>>.z.x
  let upcastKeyPath = keyPath as WritableKeyPath

  expectEqual(outer[keyPath: keyPath], 42)
  outer[keyPath: keyPath] = 43
  expectEqual(outer[keyPath: keyPath], 43)

  expectEqual(outer[keyPath: upcastKeyPath], 43)
  outer[keyPath: upcastKeyPath] = 44
  expectEqual(outer[keyPath: upcastKeyPath], 44)

  func setWithInout<T>(_ lhs: inout T, _ rhs: T) { lhs = rhs }

  expectEqual(outer[keyPath: keyPath], 44)
  setWithInout(&outer[keyPath: keyPath], 45);
  expectEqual(outer[keyPath: keyPath], 45)

  expectEqual(outer[keyPath: upcastKeyPath], 45)
  setWithInout(&outer[keyPath: upcastKeyPath], 46)
  expectEqual(outer[keyPath: upcastKeyPath], 46)
}

runAllTests()
<|MERGE_RESOLUTION|>--- conflicted
+++ resolved
@@ -431,10 +431,7 @@
 }
 
 #if !os(WASI)
-<<<<<<< HEAD
-=======
 // Trap tests aren't available on WASI.
->>>>>>> c78674f3
 keyPath.test("optional force-unwrapping trap") {
   let origin_x = \TestOptional.origin!.x
   var value = TestOptional(origin: nil)
