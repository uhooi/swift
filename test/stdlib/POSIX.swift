// RUN: %target-run-simple-swift %t
// REQUIRES: executable_test
// UNSUPPORTED: OS=windows-msvc
// UNSUPPORTED: OS=wasi

import StdlibUnittest
#if canImport(Darwin)
  import Darwin
<<<<<<< HEAD
#elseif os(Linux) || os(FreeBSD) || os(OpenBSD) || os(PS4) || os(Android) || os(Cygwin) || os(Haiku)
=======
#elseif canImport(Glibc)
>>>>>>> 9defc0a0
  import Glibc
#else
#error("Unsupported platform")
#endif

chdir(CommandLine.arguments[1])

var POSIXTests = TestSuite("POSIXTests")

let semaphoreName = "TestSem"
#if os(Android)
// In Android, the cwd is the root directory, which is not writable.
let fn: String = {
  let capacity = Int(PATH_MAX)
  let resolvedPath = UnsafeMutablePointer<Int8>.allocate(capacity: capacity)
  resolvedPath.initialize(repeating: 0, count: capacity)
  defer {
    resolvedPath.deinitialize(count: capacity)
    resolvedPath.deallocate()
  }
  guard let _ = realpath("/proc/self/exe", resolvedPath) else {
    fatalError("Couldn't obtain executable path")
  }

  let length = strlen(resolvedPath)
  precondition(length != 0, "Couldn't obtain valid executable path")

  // Search backwards for the last /, and turn it into a null byte.
  for idx in stride(from: length-1, through: 0, by: -1) {
      if Unicode.Scalar(UInt8(resolvedPath[idx])) == Unicode.Scalar("/") {
        resolvedPath[idx] = 0
        break
      }

      precondition(idx != 0, "Couldn't obtain valid executable directory")
  }

  return String(cString: resolvedPath) + "/test.txt"
}()
#else
let fn = "test.txt"
#endif

POSIXTests.setUp {
  sem_unlink(semaphoreName)
  unlink(fn)
}

// Failed semaphore creation.
#if !os(Android) // Android doesn’t implement sem_open and always return ENOSYS
POSIXTests.test("sem_open fail") {
  let sem = sem_open(semaphoreName, 0)
  expectEqual(SEM_FAILED, sem)
  expectEqual(ENOENT, errno)
}
#endif

// Successful semaphore creation.
#if !os(Android) // Android doesn’t implement sem_open and always return ENOSYS
POSIXTests.test("sem_open success") {
  let sem = sem_open(semaphoreName, O_CREAT, 0o777, 1)
  expectNotEqual(SEM_FAILED, sem)

  let res = sem_close(sem!)
  expectEqual(0, res)

  let res2 = sem_unlink(semaphoreName)
  expectEqual(0, res2)
}
#endif

// Successful semaphore creation with O_EXCL.
#if !os(Android) // Android doesn’t implement sem_open and always return ENOSYS
POSIXTests.test("sem_open O_EXCL success") {
  let sem = sem_open(semaphoreName, O_CREAT | O_EXCL, 0o777, 1)
  expectNotEqual(SEM_FAILED, sem)

  let res = sem_close(sem!)
  expectEqual(0, res)

  let res2 = sem_unlink(semaphoreName)
  expectEqual(0, res2)
}
#endif

// Successful creation and re-obtaining of existing semaphore.
#if !os(Android) // Android doesn’t implement sem_open and always return ENOSYS
POSIXTests.test("sem_open existing") {
  let sem = sem_open(semaphoreName, O_CREAT, 0o777, 1)
  expectNotEqual(SEM_FAILED, sem)

  let sem2 = sem_open(semaphoreName, 0)
  // Here, we'd like to test that the semaphores are the same, but it's quite
  // difficult.
  expectNotEqual(SEM_FAILED, sem2)

  let res = sem_close(sem!)
  expectEqual(0, res)

  let res2 = sem_unlink(semaphoreName)
  expectEqual(0, res2)
}
#endif

// Fail because the semaphore already exists.
#if !os(Android) // Android doesn’t implement sem_open and always return ENOSYS
POSIXTests.test("sem_open existing O_EXCL fail") {
  let sem = sem_open(semaphoreName, O_CREAT, 0o777, 1)
  expectNotEqual(SEM_FAILED, sem)

  let sem2 = sem_open(semaphoreName, O_CREAT | O_EXCL, 0o777, 1)
  expectEqual(SEM_FAILED, sem2)
  expectEqual(EEXIST, errno)

  let res = sem_close(sem!)
  expectEqual(0, res)

  let res2 = sem_unlink(semaphoreName)
  expectEqual(0, res2)
}
#endif

// Fail because the file descriptor is invalid.
POSIXTests.test("ioctl(CInt, UInt, CInt): fail") {
  let fd = open(fn, 0)
  expectEqual(-1, fd)
  expectEqual(ENOENT, errno)

  // A simple check to verify that ioctl is available
  let _ = ioctl(fd, 0, 0)
  expectEqual(EBADF, errno)
}

#if os(Linux) || os(Android)
// Successful creation of a socket and listing interfaces
POSIXTests.test("ioctl(CInt, UInt, UnsafeMutableRawPointer): listing interfaces success") {
  // Create a socket
  let sock = socket(PF_INET, 1, 0)
  expectGT(Int(sock), 0)

  // List interfaces
  var ic = ifconf()
  let io = ioctl(sock, UInt(SIOCGIFCONF), &ic);
  expectGE(io, 0)

  //Cleanup
  let res = close(sock)
  expectEqual(0, res)
}
#endif

// Fail because file doesn't exist.
POSIXTests.test("fcntl(CInt, CInt): fail") {
  let fd = open(fn, 0)
  expectEqual(-1, fd)
  expectEqual(ENOENT, errno)

  let _ = fcntl(fd, F_GETFL)
  expectEqual(EBADF, errno)
}

// Change modes on existing file.
POSIXTests.test("fcntl(CInt, CInt): F_GETFL/F_SETFL success with file") {
  // Create and open file.
  let fd = open(fn, O_CREAT, 0o666)
  expectGT(Int(fd), 0)

  var flags = fcntl(fd, F_GETFL)
  expectGE(Int(flags), 0)

  // Change to APPEND mode...
  var rc = fcntl(fd, F_SETFL, O_APPEND)
  expectEqual(0, rc)

  flags = fcntl(fd, F_GETFL)
  expectEqual(flags | O_APPEND, flags)

  // Change back...
  rc = fcntl(fd, F_SETFL, 0)
  expectEqual(0, rc)

  flags = fcntl(fd, F_GETFL)
  expectGE(Int(flags), 0)

  // Clean up...
  rc = close(fd)
  expectEqual(0, rc)

  rc = unlink(fn)
  expectEqual(0, rc)
}

POSIXTests.test("fcntl(CInt, CInt, CInt): block and unblocking sockets success") {
  // Create socket, note: socket created by default in blocking mode...
  let sock = socket(PF_INET, 1, 0)
  expectGT(Int(sock), 0)

  var flags = fcntl(sock, F_GETFL)
  expectGE(Int(flags), 0)

  // Change mode of socket to non-blocking...
  var rc = fcntl(sock, F_SETFL, flags | O_NONBLOCK)
  expectEqual(0, rc)

  flags = fcntl(sock, F_GETFL)
  expectEqual((flags | O_NONBLOCK), flags)

  // Change back to blocking...
  rc = fcntl(sock, F_SETFL, flags & ~O_NONBLOCK)
  expectEqual(0, rc)

  flags = fcntl(sock, F_GETFL)
  expectGE(Int(flags), 0)

  // Clean up...
  rc = close(sock)
  expectEqual(0, rc)
}

POSIXTests.test("fcntl(CInt, CInt, UnsafeMutableRawPointer): locking and unlocking success") {
  // Create the file and add data to it...
  var fd = open(fn, O_CREAT | O_WRONLY, 0o666)
  expectGT(Int(fd), 0)

  let data = "Testing 1 2 3"
  let bytesWritten = write(fd, data, data.utf8.count)
  expectEqual(data.utf8.count, bytesWritten)

  var rc = close(fd)
  expectEqual(0, rc)

  // Re-open the file...
  fd = open(fn, 0)
  expectGT(Int(fd), 0)

  // Lock for reading...
  var flck = flock()
  flck.l_type = Int16(F_RDLCK)
  #if os(Android)
  // In Android l_len is __kernel_off_t which is not the same size as off_t in
  // 64 bits.
  flck.l_len = __kernel_off_t(data.utf8.count)
  #else
  flck.l_len = off_t(data.utf8.count)
  #endif
  rc = fcntl(fd, F_SETLK, &flck)
  expectEqual(0, rc)

  // Unlock for reading...
  flck = flock()
  flck.l_type = Int16(F_UNLCK)
  rc = fcntl(fd, F_SETLK, &flck)
  expectEqual(0, rc)

  // Clean up...
  rc = close(fd)
  expectEqual(0, rc)

  rc = unlink(fn)
  expectEqual(0, rc)
}

runAllTests()<|MERGE_RESOLUTION|>--- conflicted
+++ resolved
@@ -6,11 +6,7 @@
 import StdlibUnittest
 #if canImport(Darwin)
   import Darwin
-<<<<<<< HEAD
-#elseif os(Linux) || os(FreeBSD) || os(OpenBSD) || os(PS4) || os(Android) || os(Cygwin) || os(Haiku)
-=======
 #elseif canImport(Glibc)
->>>>>>> 9defc0a0
   import Glibc
 #else
 #error("Unsupported platform")
