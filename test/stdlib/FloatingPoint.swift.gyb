--- conflicted
+++ resolved
@@ -332,10 +332,7 @@
 }
 
 #if !os(WASI)
-<<<<<<< HEAD
-=======
 // Trap tests aren't available on WASI.
->>>>>>> c78674f3
 FloatingPoint.test("Float/UInt32") {
   expectEqual(UInt32.min, UInt32(Float(UInt32.min)))
   expectCrashLater()
@@ -426,10 +423,7 @@
 }
 
 #if !os(WASI)
-<<<<<<< HEAD
-=======
 // Trap tests aren't available on WASI.
->>>>>>> c78674f3
 FloatingPoint.test("Double/UInt64") {
   expectEqual(UInt64.min, UInt64(Double(UInt64.min)))
   expectCrashLater()
@@ -1187,13 +1181,8 @@
     expectTrue(f.isNaN && !f.isSignalingNaN)
     expectEqual(0x7fdf_ffff, f.bitPattern)
   }
-<<<<<<< HEAD
-
-#if !os(WASI)
-=======
 #if !os(WASI)
 // Trap tests aren't available on WASI.
->>>>>>> c78674f3
   do {
     // Payload overflow
     expectCrashLater()
@@ -1225,10 +1214,7 @@
     expectEqual(0x7ffb_ffff_ffff_ffff, f.bitPattern)
   }
 #if !os(WASI)
-<<<<<<< HEAD
-=======
 // Trap tests aren't available on WASI.
->>>>>>> c78674f3
   do {
     // Payload overflow
     expectCrashLater()
@@ -1262,10 +1248,7 @@
     expectEqual(Float80Bits(0x7fff, 0xdfff_ffff_ffff_ffff), f.bitPattern)
   }
 #if !os(WASI)
-<<<<<<< HEAD
-=======
 // Trap tests aren't available on WASI.
->>>>>>> c78674f3
   do {
     // Payload overflow
     expectCrashLater()
@@ -1301,10 +1284,7 @@
     expectEqual(0x7fbf_ffff, f.bitPattern)
   }
 #if !os(WASI)
-<<<<<<< HEAD
-=======
 // Trap tests aren't available on WASI.
->>>>>>> c78674f3
   do {
     // payload overflow
     expectCrashLater()
@@ -1336,10 +1316,7 @@
     expectEqual(0x7ff7_ffff_ffff_ffff, f.bitPattern)
   }
 #if !os(WASI)
-<<<<<<< HEAD
-=======
 // Trap tests aren't available on WASI.
->>>>>>> c78674f3
   do {
     // payload overflow
     expectCrashLater()
@@ -1375,10 +1352,7 @@
     expectEqual(Float80Bits(0x7fff, 0xbfff_ffff_ffff_ffff), f.bitPattern)
   }
 #if !os(WASI)
-<<<<<<< HEAD
-=======
 // Trap tests aren't available on WASI.
->>>>>>> c78674f3
   do {
     // payload overflow
     expectCrashLater()
