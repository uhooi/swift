--- conflicted
+++ resolved
@@ -685,11 +685,7 @@
 var BitTwiddlingTestSuite = TestSuite("BitTwiddling")
 
 BitTwiddlingTestSuite.test("_pointerSize") {
-<<<<<<< HEAD
-#if arch(i386) || arch(arm) || arch(wasm32)
-=======
-#if arch(i386) || arch(arm) || arch(arm64_32)
->>>>>>> 90c1fece
+#if arch(i386) || arch(arm) || arch(arm64_32) || arch(wasm32)
   expectEqual(4, MemoryLayout<Optional<AnyObject>>.size)
 #elseif arch(x86_64) || arch(arm64) || arch(powerpc64) || arch(powerpc64le) || arch(s390x)
   expectEqual(8, MemoryLayout<Optional<AnyObject>>.size)
@@ -713,11 +709,7 @@
   expectTrue(_isPowerOf2(asInt(2)))
   expectFalse(_isPowerOf2(asInt(3)))
   expectTrue(_isPowerOf2(asInt(1024)))
-<<<<<<< HEAD
-#if arch(i386) || arch(arm) || arch(wasm32)
-=======
-#if arch(i386) || arch(arm) || arch(arm64_32)
->>>>>>> 90c1fece
+#if arch(i386) || arch(arm) || arch(arm64_32) || arch(wasm32)
   // Not applicable to 32-bit architectures.
 #elseif arch(x86_64) || arch(arm64) || arch(powerpc64) || arch(powerpc64le) || arch(s390x)
   expectTrue(_isPowerOf2(asInt(0x8000_0000)))
