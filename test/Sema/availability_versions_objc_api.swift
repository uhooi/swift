// RUN: %target-parse-verify-swift %clang-importer-sdk -I %S/Inputs/custom-modules
// RUN: not %target-swift-frontend -parse %clang-importer-sdk -I %S/Inputs/custom-modules %s 2>&1 | FileCheck %s

// REQUIRES: OS=macosx
// REQUIRES: objc_interop

import Foundation

// Tests for uses of version-based potential unavailability imported from ObjC APIs.
func callUnavailableObjC() {
  _ = NSAvailableOn10_51() // expected-error {{'NSAvailableOn10_51' is only available on OS X 10.51 or newer}}
      // expected-note@-1 {{add @available attribute to enclosing global function}}
      // expected-note@-2 {{add 'if #available' version check}}
  
  
  if #available(OSX 10.51, *) {
    let o = NSAvailableOn10_51()
    
    // Properties
    _ = o.propertyOn10_52 // expected-error {{'propertyOn10_52' is only available on OS X 10.52 or newer}}
        // expected-note@-1 {{add @available attribute to enclosing global function}}
        // expected-note@-2 {{add 'if #available' version check}}

    o.propertyOn10_52 = 22 // expected-error {{'propertyOn10_52' is only available on OS X 10.52 or newer}}
        // expected-note@-1 {{add @available attribute to enclosing global function}}
        // expected-note@-2 {{add 'if #available' version check}}
    
    // Methods
    o.methodAvailableOn10_52() // expected-error {{'methodAvailableOn10_52()' is only available on OS X 10.52 or newer}}
        // expected-note@-1 {{add @available attribute to enclosing global function}}
        // expected-note@-2 {{add 'if #available' version check}}
    
    // Initializers
    
    _ = NSAvailableOn10_51(stringOn10_52:"Hi") // expected-error {{'init(stringOn10_52:)' is only available on OS X 10.52 or newer}}
        // expected-note@-1 {{add @available attribute to enclosing global function}}
        // expected-note@-2 {{add 'if #available' version check}}
  }
}

// Declarations with Objective-C-originated potentially unavailable APIs

func functionWithObjCParam(o: NSAvailableOn10_51) { // expected-error {{'NSAvailableOn10_51' is only available on OS X 10.51 or newer}}
    // expected-note@-1 {{add @available attribute to enclosing global function}}
}

class ClassExtendingUnvailableClass : NSAvailableOn10_51 { // expected-error {{'NSAvailableOn10_51' is only available on OS X 10.51 or newer}}
    // expected-note@-1 {{add @available attribute to enclosing class}}
}

// We allow classes to conform to potentially unavailable protocols
class ClassAdoptingUnavailableProtocol : NSProtocolAvailableOn10_51 {
}

class SomeSoonToBeConformingClass { }

extension SomeSoonToBeConformingClass : NSProtocolAvailableOn10_51 {
}

// Enums from Objective-C

let _: NSPotentiallyUnavailableOptions = .First // expected-error {{'NSPotentiallyUnavailableOptions' is only available on OS X 10.51 or newer}}
    // expected-note@-1 {{add 'if #available' version check}}

let _: NSOptionsWithUnavailableElement = .Third // expected-error {{'Third' is only available on OS X 10.51 or newer}}
    // expected-note@-1 {{add 'if #available' version check}}

let _: NSUnavailableEnum = .First // expected-error {{'NSUnavailableEnum' is only available on OS X 10.51 or newer}}
    // expected-note@-1 {{add 'if #available' version check}}

let _: NSEnumWithUnavailableElement = .Third // expected-error {{'Third' is only available on OS X 10.51 or newer}}
    // expected-note@-1 {{add 'if #available' version check}}

// Differing availability on getters and setters imported from ObjC.

func gettersAndSettersFromObjC(o: NSAvailableOn10_9) {
  let _: Int = o.propertyOn10_51WithSetterOn10_52After  // expected-error {{'propertyOn10_51WithSetterOn10_52After' is only available on OS X 10.51 or newer}}
      // expected-note@-1 {{add @available attribute to enclosing global function}}
      // expected-note@-2 {{add 'if #available' version check}}

  if #available(OSX 10.51, *) {
    // Properties with unavailable accessors declared before property in Objective-C header
    o.propertyOn10_51WithSetterOn10_52Before = 5 // expected-error {{setter for 'propertyOn10_51WithSetterOn10_52Before' is only available on OS X 10.52 or newer}}
        // expected-note@-1 {{add @available attribute to enclosing global function}}
        // expected-note@-2 {{add 'if #available' version check}}

    let _: Int = o.propertyOn10_51WithGetterOn10_52Before // expected-error {{getter for 'propertyOn10_51WithGetterOn10_52Before' is only available on OS X 10.52 or newer}}
        // expected-note@-1 {{add @available attribute to enclosing global function}}
        // expected-note@-2 {{add 'if #available' version check}}

    // Properties with unavailable accessors declared after property in Objective-C header
    o.propertyOn10_51WithSetterOn10_52After = 5 // expected-error {{setter for 'propertyOn10_51WithSetterOn10_52After' is only available on OS X 10.52 or newer}}
        // expected-note@-1 {{add @available attribute to enclosing global function}}
        // expected-note@-2 {{add 'if #available' version check}}

    let _: Int = o.propertyOn10_51WithGetterOn10_52After // expected-error {{getter for 'propertyOn10_51WithGetterOn10_52After' is only available on OS X 10.52 or newer}}
        // expected-note@-1 {{add @available attribute to enclosing global function}}
        // expected-note@-2 {{add 'if #available' version check}}

    // Property with unavailable setter redeclared in Objective-C category
    o.readOnlyRedeclaredWithSetterInCategory = 5 // expected-error {{setter for 'readOnlyRedeclaredWithSetterInCategory' is only available on OS X 10.52 or newer}}
        // expected-note@-1 {{add @available attribute to enclosing global function}}
        // expected-note@-2 {{add 'if #available' version check}}
  }
}

// Globals from Objective-C

func useGlobalsFromObjectiveC() {
  _ = globalStringAvailableOn10_51 // expected-error {{'globalStringAvailableOn10_51' is only available on OS X 10.51 or newer}}
      // expected-note@-1 {{add @available attribute to enclosing global function}}
      // expected-note@-2 {{add 'if #available' version check}}

  _ = globalStringAvailableOn10_52 // expected-error {{'globalStringAvailableOn10_52' is only available on OS X 10.52 or newer}}
      // expected-note@-1 {{add @available attribute to enclosing global function}}
      // expected-note@-2 {{add 'if #available' version check}}

  _ = globalClassInstanceAvailableOn10_51 // expected-error {{'globalClassInstanceAvailableOn10_51' is only available on OS X 10.51 or newer}}
      // expected-note@-1 {{add @available attribute to enclosing global function}}
      // expected-note@-2 {{add 'if #available' version check}}

  if #available(OSX 10.51, *) {
    _ = globalStringAvailableOn10_51
    let _: NSAvailableOn10_51 = globalClassInstanceAvailableOn10_51
  }
}

// Optional Protocol Requirements from Objective-C

// Make sure we're not emitting errors in the Foundation module, where the witness is.
// CHECK-NOT: Foundation.NSClassWithMethodFromNSProtocolWithOptionalRequirement:
class SubclassOfNSClassWithMethodFromNSProtocolWithOptionalRequirement : NSClassWithMethodFromNSProtocolWithOptionalRequirement {

}

class SubclassWithItsOwnAvailableWitnessOfNSClassWithMethodFromNSProtocolWithOptionalRequirement : NSClassWithMethodFromNSProtocolWithOptionalRequirement {
  override func optionalRequirement() { }
}

// Inference of protocol requirement availability when checking conformance to
// unannotated Objective-C protocols
class UserClass : UnannotatedFrameworkProtocol {

<<<<<<< HEAD
  @available(OSX 10.10, *)
  @objc(doSomethingWithClass:)
  func doSomethingWith(k: AnnotatedFrameworkClass?) { }
=======
  @available(OSX 10.51, *)
  @objc
  func doSomethingWithClass(k: AnnotatedFrameworkClass?) { }
>>>>>>> 5e11e3f7

  @available(OSX 10.51, *)
  @objc
  func doSomethingWithNonNullableClass(k: AnnotatedFrameworkClass) { }

  @available(OSX 10.51, *)
  @objc
  func doSomethingWithIUOClass(k: AnnotatedFrameworkClass!) { }

  @objc
  @available(OSX 10.51, *)
  func returnSomething() -> AnnotatedFrameworkClass? {
    return nil
  }

  @objc
  func noUnavailableTypesInSignature() { }

<<<<<<< HEAD
  @objc(doSomethingWithClass:andLaterClass:) @available(OSX 10.11, *)
  func doSomethingWith(k: AnnotatedFrameworkClass, andLaterClass lk: AnnotatedLaterFrameworkClass) { }
=======
  @objc @available(OSX 10.52, *)
  func doSomethingWithClass(k: AnnotatedFrameworkClass, andLaterClass lk: AnnotatedLaterFrameworkClass) { }
>>>>>>> 5e11e3f7

  @objc
  @available(OSX 10.53, *)
  func someMethodWithAvailability() { }

  @available(OSX 10.51, *)
  @objc var someProperty: AnnotatedFrameworkClass {
    get { return AnnotatedFrameworkClass() }
    set(newValue) { }
  }
}

func callViaUnannotatedFrameworkProtocol(p: UnannotatedFrameworkProtocol) {
  let _ = p.returnSomething() // expected-error {{'returnSomething()' is only available on OS X 10.51 or newer}}
      // expected-note@-1 {{add @available attribute to enclosing global function}}
      // expected-note@-2 {{add 'if #available' version check}}
}

func callViaAnnotatedFrameworkProtocol(p: AnnotatedFrameworkProtocol) {
  // We won't synthesize availability for AnnotatedFrameworkProtocol because
  // the protocol has an availability annotation on it.
  let _ = p.returnSomething()
}

class SubclassOfFrameworkClassConformingToUnannotatedFrameworkProtocol : FrameworkClassConformingToUnannotatedFrameworkProtocol {
  @available(OSX 10.51, *)
  override func doSomethingWithNonNullableClass(k: AnnotatedFrameworkClass) {
  }

  @available(OSX 10.51, *)
  override var someProperty: AnnotatedFrameworkClass {
    get { return AnnotatedFrameworkClass() }
    set(newValue) { }
  }

  @available(OSX 10.52, *)
  override func doSomethingWithIUOClass(k: AnnotatedFrameworkClass!) { } // expected-error {{'doSomethingWithIUOClass' must be as available as declaration it overrides}}
}

@available(OSX 10.52, *)
class SubclassOfLaterFrameworkClassConformingToUnannotatedFrameworkProtocol : LaterFrameworkClassConformingToUnannotatedFrameworkProtocol {
  @available(OSX 10.52, *)
  override func doSomethingWithNonNullableClass(k: AnnotatedFrameworkClass) {
  }

  @available(OSX 10.53, *)
  override func someMethodWithAvailability() { }
}

class SubclassOfFrameworkClassConformingToLaterAnnotatedFrameworkProtocol : FrameworkClassConformingToLaterAnnotatedFrameworkProtocol {

  @available(OSX 10.52, *)
  override func returnSomething() -> AnnotatedFrameworkClass? {
  }

  @available(OSX 10.53, *)
  override func someMethodWithAvailability() { }

  @available(OSX 10.52, *)
  override var someProperty: AnnotatedFrameworkClass {
    get { return AnnotatedFrameworkClass() }
    set(newValue) { }
  }
}<|MERGE_RESOLUTION|>--- conflicted
+++ resolved
@@ -141,15 +141,9 @@
 // unannotated Objective-C protocols
 class UserClass : UnannotatedFrameworkProtocol {
 
-<<<<<<< HEAD
-  @available(OSX 10.10, *)
+  @available(OSX 10.51, *)
   @objc(doSomethingWithClass:)
   func doSomethingWith(k: AnnotatedFrameworkClass?) { }
-=======
-  @available(OSX 10.51, *)
-  @objc
-  func doSomethingWithClass(k: AnnotatedFrameworkClass?) { }
->>>>>>> 5e11e3f7
 
   @available(OSX 10.51, *)
   @objc
@@ -168,13 +162,8 @@
   @objc
   func noUnavailableTypesInSignature() { }
 
-<<<<<<< HEAD
-  @objc(doSomethingWithClass:andLaterClass:) @available(OSX 10.11, *)
+  @objc(doSomethingWithClass:andLaterClass:) @available(OSX 10.52, *)
   func doSomethingWith(k: AnnotatedFrameworkClass, andLaterClass lk: AnnotatedLaterFrameworkClass) { }
-=======
-  @objc @available(OSX 10.52, *)
-  func doSomethingWithClass(k: AnnotatedFrameworkClass, andLaterClass lk: AnnotatedLaterFrameworkClass) { }
->>>>>>> 5e11e3f7
 
   @objc
   @available(OSX 10.53, *)
