--- conflicted
+++ resolved
@@ -47,11 +47,7 @@
 // RUN: %FileCheck %s < %t.complex.txt
 // RUN: %FileCheck -check-prefix COMPLEX %s < %t.complex.txt
 
-<<<<<<< HEAD
-// RUN: %swiftc_driver -driver-print-jobs -target x86_64-apple-ios7.1 -Xlinker -rpath -Xlinker customrpath -L foo %s 2>&1 > %t.simple.txt
-=======
-// RUN: %swiftc_driver -sdk "" -driver-print-jobs -target x86_64-apple-ios7.1-simulator -Xlinker -rpath -Xlinker customrpath -L foo %s 2>&1 > %t.simple.txt
->>>>>>> 8bcd8a38
+// RUN: %swiftc_driver -sdk "" -driver-print-jobs -target x86_64-apple-ios7.1 -Xlinker -rpath -Xlinker customrpath -L foo %s 2>&1 > %t.simple.txt
 // RUN: %FileCheck -check-prefix IOS-linker-order %s < %t.simple.txt
 
 // RUN: %swiftc_driver -sdk "" -driver-print-jobs -target armv7-unknown-linux-gnueabihf -Xlinker -rpath -Xlinker customrpath -L foo %s 2>&1 > %t.linux.txt
