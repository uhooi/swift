--- conflicted
+++ resolved
@@ -2699,14 +2699,6 @@
     PrintWithColorRAII(OS, ParenthesisColor) << ')';
   }
 
-<<<<<<< HEAD
-  // SWIFT_ENABLE_TENSORFLOW
-  void visitPoundAssertExpr(PoundAssertExpr *E) {
-    printCommon(E, "pound_assert");
-    OS << " message=" << QuotedString(E->getMessage()) << "\n";
-    printRec(E->getCondition());
-    OS << ")";
-=======
   void visitTapExpr(TapExpr *E) {
     printCommon(E, "tap_expr");
     PrintWithColorRAII(OS, DeclColor) << " var=";
@@ -2718,7 +2710,6 @@
 
     printRec(E->getBody(), E->getVar()->getDeclContext()->getASTContext());
     PrintWithColorRAII(OS, ParenthesisColor) << ')';
->>>>>>> a820992c
   }
 };
 
