--- conflicted
+++ resolved
@@ -236,316 +236,6 @@
                               getPatternSubstitutions(),
                               getInvocationSubstitutions(),
                               getASTContext());
-}
-
-<<<<<<< HEAD
-ClassDecl *
-SILFunctionType::getWitnessMethodClass(SILModule &M) const {
-  // TODO: When witnesses use substituted types, we'd get this from the
-  // substitution map.
-  auto selfTy = getSelfInstanceType(M);
-  auto genericSig = getSubstGenericSignature();
-  if (auto paramTy = dyn_cast<GenericTypeParamType>(selfTy)) {
-    assert(paramTy->getDepth() == 0 && paramTy->getIndex() == 0);
-    auto superclass = genericSig->getSuperclassBound(paramTy);
-    if (superclass)
-      return superclass->getClassOrBoundGenericClass();
-  }
-
-  return nullptr;
-=======
-CanSILFunctionType SILFunctionType::getAutoDiffDerivativeFunctionType(
-    IndexSubset *parameterIndices, unsigned resultIndex,
-    AutoDiffDerivativeFunctionKind kind, TypeConverter &TC,
-    LookupConformanceFn lookupConformance,
-    CanGenericSignature derivativeFnGenSig, bool isReabstractionThunk) {
-  auto &ctx = getASTContext();
-  auto resultIndices = IndexSubset::get(ctx, getNumResults(), {resultIndex});
-  SILAutoDiffDerivativeFunctionKey key{
-      this, parameterIndices,   resultIndices,
-      kind, derivativeFnGenSig, isReabstractionThunk};
-  auto insertion =
-      ctx.SILAutoDiffDerivativeFunctions.try_emplace(key, CanSILFunctionType());
-  auto &cachedResult = insertion.first->getSecond();
-  if (!insertion.second)
-    return cachedResult;
-
-  // Returns true if `index` is a differentiability parameter index.
-  auto isDiffParamIndex = [&](unsigned index) -> bool {
-    return index < parameterIndices->getCapacity() &&
-           parameterIndices->contains(index);
-  };
-
-  // Calculate differentiability parameter infos.
-  SmallVector<SILParameterInfo, 4> diffParams;
-  for (auto valueAndIndex : enumerate(getParameters()))
-    if (isDiffParamIndex(valueAndIndex.index()))
-      diffParams.push_back(valueAndIndex.value());
-
-  // Get the "constrained" derivative function generic signature.
-  if (!derivativeFnGenSig)
-    derivativeFnGenSig = getSubstGenericSignature();
-  derivativeFnGenSig =
-      autodiff::getConstrainedDerivativeGenericSignature(
-          this, parameterIndices, derivativeFnGenSig, lookupConformance)
-          .getCanonicalSignature();
-
-  // Given a type, returns its formal SIL parameter info.
-  auto getTangentParameterInfoForOriginalResult =
-      [&](CanType tanType, ResultConvention origResConv) -> SILParameterInfo {
-    if (derivativeFnGenSig)
-      tanType = derivativeFnGenSig->getCanonicalTypeInContext(tanType);
-    AbstractionPattern pattern(derivativeFnGenSig, tanType);
-    auto &tl =
-        TC.getTypeLowering(pattern, tanType, TypeExpansionContext::minimal());
-    ParameterConvention conv;
-    switch (origResConv) {
-    case ResultConvention::Owned:
-    case ResultConvention::Autoreleased:
-      conv = tl.isTrivial() ? ParameterConvention::Direct_Unowned
-                            : ParameterConvention::Direct_Guaranteed;
-      break;
-    case ResultConvention::Unowned:
-    case ResultConvention::UnownedInnerPointer:
-      conv = ParameterConvention::Direct_Unowned;
-      break;
-    case ResultConvention::Indirect:
-      conv = ParameterConvention::Indirect_In_Guaranteed;
-      break;
-    }
-    return {tanType, conv};
-  };
-
-  // Given a type, returns its formal SIL result info.
-  auto getTangentResultInfoForOriginalParameter =
-      [&](CanType tanType, ParameterConvention origParamConv) -> SILResultInfo {
-    if (derivativeFnGenSig)
-      tanType = derivativeFnGenSig->getCanonicalTypeInContext(tanType);
-    AbstractionPattern pattern(derivativeFnGenSig, tanType);
-    auto &tl =
-        TC.getTypeLowering(pattern, tanType, TypeExpansionContext::minimal());
-    ResultConvention conv;
-    switch (origParamConv) {
-    case ParameterConvention::Direct_Owned:
-    case ParameterConvention::Direct_Guaranteed:
-    case ParameterConvention::Direct_Unowned:
-      conv =
-          tl.isTrivial() ? ResultConvention::Unowned : ResultConvention::Owned;
-      break;
-    case ParameterConvention::Indirect_In:
-    case ParameterConvention::Indirect_Inout:
-    case ParameterConvention::Indirect_In_Constant:
-    case ParameterConvention::Indirect_In_Guaranteed:
-    case ParameterConvention::Indirect_InoutAliasable:
-      conv = ResultConvention::Indirect;
-      break;
-    }
-    return {tanType, conv};
-  };
-
-  // Compute the original semantic results: original formal results, followed by
-  // `inout` parameters in type order.
-  SmallVector<SILResultInfo, 2> originalResults;
-  originalResults.append(getResults().begin(), getResults().end());
-  Optional<SILParameterInfo> inoutParam = None;
-  bool isWrtInoutParameter = false;
-  for (auto i : range(getNumParameters())) {
-    auto param = getParameters()[i];
-    if (!param.isIndirectInOut())
-      continue;
-    inoutParam = param;
-    isWrtInoutParameter = parameterIndices->contains(i);
-    originalResults.push_back(
-        SILResultInfo(param.getInterfaceType(), ResultConvention::Indirect));
-  }
-
-  CanSILFunctionType closureType;
-  switch (kind) {
-  case AutoDiffDerivativeFunctionKind::JVP: {
-    SmallVector<SILParameterInfo, 8> differentialParams;
-    for (auto &param : diffParams) {
-      auto paramTan =
-          param.getInterfaceType()->getAutoDiffTangentSpace(lookupConformance);
-      assert(paramTan && "Parameter type does not have a tangent space?");
-      differentialParams.push_back(
-          {paramTan->getCanonicalType(), param.getConvention()});
-    }
-    SmallVector<SILResultInfo, 1> differentialResults;
-    if (!inoutParam || !isWrtInoutParameter) {
-      auto &result = originalResults[resultIndex];
-      auto resultTan =
-          result.getInterfaceType()->getAutoDiffTangentSpace(lookupConformance);
-      assert(resultTan && "Result type does not have a tangent space?");
-      differentialResults.push_back(
-          {resultTan->getCanonicalType(), result.getConvention()});
-    }
-    closureType = SILFunctionType::get(
-        /*genericSignature*/ nullptr, ExtInfo(), SILCoroutineKind::None,
-        ParameterConvention::Direct_Guaranteed, differentialParams, {},
-        differentialResults, None, getCombinedSubstitutions(),
-        SubstitutionMap(), ctx);
-    break;
-  }
-  case AutoDiffDerivativeFunctionKind::VJP: {
-    SmallVector<SILParameterInfo, 1> pullbackParams;
-    if (inoutParam) {
-      auto paramTan = inoutParam->getInterfaceType()->getAutoDiffTangentSpace(
-          lookupConformance);
-      assert(paramTan && "Parameter type does not have a tangent space?");
-      auto paramTanConvention =
-          isWrtInoutParameter ? inoutParam->getConvention()
-                              : ParameterConvention::Indirect_In_Guaranteed;
-      pullbackParams.push_back(
-          SILParameterInfo(paramTan->getCanonicalType(), paramTanConvention));
-    } else {
-      auto &origRes = originalResults[resultIndex];
-      auto resultTan = origRes.getInterfaceType()->getAutoDiffTangentSpace(
-          lookupConformance);
-      assert(resultTan && "Result type does not have a tangent space?");
-      pullbackParams.push_back(getTangentParameterInfoForOriginalResult(
-          resultTan->getCanonicalType(), origRes.getConvention()));
-    }
-    SmallVector<SILResultInfo, 8> pullbackResults;
-    for (auto &param : diffParams) {
-      if (param.isIndirectInOut())
-        continue;
-      auto paramTan =
-          param.getInterfaceType()->getAutoDiffTangentSpace(lookupConformance);
-      assert(paramTan && "Parameter type does not have a tangent space?");
-      pullbackResults.push_back(getTangentResultInfoForOriginalParameter(
-          paramTan->getCanonicalType(), param.getConvention()));
-    }
-    closureType = SILFunctionType::get(
-        /*genericSignature*/ nullptr, ExtInfo(), SILCoroutineKind::None,
-        ParameterConvention::Direct_Guaranteed, pullbackParams, {},
-        pullbackResults, {}, getCombinedSubstitutions(), SubstitutionMap(),
-        ctx);
-    break;
-  }
-  }
-
-  SmallVector<SILParameterInfo, 4> newParameters;
-  newParameters.reserve(getNumParameters());
-  for (auto &param : getParameters()) {
-    newParameters.push_back(param.getWithInterfaceType(
-        param.getInterfaceType()->getCanonicalType(derivativeFnGenSig)));
-  }
-  // TODO(TF-1124): Upstream reabstraction thunk derivative typing rules.
-  // Blocked by TF-1125: `SILFunctionType::getWithDifferentiability`.
-  SmallVector<SILResultInfo, 4> newResults;
-  newResults.reserve(getNumResults() + 1);
-  for (auto &result : getResults()) {
-    newResults.push_back(result.getWithInterfaceType(
-        result.getInterfaceType()->getCanonicalType(derivativeFnGenSig)));
-  }
-  newResults.push_back({closureType->getCanonicalType(derivativeFnGenSig),
-                        ResultConvention::Owned});
-  // Derivative function type has a generic signature only if the original
-  // function type does, and if `derivativeFnGenSig` does not have all concrete
-  // generic parameters.
-  CanGenericSignature canGenSig;
-  if (getSubstGenericSignature() && derivativeFnGenSig &&
-      !derivativeFnGenSig->areAllParamsConcrete())
-    canGenSig = derivativeFnGenSig;
-  // If original function is `@convention(c)`, the derivative function should
-  // have `@convention(thin)`. IRGen does not support `@convention(c)` functions
-  // with multiple results.
-  auto extInfo = getExtInfo();
-  if (getRepresentation() == SILFunctionTypeRepresentation::CFunctionPointer)
-    extInfo = extInfo.withRepresentation(SILFunctionTypeRepresentation::Thin);
-  cachedResult = SILFunctionType::get(
-      canGenSig, extInfo, getCoroutineKind(), getCalleeConvention(),
-      newParameters, getYields(), newResults, getOptionalErrorResult(),
-      getPatternSubstitutions(), getInvocationSubstitutions(), ctx,
-      getWitnessMethodConformanceOrInvalid());
-  return cachedResult;
-}
-
-CanSILFunctionType SILFunctionType::getAutoDiffTransposeFunctionType(
-    IndexSubset *parameterIndices, Lowering::TypeConverter &TC,
-    LookupConformanceFn lookupConformance,
-    CanGenericSignature transposeFnGenSig) {
-  // Get the "constrained" transpose function generic signature.
-  if (!transposeFnGenSig)
-    transposeFnGenSig = getSubstGenericSignature();
-  transposeFnGenSig = autodiff::getConstrainedDerivativeGenericSignature(
-                          this, parameterIndices, transposeFnGenSig,
-                          lookupConformance, /*isLinear*/ true)
-                          .getCanonicalSignature();
-
-  // Given a type, returns its formal SIL parameter info.
-  auto getParameterInfoForOriginalResult =
-      [&](const SILResultInfo &result) -> SILParameterInfo {
-    AbstractionPattern pattern(transposeFnGenSig, result.getInterfaceType());
-    auto &tl = TC.getTypeLowering(pattern, result.getInterfaceType(),
-                                  TypeExpansionContext::minimal());
-    ParameterConvention newConv;
-    switch (result.getConvention()) {
-    case ResultConvention::Owned:
-    case ResultConvention::Autoreleased:
-      newConv = tl.isTrivial() ? ParameterConvention::Direct_Unowned
-                               : ParameterConvention::Direct_Guaranteed;
-      break;
-    case ResultConvention::Unowned:
-    case ResultConvention::UnownedInnerPointer:
-      newConv = ParameterConvention::Direct_Unowned;
-      break;
-    case ResultConvention::Indirect:
-      newConv = ParameterConvention::Indirect_In_Guaranteed;
-      break;
-    }
-    return {result.getInterfaceType()->getCanonicalType(transposeFnGenSig),
-            newConv};
-  };
-
-  // Given a type, returns its formal SIL result info.
-  auto getResultInfoForOriginalParameter =
-      [&](const SILParameterInfo &param) -> SILResultInfo {
-    AbstractionPattern pattern(transposeFnGenSig, param.getInterfaceType());
-    auto &tl = TC.getTypeLowering(pattern, param.getInterfaceType(),
-                                  TypeExpansionContext::minimal());
-    ResultConvention newConv;
-    switch (param.getConvention()) {
-    case ParameterConvention::Direct_Owned:
-    case ParameterConvention::Direct_Guaranteed:
-    case ParameterConvention::Direct_Unowned:
-      newConv =
-          tl.isTrivial() ? ResultConvention::Unowned : ResultConvention::Owned;
-      break;
-    case ParameterConvention::Indirect_In:
-    case ParameterConvention::Indirect_Inout:
-    case ParameterConvention::Indirect_In_Constant:
-    case ParameterConvention::Indirect_In_Guaranteed:
-    case ParameterConvention::Indirect_InoutAliasable:
-      newConv = ResultConvention::Indirect;
-      break;
-    }
-    return {param.getInterfaceType()->getCanonicalType(transposeFnGenSig),
-            newConv};
-  };
-
-  SmallVector<SILParameterInfo, 4> newParameters;
-  SmallVector<SILResultInfo, 4> newResults;
-  for (auto param : llvm::enumerate(getParameters())) {
-    if (parameterIndices->contains(param.index()))
-      newResults.push_back(getResultInfoForOriginalParameter(param.value()));
-    else
-      newParameters.push_back(param.value());
-  }
-  for (auto &res : getResults())
-    newParameters.push_back(getParameterInfoForOriginalResult(res));
-  // Transpose function type has a generic signature only if the original
-  // function type does, and if `transposeFnGenSig` does not have all concrete
-  // generic parameters.
-  CanGenericSignature canGenSig;
-  if (getSubstGenericSignature() && transposeFnGenSig &&
-      !transposeFnGenSig->areAllParamsConcrete())
-    canGenSig = transposeFnGenSig;
-  return SILFunctionType::get(
-      canGenSig, getExtInfo(), getCoroutineKind(), getCalleeConvention(),
-      newParameters, getYields(), newResults, getOptionalErrorResult(),
-      getPatternSubstitutions(), getInvocationSubstitutions(), getASTContext());
->>>>>>> 685d35b7
 }
 
 static CanType getKnownType(Optional<CanType> &cacheSlot, ASTContext &C,
