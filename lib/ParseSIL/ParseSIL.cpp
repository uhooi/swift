//===--- ParseSIL.cpp - SIL File Parsing logic ----------------------------===//
//
// This source file is part of the Swift.org open source project
//
// Copyright (c) 2014 - 2017 Apple Inc. and the Swift project authors
// Licensed under Apache License v2.0 with Runtime Library Exception
//
// See https://swift.org/LICENSE.txt for license information
// See https://swift.org/CONTRIBUTORS.txt for the list of Swift project authors
//
//===----------------------------------------------------------------------===//

#include "SILParserFunctionBuilder.h"
#include "swift/AST/ASTWalker.h"
/// SWIFT_ENABLE_TENSORFLOW
#include "swift/AST/AutoDiff.h"
#include "swift/AST/ExistentialLayout.h"
#include "swift/AST/GenericEnvironment.h"
#include "swift/AST/NameLookup.h"
#include "swift/AST/ProtocolConformance.h"
#include "swift/AST/SourceFile.h"
#include "swift/AST/TypeCheckRequests.h"
#include "swift/Basic/Defer.h"
#include "swift/Basic/Timer.h"
#include "swift/Demangling/Demangle.h"
#include "swift/Parse/Lexer.h"
#include "swift/Parse/ParseSILSupport.h"
#include "swift/Parse/Parser.h"
#include "swift/SyntaxParse/SyntaxTreeCreator.h"
#include "swift/Syntax/SyntaxArena.h"
#include "swift/SIL/AbstractionPattern.h"
#include "swift/SIL/InstructionUtils.h"
#include "swift/SIL/SILArgument.h"
#include "swift/SIL/SILBuilder.h"
#include "swift/SIL/SILDebugScope.h"
#include "swift/SIL/SILModule.h"
#include "swift/SIL/SILUndef.h"
#include "swift/SIL/TypeLowering.h"
#include "swift/Subsystems.h"
#include "swift/Syntax/SyntaxKind.h"
#include "llvm/ADT/StringSwitch.h"
#include "llvm/Support/SaveAndRestore.h"

using namespace swift;
using namespace swift::syntax;

//===----------------------------------------------------------------------===//
// SILParserState implementation
//===----------------------------------------------------------------------===//

namespace swift {
// This has to be in the 'swift' namespace because it's forward-declared for
// SILParserState.
class SILParserTUState : public SILParserTUStateBase {
public:
  explicit SILParserTUState(SILModule &M) : M(M) {}
  ~SILParserTUState();

  SILModule &M;

  /// This is all of the forward referenced functions with
  /// the location for where the reference is.
  llvm::DenseMap<Identifier,
                 std::pair<SILFunction*, SourceLoc>> ForwardRefFns;
  /// A list of all functions forward-declared by a sil_scope.
  llvm::DenseSet<SILFunction *> PotentialZombieFns;

  /// A map from textual .sil scope number to SILDebugScopes.
  llvm::DenseMap<unsigned, SILDebugScope *> ScopeSlots;

  /// Did we parse a sil_stage for this module?
  bool DidParseSILStage = false;

  bool parseDeclSIL(Parser &P) override;
  bool parseDeclSILStage(Parser &P) override;
  bool parseSILVTable(Parser &P) override;
  bool parseSILGlobal(Parser &P) override;
  bool parseSILWitnessTable(Parser &P) override;
  bool parseSILDefaultWitnessTable(Parser &P) override;
  // SWIFT_ENABLE_TENSORFLOW
  bool parseSILDifferentiabilityWitness(Parser &P) override;
  // SWIFT_ENABLE_TENSORFLOW END
  bool parseSILCoverageMap(Parser &P) override;
  bool parseSILProperty(Parser &P) override;
  bool parseSILScope(Parser &P) override;
};
} // end namespace swift

SILParserTUState::~SILParserTUState() {
  if (!ForwardRefFns.empty()) {
    for (auto Entry : ForwardRefFns) {
      if (Entry.second.second.isValid()) {
        M.getASTContext().Diags.diagnose(Entry.second.second,
                                         diag::sil_use_of_undefined_value,
                                         Entry.first.str());
      }
    }
  }

  // Turn any debug-info-only function declarations into zombies.
  for (auto *Fn : PotentialZombieFns)
    if (Fn->isExternalDeclaration()) {
      Fn->setInlined();
      M.eraseFunction(Fn);
    }
}

SILParserState::SILParserState(SILModule *M)
    : Impl(M ? llvm::make_unique<SILParserTUState>(*M) : nullptr) {}

SILParserState::~SILParserState() = default;

void PrettyStackTraceParser::print(llvm::raw_ostream &out) const {
  out << "With parser at source location: ";
  P.Tok.getLoc().print(out, P.Context.SourceMgr);
  out << '\n';
}

static bool parseIntoSourceFileImpl(SourceFile &SF,
                                unsigned BufferID,
                                bool *Done,
                                SILParserState *SIL,
                                PersistentParserState *PersistentState,
                                bool FullParse,
                                bool DelayBodyParsing) {
  assert((!FullParse || (SF.canBeParsedInFull() && !SIL)) &&
         "cannot parse in full with the given parameters!");

  std::shared_ptr<SyntaxTreeCreator> STreeCreator;
  if (SF.shouldBuildSyntaxTree()) {
    STreeCreator = std::make_shared<SyntaxTreeCreator>(
        SF.getASTContext().SourceMgr, BufferID,
        SF.SyntaxParsingCache, SF.getASTContext().getSyntaxArena());
  }

  // Not supported right now.
  if (SF.Kind == SourceFileKind::REPL)
    DelayBodyParsing = false;
  if (SF.hasInterfaceHash())
    DelayBodyParsing = false;
  if (SF.shouldCollectToken())
    DelayBodyParsing = false;
  if (SF.shouldBuildSyntaxTree())
    DelayBodyParsing = false;
  if (SIL)
    DelayBodyParsing = false;

  SharedTimer timer("Parsing");
  Parser P(BufferID, SF, SIL ? SIL->Impl.get() : nullptr,
           PersistentState, STreeCreator, DelayBodyParsing);
  PrettyStackTraceParser StackTrace(P);

  llvm::SaveAndRestore<bool> S(P.IsParsingInterfaceTokens,
                               SF.hasInterfaceHash());

  bool FoundSideEffects = false;
  do {
    bool hasSideEffects = P.parseTopLevel();
    FoundSideEffects = FoundSideEffects || hasSideEffects;
    *Done = P.Tok.is(tok::eof);
  } while (FullParse && !*Done);

  if (!FullParse && !*Done) {
    // Only parsed a part of the source file.
    // Add artificial EOF to be able to finalize the tree.
    P.SyntaxContext->addRawSyntax(
      ParsedRawSyntaxNode::makeDeferredMissing(tok::eof, P.Tok.getLoc()));
  }

  if (STreeCreator) {
    auto rawNode = P.finalizeSyntaxTree();
    STreeCreator->acceptSyntaxRoot(rawNode, SF);
  }

  return FoundSideEffects;
}

bool swift::parseIntoSourceFile(SourceFile &SF,
                                unsigned BufferID,
                                bool *Done,
                                SILParserState *SIL,
                                PersistentParserState *PersistentState,
                                bool DelayBodyParsing) {
  return parseIntoSourceFileImpl(SF, BufferID, Done, SIL,
                                 PersistentState,
                                 /*FullParse=*/SF.shouldBuildSyntaxTree(),
                                 DelayBodyParsing);
}

bool swift::parseIntoSourceFileFull(SourceFile &SF, unsigned BufferID,
                                    PersistentParserState *PersistentState,
                                    bool DelayBodyParsing) {
  bool Done = false;
  return parseIntoSourceFileImpl(SF, BufferID, &Done, /*SIL=*/nullptr,
                                 PersistentState, /*FullParse=*/true,
                                 DelayBodyParsing);
}


//===----------------------------------------------------------------------===//
// SILParser
//===----------------------------------------------------------------------===//

namespace {
  struct ParsedSubstitution {
    SourceLoc loc;
    Type replacement;
  };

  struct ParsedSpecAttr {
    ArrayRef<RequirementRepr> requirements;
    bool exported;
    SILSpecializeAttr::SpecializationKind kind;
  };

  enum class ConformanceContext {
    /// A normal conformance parse.
    Ordinary,

    /// We're parsing this for a SIL witness table.
    /// Leave any generic parameter clauses in scope, and use an explicit
    /// self-conformance instead of an abstract one.
    WitnessTable,
  };

  class SILParser {
    friend SILParserTUState;
  public:
    Parser &P;
    SILModule &SILMod;
    SILParserTUState &TUState;
    SILFunction *F = nullptr;
    GenericEnvironment *ContextGenericEnv = nullptr;

  private:
    /// HadError - Have we seen an error parsing this function?
    bool HadError = false;

    /// Data structures used to perform name lookup of basic blocks.
    llvm::DenseMap<Identifier, SILBasicBlock*> BlocksByName;
    llvm::DenseMap<SILBasicBlock*,
                   std::pair<SourceLoc, Identifier>> UndefinedBlocks;

    /// Data structures used to perform name lookup for local values.
    llvm::StringMap<ValueBase*> LocalValues;
    llvm::StringMap<SourceLoc> ForwardRefLocalValues;

    /// A callback to be invoked every time a type was deserialized.
    std::function<void(Type)> ParsedTypeCallback;

    bool performTypeLocChecking(TypeLoc &T, bool IsSILType,
                                GenericEnvironment *GenericEnv = nullptr,
                                DeclContext *DC = nullptr);

    void convertRequirements(SILFunction *F, ArrayRef<RequirementRepr> From,
                             SmallVectorImpl<Requirement> &To,
                             // SWIFT_ENABLE_TENSORFLOW
                             GenericEnvironment *GenericEnv = nullptr,
                             DeclContext *DC = nullptr);

    Optional<ProtocolConformanceRef>
    parseProtocolConformanceHelper(ProtocolDecl *&proto,
                                   GenericEnvironment *GenericEnv,
                                   ConformanceContext context,
                                   ProtocolDecl *defaultForProto);
  public:
    SILParser(Parser &P)
        : P(P), SILMod(static_cast<SILParserTUState *>(P.SIL)->M),
          TUState(*static_cast<SILParserTUState *>(P.SIL)),
          ParsedTypeCallback([](Type ty) {}) {}

    /// diagnoseProblems - After a function is fully parse, emit any diagnostics
    /// for errors and return true if there were any.
    bool diagnoseProblems();

    /// getGlobalNameForReference - Given a reference to a global name, look it
    /// up and return an appropriate SIL function.
    SILFunction *getGlobalNameForReference(Identifier Name,
                                           CanSILFunctionType Ty,
                                           SourceLoc Loc,
                                           bool IgnoreFwdRef = false);
    /// getGlobalNameForDefinition - Given a definition of a global name, look
    /// it up and return an appropriate SIL function.
    SILFunction *getGlobalNameForDefinition(Identifier Name,
                                            CanSILFunctionType Ty,
                                            SourceLoc Loc);

    /// getBBForDefinition - Return the SILBasicBlock for a definition of the
    /// specified block.
    SILBasicBlock *getBBForDefinition(Identifier Name, SourceLoc Loc);
    
    /// getBBForReference - return the SILBasicBlock of the specified name.  The
    /// source location is used to diagnose a failure if the block ends up never
    /// being defined.
    SILBasicBlock *getBBForReference(Identifier Name, SourceLoc Loc);

    struct UnresolvedValueName {
      StringRef Name;
      SourceLoc NameLoc;

      bool isUndef() const { return Name == "undef"; }
    };

    /// getLocalValue - Get a reference to a local value with the specified name
    /// and type.
    SILValue getLocalValue(UnresolvedValueName Name, SILType Type,
                           SILLocation L, SILBuilder &B);

    /// setLocalValue - When an instruction or block argument is defined, this
    /// method is used to register it and update our symbol table.
    void setLocalValue(ValueBase *Value, StringRef Name, SourceLoc NameLoc);

    SILDebugLocation getDebugLoc(SILBuilder & B, SILLocation Loc) {
      return SILDebugLocation(Loc, F->getDebugScope());
    }

    /// @{ Primitive parsing.

    /// \verbatim
    ///   sil-identifier ::= [A-Za-z_0-9]+
    /// \endverbatim
    bool parseSILIdentifier(Identifier &Result, SourceLoc &Loc,
                            const Diagnostic &D);

    template<typename ...DiagArgTypes, typename ...ArgTypes>
    bool parseSILIdentifier(Identifier &Result, Diag<DiagArgTypes...> ID,
                            ArgTypes... Args) {
      SourceLoc L;
      return parseSILIdentifier(Result, L, Diagnostic(ID, Args...));
    }

    template <typename T, typename... DiagArgTypes, typename... ArgTypes>
    bool parseSILIdentifierSwitch(T &Result, ArrayRef<StringRef> Strings,
                                  Diag<DiagArgTypes...> ID, ArgTypes... Args) {
      Identifier TmpResult;
      SourceLoc L;
      if (parseSILIdentifier(TmpResult, L, Diagnostic(ID, Args...))) {
        return true;
      }

      auto Iter = std::find(Strings.begin(), Strings.end(), TmpResult.str());
      if (Iter == Strings.end()) {
        P.diagnose(P.Tok, Diagnostic(ID, Args...));
        return true;
      }

      Result = T(*Iter);
      return false;
    }

    template<typename ...DiagArgTypes, typename ...ArgTypes>
    bool parseSILIdentifier(Identifier &Result, SourceLoc &L,
                            Diag<DiagArgTypes...> ID, ArgTypes... Args) {
      return parseSILIdentifier(Result, L, Diagnostic(ID, Args...));
    }

    bool parseVerbatim(StringRef identifier);

    template <typename T>
    bool parseInteger(T &Result, const Diagnostic &D) {
      if (!P.Tok.is(tok::integer_literal)) {
        P.diagnose(P.Tok, D);
        return true;
      }
      bool error = parseIntegerLiteral(P.Tok.getText(), 0, Result);
      P.consumeToken(tok::integer_literal);
      return error;
    }

    template <typename T>
    bool parseIntegerLiteral(StringRef text, unsigned radix, T &result) {
      text = prepareIntegerLiteralForParsing(text);
      return text.getAsInteger(radix, result);
    }

    StringRef prepareIntegerLiteralForParsing(StringRef text) {
      // tok::integer_literal can contain characters that the library
      // parsing routines don't expect.
      if (text.contains('_'))
        text = P.copyAndStripUnderscores(text);
      return text;
    }

    /// @}

    /// @{ Type parsing.
    bool parseASTType(CanType &result,
                      GenericEnvironment *environment = nullptr);
    bool parseASTType(CanType &result, SourceLoc &TypeLoc) {
      TypeLoc = P.Tok.getLoc();
      return parseASTType(result);
    }
    bool parseASTType(CanType &result,
                      SourceLoc &TypeLoc,
                      GenericEnvironment *env) {
      TypeLoc = P.Tok.getLoc();
      return parseASTType(result, env);
    }
    bool parseSILOwnership(ValueOwnershipKind &OwnershipKind) {
      // We parse here @ <identifier>.
      if (!P.consumeIf(tok::at_sign)) {
        // If we fail, we must have @any ownership. We check elsewhere in the
        // parser that this matches what the function signature wants.
        OwnershipKind = ValueOwnershipKind::Any;
        return false;
      }

      StringRef AllOwnershipKinds[3] = {"unowned", "owned",
                                        "guaranteed"};
      return parseSILIdentifierSwitch(OwnershipKind, AllOwnershipKinds,
                                      diag::expected_sil_value_ownership_kind);
    }
    bool parseSILType(SILType &Result,
                      GenericEnvironment *&parsedGenericEnv,
                      bool IsFuncDecl = false,
                      GenericEnvironment *parentGenericEnv = nullptr);
    bool parseSILType(SILType &Result) {
      GenericEnvironment *IgnoredEnv;
      return parseSILType(Result, IgnoredEnv);
    }
    bool parseSILType(SILType &Result, SourceLoc &TypeLoc) {
      TypeLoc = P.Tok.getLoc();
      return parseSILType(Result);
    }
    bool parseSILType(SILType &Result, SourceLoc &TypeLoc,
                      GenericEnvironment *&parsedGenericEnv,
                      GenericEnvironment *parentGenericEnv = nullptr) {
      TypeLoc = P.Tok.getLoc();
      return parseSILType(Result, parsedGenericEnv, false, parentGenericEnv);
    }
    /// @}

    bool parseSILDottedPath(ValueDecl *&Decl,
                            SmallVectorImpl<ValueDecl *> &values);
    bool parseSILDottedPath(ValueDecl *&Decl) {
      SmallVector<ValueDecl *, 4> values;
      return parseSILDottedPath(Decl, values);
    }
    bool parseSILDottedPathWithoutPound(ValueDecl *&Decl,
                                        SmallVectorImpl<ValueDecl *> &values);
    bool parseSILDottedPathWithoutPound(ValueDecl *&Decl) {
      SmallVector<ValueDecl *, 4> values;
      return parseSILDottedPathWithoutPound(Decl, values);
    }
    /// At the time of calling this function, we may not have the type of the
    /// Decl yet. So we return a SILDeclRef on the first lookup result and also
    /// return all the lookup results. After parsing the expected type, the
    /// caller of this function can choose the one that has the expected type.
    bool parseSILDeclRef(SILDeclRef &Result,
                         SmallVectorImpl<ValueDecl *> &values);
    bool parseSILDeclRef(SILDeclRef &Result) {
      SmallVector<ValueDecl *, 4> values;
      return parseSILDeclRef(Result, values);
    }
    bool parseSILDeclRef(SILDeclRef &Member, bool FnTypeRequired);
    bool parseGlobalName(Identifier &Name);
    bool parseValueName(UnresolvedValueName &Name);
    bool parseValueRef(SILValue &Result, SILType Ty, SILLocation Loc,
                       SILBuilder &B);
    bool parseTypedValueRef(SILValue &Result, SourceLoc &Loc, SILBuilder &B);
    bool parseTypedValueRef(SILValue &Result, SILBuilder &B) {
      SourceLoc Tmp;
      return parseTypedValueRef(Result, Tmp, B);
    }
    bool parseSILOpcode(SILInstructionKind &Opcode, SourceLoc &OpcodeLoc,
                        StringRef &OpcodeName);
    bool parseSILDebugVar(SILDebugVariable &Var);

    /// Parses the basic block arguments as part of branch instruction.
    bool parseSILBBArgsAtBranch(SmallVector<SILValue, 6> &Args, SILBuilder &B);

    bool parseSILLocation(SILLocation &L);
    bool parseScopeRef(SILDebugScope *&DS);
    bool parseSILDebugLocation(SILLocation &L, SILBuilder &B,
                               bool parsedComma = false);
    bool parseSILInstruction(SILBuilder &B);
    bool parseCallInstruction(SILLocation InstLoc,
                              SILInstructionKind Opcode, SILBuilder &B,
                              SILInstruction *&ResultVal);
    bool parseSILFunctionRef(SILLocation InstLoc, SILFunction *&ResultFn);

    bool parseSILBasicBlock(SILBuilder &B);
    bool parseKeyPathPatternComponent(KeyPathPatternComponent &component,
                                      SmallVectorImpl<SILType> &operandTypes,
                                      SourceLoc componentLoc,
                                      Identifier componentKind,
                                      SILLocation InstLoc,
                                      GenericEnvironment *patternEnv);
    bool isStartOfSILInstruction();

    bool parseSubstitutions(SmallVectorImpl<ParsedSubstitution> &parsed,
                            GenericEnvironment *GenericEnv=nullptr,
                            ProtocolDecl *defaultForProto = nullptr);

    Optional<ProtocolConformanceRef>
    parseProtocolConformance(ProtocolDecl *&proto,
                             GenericEnvironment *&genericEnv,
                             ConformanceContext context,
                             ProtocolDecl *defaultForProto);
    Optional<ProtocolConformanceRef>
    parseProtocolConformance(ProtocolDecl *defaultForProto,
                             ConformanceContext context) {
      ProtocolDecl *dummy;
      GenericEnvironment *env;
      return parseProtocolConformance(dummy, env, context, defaultForProto);
    }

    Optional<llvm::coverage::Counter>
    parseSILCoverageExpr(llvm::coverage::CounterExpressionBuilder &Builder);

    template <class T>
    struct ParsedEnum {
      Optional<T> Value;
      StringRef Name;
      SourceLoc Loc;

      bool isSet() const { return Value.hasValue(); }
      T operator*() const { return *Value; }
    };

    template <class T>
    void setEnum(ParsedEnum<T> &existing,
                 T value, StringRef name, SourceLoc loc) {
      if (existing.Value) {
        if (*existing.Value == value) {
          P.diagnose(loc, diag::duplicate_attribute, /*modifier*/ 1);
        } else {
          P.diagnose(loc, diag::mutually_exclusive_attrs, name,
                     existing.Name, /*modifier*/ 1);
        }
        P.diagnose(existing.Loc, diag::previous_attribute, /*modifier*/ 1);
      }
      existing.Value = value;
      existing.Name = name;
      existing.Loc = loc;
    }

    template <class T>
    void maybeSetEnum(bool allowed, ParsedEnum<T> &existing,
                      T value, StringRef name, SourceLoc loc) {
      if (allowed)
        setEnum(existing, value, name, loc);
      else
        P.diagnose(loc, diag::unknown_attribute, name);
    }
  };
} // end anonymous namespace

bool SILParser::parseSILIdentifier(Identifier &Result, SourceLoc &Loc,
                                   const Diagnostic &D) {
  switch (P.Tok.getKind()) {
  case tok::identifier:
  case tok::dollarident:
    Result = P.Context.getIdentifier(P.Tok.getText());
    break;
  case tok::string_literal: {
    // Drop the double quotes.
    StringRef rawString = P.Tok.getText().drop_front().drop_back();
    Result = P.Context.getIdentifier(rawString);
    break;
  }
  case tok::oper_binary_unspaced:  // fixme?
  case tok::oper_binary_spaced:
  case tok::kw_init:
    // A binary operator or `init` can be part of a SILDeclRef.
    Result = P.Context.getIdentifier(P.Tok.getText());
    break;
  default:
    // If it's some other keyword, grab an identifier for it.
    if (P.Tok.isKeyword()) {
      Result = P.Context.getIdentifier(P.Tok.getText());
      break;
    }
    P.diagnose(P.Tok, D);
    return true;
  }

  Loc = P.Tok.getLoc();
  P.consumeToken();
  return false;
}

bool SILParser::parseVerbatim(StringRef name) {
  Identifier tok;
  SourceLoc loc;

  if (parseSILIdentifier(tok, loc, diag::expected_tok_in_sil_instr, name)) {
    return true;
  }
  if (tok.str() != name) {
    P.diagnose(loc, diag::expected_tok_in_sil_instr, name);
    return true;
  }
  return false;
}

/// diagnoseProblems - After a function is fully parse, emit any diagnostics
/// for errors and return true if there were any.
bool SILParser::diagnoseProblems() {
  // Check for any uses of basic blocks that were not defined.
  if (!UndefinedBlocks.empty()) {
    // FIXME: These are going to come out in nondeterministic order.
    for (auto Entry : UndefinedBlocks)
      P.diagnose(Entry.second.first, diag::sil_undefined_basicblock_use,
                 Entry.second.second);

    HadError = true;
  }
  
  if (!ForwardRefLocalValues.empty()) {
    // FIXME: These are going to come out in nondeterministic order.
    for (auto &Entry : ForwardRefLocalValues)
      P.diagnose(Entry.second, diag::sil_use_of_undefined_value,
                 Entry.first());
    HadError = true;
  }
  
  return HadError;
}

/// getGlobalNameForDefinition - Given a definition of a global name, look
/// it up and return an appropriate SIL function.
SILFunction *SILParser::getGlobalNameForDefinition(Identifier name,
                                                   CanSILFunctionType ty,
                                                   SourceLoc sourceLoc) {
  SILParserFunctionBuilder builder(SILMod);
  auto silLoc = RegularLocation(sourceLoc);

  // Check to see if a function of this name has been forward referenced.  If so
  // complete the forward reference.
  auto iter = TUState.ForwardRefFns.find(name);
  if (iter != TUState.ForwardRefFns.end()) {
    SILFunction *fn = iter->second.first;

    // Verify that the types match up.
    if (fn->getLoweredFunctionType() != ty) {
      P.diagnose(sourceLoc, diag::sil_value_use_type_mismatch, name.str(),
                 fn->getLoweredFunctionType(), ty);
      P.diagnose(iter->second.second, diag::sil_prior_reference);
      fn = builder.createFunctionForForwardReference("" /*name*/, ty, silLoc);
    }

    assert(fn->isExternalDeclaration() && "Forward defns cannot have bodies!");
    TUState.ForwardRefFns.erase(iter);

    // Move the function to this position in the module.
    //
    // FIXME: Should we move this functionality into SILParserFunctionBuilder?
    SILMod.getFunctionList().remove(fn);
    SILMod.getFunctionList().push_back(fn);

    return fn;
  }

  // If we don't have a forward reference, make sure the function hasn't been
  // defined already.
  if (SILMod.lookUpFunction(name.str()) != nullptr) {
    P.diagnose(sourceLoc, diag::sil_value_redefinition, name.str());
    return builder.createFunctionForForwardReference("" /*name*/, ty, silLoc);
  }

  // Otherwise, this definition is the first use of this name.
  return builder.createFunctionForForwardReference(name.str(), ty, silLoc);
}

/// getGlobalNameForReference - Given a reference to a global name, look it
/// up and return an appropriate SIL function.
SILFunction *SILParser::getGlobalNameForReference(Identifier name,
                                                  CanSILFunctionType funcTy,
                                                  SourceLoc sourceLoc,
                                                  bool ignoreFwdRef) {
  SILParserFunctionBuilder builder(SILMod);
  auto silLoc = RegularLocation(sourceLoc);

  // Check to see if we have a function by this name already.
  if (SILFunction *fn = SILMod.lookUpFunction(name.str())) {
    // If so, check for matching types.
    if (fn->getLoweredFunctionType() == funcTy) {
      return fn;
    }

    P.diagnose(sourceLoc, diag::sil_value_use_type_mismatch, name.str(),
               fn->getLoweredFunctionType(), funcTy);

    return builder.createFunctionForForwardReference("" /*name*/, funcTy,
                                                     silLoc);
  }
  
  // If we didn't find a function, create a new one - it must be a forward
  // reference.
  auto *fn =
      builder.createFunctionForForwardReference(name.str(), funcTy, silLoc);
  TUState.ForwardRefFns[name] = {fn, ignoreFwdRef ? SourceLoc() : sourceLoc};
  return fn;
}


/// getBBForDefinition - Return the SILBasicBlock for a definition of the
/// specified block.
SILBasicBlock *SILParser::getBBForDefinition(Identifier Name, SourceLoc Loc) {
  // If there was no name specified for this block, just create a new one.
  if (Name.empty())
    return F->createBasicBlock();

  SILBasicBlock *&BB = BlocksByName[Name];
  // If the block has never been named yet, just create it.
  if (BB == nullptr)
    return BB = F->createBasicBlock();

  // If it already exists, it was either a forward reference or a redefinition.
  // If it is a forward reference, it should be in our undefined set.
  if (!UndefinedBlocks.erase(BB)) {
    // If we have a redefinition, return a new BB to avoid inserting
    // instructions after the terminator.
    P.diagnose(Loc, diag::sil_basicblock_redefinition, Name);
    HadError = true;
    return F->createBasicBlock();
  }

  // FIXME: Splice the block to the end of the function so they come out in the
  // right order.
  return BB;
}

/// getBBForReference - return the SILBasicBlock of the specified name.  The
/// source location is used to diagnose a failure if the block ends up never
/// being defined.
SILBasicBlock *SILParser::getBBForReference(Identifier Name, SourceLoc Loc) {
  // If the block has already been created, use it.
  SILBasicBlock *&BB = BlocksByName[Name];
  if (BB != nullptr)
    return BB;

  // Otherwise, create it and remember that this is a forward reference so
  // that we can diagnose use without definition problems.
  BB = F->createBasicBlock();
  UndefinedBlocks[BB] = {Loc, Name};
  return BB;
}

///   sil-global-name:
///     '@' identifier
bool SILParser::parseGlobalName(Identifier &Name) {
  return P.parseToken(tok::at_sign, diag::expected_sil_value_name) ||
         parseSILIdentifier(Name, diag::expected_sil_value_name);
}

/// getLocalValue - Get a reference to a local value with the specified name
/// and type.
SILValue SILParser::getLocalValue(UnresolvedValueName Name, SILType Type,
                                  SILLocation Loc, SILBuilder &B) {
  if (Name.isUndef())
    return SILUndef::get(Type, B.getFunction());

  // Check to see if this is already defined.
  ValueBase *&Entry = LocalValues[Name.Name];

  if (Entry) {
    // If this value is already defined, check it to make sure types match.
    SILType EntryTy = Entry->getType();

    if (EntryTy != Type) {
      HadError = true;
      P.diagnose(Name.NameLoc, diag::sil_value_use_type_mismatch, Name.Name,
                 EntryTy.getASTType(), Type.getASTType());
      // Make sure to return something of the requested type.
      return new (SILMod) GlobalAddrInst(getDebugLoc(B, Loc), Type);
    }

    return SILValue(Entry);
  }
  
  // Otherwise, this is a forward reference.  Create a dummy node to represent
  // it until we see a real definition.
  ForwardRefLocalValues[Name.Name] = Name.NameLoc;

  Entry = new (SILMod) GlobalAddrInst(getDebugLoc(B, Loc), Type);
  return Entry;
}

/// setLocalValue - When an instruction or block argument is defined, this
/// method is used to register it and update our symbol table.
void SILParser::setLocalValue(ValueBase *Value, StringRef Name,
                              SourceLoc NameLoc) {
  ValueBase *&Entry = LocalValues[Name];

  // If this value was already defined, it is either a redefinition, or a
  // specification for a forward referenced value.
  if (Entry) {
    if (!ForwardRefLocalValues.erase(Name)) {
      P.diagnose(NameLoc, diag::sil_value_redefinition, Name);
      HadError = true;
      return;
    }

    // If the forward reference was of the wrong type, diagnose this now.
    if (Entry->getType() != Value->getType()) {
      P.diagnose(NameLoc, diag::sil_value_def_type_mismatch, Name,
                 Entry->getType().getASTType(),
                 Value->getType().getASTType());
      HadError = true;
    } else {
      // Forward references only live here if they have a single result.
      Entry->replaceAllUsesWith(Value);
    }
    Entry = Value;
    return;
  }

  // Otherwise, just store it in our map.
  Entry = Value;
}


//===----------------------------------------------------------------------===//
// SIL Parsing Logic
//===----------------------------------------------------------------------===//

/// parseSILLinkage - Parse a linkage specifier if present.
///   sil-linkage:
///     /*empty*/          // default depends on whether this is a definition
///     'public'
///     'hidden'
///     'shared'
///     'private'
///     'public_external'
///     'hidden_external'
///     'private_external'
static bool parseSILLinkage(Optional<SILLinkage> &Result, Parser &P) {
  // Begin by initializing result to our base value of None.
  Result = None;

  // Unfortunate collision with access control keywords.
  if (P.Tok.is(tok::kw_public)) {
    Result = SILLinkage::Public;
    P.consumeToken();
    return false;
  }

  // Unfortunate collision with access control keywords.
  if (P.Tok.is(tok::kw_private)) {
    Result = SILLinkage::Private;
    P.consumeToken();
    return false;
  }

  // If we do not have an identifier, bail. All SILLinkages that we are parsing
  // are identifiers.
  if (P.Tok.isNot(tok::identifier))
    return false;

  // Then use a string switch to try and parse the identifier.
  Result = llvm::StringSwitch<Optional<SILLinkage>>(P.Tok.getText())
    .Case("non_abi", SILLinkage::PublicNonABI)
    .Case("hidden", SILLinkage::Hidden)
    .Case("shared", SILLinkage::Shared)
    .Case("public_external", SILLinkage::PublicExternal)
    .Case("hidden_external", SILLinkage::HiddenExternal)
    .Case("shared_external", SILLinkage::SharedExternal)
    .Case("private_external", SILLinkage::PrivateExternal)
    .Default(None);

  // If we succeed, consume the token.
  if (Result) {
    P.consumeToken(tok::identifier);
  }

  return false;
}

/// Given whether it's known to be a definition, resolve an optional
/// SIL linkage to a real one.
static SILLinkage resolveSILLinkage(Optional<SILLinkage> linkage,
                                    bool isDefinition) {
  if (linkage.hasValue()) {
    return linkage.getValue();
  } else if (isDefinition) {
    return SILLinkage::DefaultForDefinition;
  } else {
    return SILLinkage::DefaultForDeclaration;
  }
}

static bool parseSILOptional(StringRef &Result, SourceLoc &Loc, SILParser &SP) {
  if (SP.P.consumeIf(tok::l_square)) {
    Identifier Id;
    SP.parseSILIdentifier(Id, Loc, diag::expected_in_attribute_list);
    SP.P.parseToken(tok::r_square, diag::expected_in_attribute_list);
    Result = Id.str();
    return true;
  }
  return false;
}

static bool parseSILOptional(StringRef &Result, SILParser &SP) {
  SourceLoc Loc;
  return parseSILOptional(Result, Loc, SP);
}

/// Parse an option attribute ('[' Expected ']')?
static bool parseSILOptional(bool &Result, SILParser &SP, StringRef Expected) {
  StringRef Optional;
  if (parseSILOptional(Optional, SP)) {
    if (Optional != Expected)
      return true;
    Result = true;
  }
  return false;
}

namespace {
  /// A helper class to perform lookup of IdentTypes in the
  /// current parser scope.
  class IdentTypeReprLookup : public ASTWalker {
    Parser &P;
  public:
    IdentTypeReprLookup(Parser &P) : P(P) {}

    bool walkToTypeReprPre(TypeRepr *Ty) override {
      auto *T = dyn_cast_or_null<IdentTypeRepr>(Ty);
      auto Comp = T->getComponentRange().front();
      if (auto Entry = P.lookupInScope(Comp->getIdentifier()))
        if (auto *TD = dyn_cast<TypeDecl>(Entry)) {
          Comp->setValue(TD, nullptr);
          return false;
        }
      return true;
    }
  };
} // end anonymous namespace

/// Remap RequirementReps to Requirements.
void SILParser::convertRequirements(SILFunction *F,
                                    ArrayRef<RequirementRepr> From,
                                    SmallVectorImpl<Requirement> &To,
                                    // SWIFT_ENABLE_TENSORFLOW
                                    GenericEnvironment *GenericEnv,
                                    DeclContext *DC) {
  if (From.empty()) {
    To.clear();
    return;
  }

  // SWIFT_ENABLE_TENSORFLOW
  if (!GenericEnv)
    GenericEnv = F->getGenericEnvironment();
  // SWIFT_ENABLE_TENSORFLOW END
  assert(GenericEnv);
  (void)GenericEnv;

  IdentTypeReprLookup PerformLookup(P);
  // Use parser lexical scopes to resolve references
  // to the generic parameters.
  auto ResolveToInterfaceType = [&](TypeLoc Ty) -> Type {
    Ty.getTypeRepr()->walk(PerformLookup);
    // SWIFT_ENABLE_TENSORFLOW
    performTypeLocChecking(Ty, /* IsSIL */ false, GenericEnv, DC);
    // SWIFT_ENABLE_TENSORFLOW END
    assert(Ty.getType());
    return Ty.getType()->mapTypeOutOfContext();
  };

  for (auto &Req : From) {
    if (Req.getKind() == RequirementReprKind::SameType) {
      auto FirstType = ResolveToInterfaceType(Req.getFirstTypeLoc());
      auto SecondType = ResolveToInterfaceType(Req.getSecondTypeLoc());
      Requirement ConvertedRequirement(RequirementKind::SameType, FirstType,
                                       SecondType);
      To.push_back(ConvertedRequirement);
      continue;
    }

    if (Req.getKind() == RequirementReprKind::TypeConstraint) {
      auto Subject = ResolveToInterfaceType(Req.getSubjectLoc());
      auto Constraint = ResolveToInterfaceType(Req.getConstraintLoc());
      Requirement ConvertedRequirement(RequirementKind::Conformance, Subject,
                                       Constraint);
      To.push_back(ConvertedRequirement);
      continue;
    }

    if (Req.getKind() == RequirementReprKind::LayoutConstraint) {
      auto Subject = ResolveToInterfaceType(Req.getSubjectLoc());
      Requirement ConvertedRequirement(RequirementKind::Layout, Subject,
                                       Req.getLayoutConstraint());
      To.push_back(ConvertedRequirement);
      continue;
    }
    llvm_unreachable("Unsupported requirement kind");
  }
}

/// SWIFT_ENABLE_TENSORFLOW
/// Parse a `differentiable` attribute, e.g.
/// `[differentiable wrt 0, 1 vjp @other]`.
/// Returns true on error.
static bool parseDifferentiableAttr(
  SmallVectorImpl<SILDifferentiableAttr *> &DAs, SILParser &SP) {
  auto &P = SP.P;
  SourceLoc LastLoc = P.getEndOfPreviousLoc();
  // Parse 'source'.
  unsigned SourceIndex;
  if (P.parseSpecificIdentifier(
          "source", diag::sil_attr_differentiable_expected_keyword, "source") ||
      P.parseUnsignedInteger(SourceIndex, LastLoc,
           diag::sil_autodiff_expected_result_index))
    return true;
  // Parse 'wrt'.
  if (P.parseSpecificIdentifier(
        "wrt", diag::sil_attr_differentiable_expected_keyword, "wrt"))
    return true;
  // Parse parameter index list.
  SmallVector<unsigned, 8> ParamIndices;
  // Function that parses an index into `ParamIndices`. Returns true on error.
  auto parseParam = [&]() -> bool {
    unsigned Index;
    // TODO: Reject non-ascending parameter index lists.
    if (P.parseUnsignedInteger(Index, LastLoc,
            diag::sil_autodiff_expected_parameter_index))
      return true;
    ParamIndices.push_back(Index);
    return false;
  };
  // Parse first.
  if (parseParam())
    return true;
  // Parse rest.
  while (P.consumeIf(tok::comma))
    if (parseParam())
      return true;

  // Parse a SIL function name, e.g. '@foo'.
  auto parseFnName = [&P, &LastLoc](Identifier &id) -> bool {
    return P.parseToken(tok::at_sign, diag::expected_sil_function_name) ||
      P.parseIdentifier(id, LastLoc, diag::expected_sil_function_name);
  };

  // Parse optional 'jvp'.
  Identifier JVPName;
  if (P.Tok.is(tok::identifier) && P.Tok.getText() == "jvp") {
    P.consumeToken();
    if (parseFnName(JVPName)) return true;
  }
  // Parse optional 'vjp'.
  Identifier VJPName;
  if (P.Tok.is(tok::identifier) && P.Tok.getText() == "vjp") {
    P.consumeToken();
    if (parseFnName(VJPName)) return true;
  }
  // Parse a trailing 'where' clause if any.
  TrailingWhereClause *WhereClause = nullptr;
  if (P.Tok.is(tok::kw_where)) {
    SourceLoc whereLoc;
    SmallVector<RequirementRepr, 4> requirementReprs;
    bool firstTypeInComplete;
    P.parseGenericWhereClause(whereLoc, requirementReprs, firstTypeInComplete,
                              /*AllowLayoutConstraints*/ false);
    WhereClause = TrailingWhereClause::create(SP.SILMod.getASTContext(),
                                              whereLoc, requirementReprs);
  }
  // Parse ']'.
  if (P.parseToken(tok::r_square,
                   diag::sil_attr_differentiable_expected_rsquare))
    return true;
  // Create a SILDifferentiableAttr and we are done.
  auto maxIndexRef = std::max_element(ParamIndices.begin(), ParamIndices.end());
  auto *paramIndicesSubset = IndexSubset::get(
      P.Context, maxIndexRef ? *maxIndexRef + 1 : 0, ParamIndices);
  auto *Attr = SILDifferentiableAttr::create(
      SP.SILMod, {SourceIndex, paramIndicesSubset}, JVPName.str(),
      VJPName.str(), WhereClause);
  DAs.push_back(Attr);
  return false;
}

static bool parseDeclSILOptional(bool *isTransparent,
                                 IsSerialized_t *isSerialized,
                                 bool *isCanonical,
                                 bool *hasOwnershipSSA,
                                 IsThunk_t *isThunk,
                                 IsDynamicallyReplaceable_t *isDynamic,
                                 IsExactSelfClass_t *isExactSelfClass,
                                 SILFunction **dynamicallyReplacedFunction,
                                 Identifier *objCReplacementFor,
                                 bool *isGlobalInit,
                                 Inline_t *inlineStrategy,
                                 OptimizationMode *optimizationMode,
                                 bool *isLet,
                                 bool *isWeakImported,
                                 AvailabilityContext *availability,
                                 bool *isWithoutActuallyEscapingThunk,
                                 SmallVectorImpl<std::string> *Semantics,
                                 SmallVectorImpl<ParsedSpecAttr> *SpecAttrs,
                                 // SWIFT_ENABLE_TENSORFLOW
                          SmallVectorImpl<SILDifferentiableAttr *> *DiffAttrs,
                                 ValueDecl **ClangDecl,
                                 EffectsKind *MRK, SILParser &SP,
                                 SILModule &M) {
  while (SP.P.consumeIf(tok::l_square)) {
    if (isLet && SP.P.Tok.is(tok::kw_let)) {
      *isLet = true;
      SP.P.consumeToken(tok::kw_let);
      SP.P.parseToken(tok::r_square, diag::expected_in_attribute_list);
      continue;
    }
    else if (SP.P.Tok.isNot(tok::identifier)) {
      SP.P.diagnose(SP.P.Tok, diag::expected_in_attribute_list);
      return true;
    } else if (isTransparent && SP.P.Tok.getText() == "transparent")
      *isTransparent = true;
    else if (isSerialized && SP.P.Tok.getText() == "serialized")
      *isSerialized = IsSerialized;
    else if (isDynamic && SP.P.Tok.getText() == "dynamically_replacable")
      *isDynamic = IsDynamic;
    else if (isExactSelfClass && SP.P.Tok.getText() == "exact_self_class")
      *isExactSelfClass = IsExactSelfClass;
    else if (isSerialized && SP.P.Tok.getText() == "serializable")
      *isSerialized = IsSerializable;
    else if (isCanonical && SP.P.Tok.getText() == "canonical")
      *isCanonical = true;
    else if (hasOwnershipSSA && SP.P.Tok.getText() == "ossa")
      *hasOwnershipSSA = true;
    else if (isThunk && SP.P.Tok.getText() == "thunk")
      *isThunk = IsThunk;
    else if (isThunk && SP.P.Tok.getText() == "signature_optimized_thunk")
      *isThunk = IsSignatureOptimizedThunk;
    else if (isThunk && SP.P.Tok.getText() == "reabstraction_thunk")
      *isThunk = IsReabstractionThunk;
    else if (isWithoutActuallyEscapingThunk
             && SP.P.Tok.getText() == "without_actually_escaping")
      *isWithoutActuallyEscapingThunk = true;
    else if (isGlobalInit && SP.P.Tok.getText() == "global_init")
      *isGlobalInit = true;
    else if (isWeakImported && SP.P.Tok.getText() == "weak_imported") {
      if (M.getASTContext().LangOpts.Target.isOSBinFormatCOFF())
        SP.P.diagnose(SP.P.Tok, diag::attr_unsupported_on_target,
                      SP.P.Tok.getText(),
                      M.getASTContext().LangOpts.Target.str());
      else
        *isWeakImported = true;
    } else if (availability && SP.P.Tok.getText() == "available") {
      SP.P.consumeToken(tok::identifier);

      SourceRange range;
      llvm::VersionTuple version;
      if (SP.P.parseVersionTuple(version, range,
                                 diag::sil_availability_expected_version))
        return true;

      *availability = AvailabilityContext(VersionRange::allGTE(version));

      SP.P.parseToken(tok::r_square, diag::expected_in_attribute_list);
      continue;
    } else if (inlineStrategy && SP.P.Tok.getText() == "noinline")
      *inlineStrategy = NoInline;
    else if (optimizationMode && SP.P.Tok.getText() == "Onone")
      *optimizationMode = OptimizationMode::NoOptimization;
    else if (optimizationMode && SP.P.Tok.getText() == "Ospeed")
      *optimizationMode = OptimizationMode::ForSpeed;
    else if (optimizationMode && SP.P.Tok.getText() == "Osize")
      *optimizationMode = OptimizationMode::ForSize;
    else if (inlineStrategy && SP.P.Tok.getText() == "always_inline")
      *inlineStrategy = AlwaysInline;
    else if (MRK && SP.P.Tok.getText() == "readnone")
      *MRK = EffectsKind::ReadNone;
    else if (MRK && SP.P.Tok.getText() == "readonly")
      *MRK = EffectsKind::ReadOnly;
    else if (MRK && SP.P.Tok.getText() == "readwrite")
      *MRK = EffectsKind::ReadWrite;
    else if (MRK && SP.P.Tok.getText() == "releasenone")
      *MRK = EffectsKind::ReleaseNone;
    else if  (dynamicallyReplacedFunction && SP.P.Tok.getText() == "dynamic_replacement_for") {
      SP.P.consumeToken(tok::identifier);
      if (SP.P.Tok.getKind() != tok::string_literal) {
        SP.P.diagnose(SP.P.Tok, diag::expected_in_attribute_list);
        return true;
      }
      // Drop the double quotes.
      StringRef replacedFunc = SP.P.Tok.getText().drop_front().drop_back();
      SILFunction *Func = M.lookUpFunction(replacedFunc.str());
      if (!Func) {
        Identifier Id = SP.P.Context.getIdentifier(replacedFunc);
        SP.P.diagnose(SP.P.Tok, diag::sil_dynamically_replaced_func_not_found,
                      Id);
        return true;
      }
      *dynamicallyReplacedFunction = Func;
      SP.P.consumeToken(tok::string_literal);

      SP.P.parseToken(tok::r_square, diag::expected_in_attribute_list);
      continue;
    } else if (objCReplacementFor &&
               SP.P.Tok.getText() == "objc_replacement_for") {
      SP.P.consumeToken(tok::identifier);
      if (SP.P.Tok.getKind() != tok::string_literal) {
        SP.P.diagnose(SP.P.Tok, diag::expected_in_attribute_list);
        return true;
      }
      // Drop the double quotes.
      StringRef replacedFunc = SP.P.Tok.getText().drop_front().drop_back();
      *objCReplacementFor = SP.P.Context.getIdentifier(replacedFunc);
      SP.P.consumeToken(tok::string_literal);

      SP.P.parseToken(tok::r_square, diag::expected_in_attribute_list);
      continue;
    } else if (Semantics && SP.P.Tok.getText() == "_semantics") {
      SP.P.consumeToken(tok::identifier);
      if (SP.P.Tok.getKind() != tok::string_literal) {
        SP.P.diagnose(SP.P.Tok, diag::expected_in_attribute_list);
        return true;
      }
  
      // Drop the double quotes.
      StringRef rawString = SP.P.Tok.getText().drop_front().drop_back();
      Semantics->push_back(rawString);
      SP.P.consumeToken(tok::string_literal);

      SP.P.parseToken(tok::r_square, diag::expected_in_attribute_list);
      continue;
    } else if (SpecAttrs && SP.P.Tok.getText() == "_specialize") {
      SourceLoc AtLoc = SP.P.Tok.getLoc();
      SourceLoc Loc(AtLoc);

      // Parse a _specialized attribute, building a parsed substitution list
      // and pushing a new ParsedSpecAttr on the SpecAttrs list. Conformances
      // cannot be generated until the function declaration is fully parsed so
      // that the function's generic signature can be consulted.
      ParsedSpecAttr SpecAttr;
      SpecAttr.requirements = {};
      SpecAttr.exported = false;
      SpecAttr.kind = SILSpecializeAttr::SpecializationKind::Full;
      SpecializeAttr *Attr;

      if (!SP.P.parseSpecializeAttribute(tok::r_square, AtLoc, Loc, Attr))
        return true;

      // Convert SpecializeAttr into ParsedSpecAttr.
      SpecAttr.requirements = Attr->getTrailingWhereClause()->getRequirements();
      SpecAttr.kind = Attr->getSpecializationKind() ==
                              swift::SpecializeAttr::SpecializationKind::Full
                          ? SILSpecializeAttr::SpecializationKind::Full
                          : SILSpecializeAttr::SpecializationKind::Partial;
      SpecAttr.exported = Attr->isExported();
      SpecAttrs->emplace_back(SpecAttr);
      continue;
    }
    // SWIFT_ENABLE_TENSORFLOW
    else if (DiffAttrs && SP.P.Tok.getText() == "differentiable") {
      SP.P.consumeToken(tok::identifier);
      if (parseDifferentiableAttr(*DiffAttrs, SP))
        return true;
      continue;
    }
    else if (ClangDecl && SP.P.Tok.getText() == "clang") {
      SP.P.consumeToken(tok::identifier);
      if (SP.parseSILDottedPathWithoutPound(*ClangDecl))
        return true;

      SP.P.parseToken(tok::r_square, diag::expected_in_attribute_list);
      continue;
    }
    else {
      SP.P.diagnose(SP.P.Tok, diag::expected_in_attribute_list);
      return true;
    }
    SP.P.consumeToken(tok::identifier);
    SP.P.parseToken(tok::r_square, diag::expected_in_attribute_list);
  }
  return false;
}

bool SILParser::performTypeLocChecking(TypeLoc &T, bool IsSILType,
                                       GenericEnvironment *GenericEnv,
                                       DeclContext *DC) {
  // Do some type checking / name binding for the parsed type.
  assert(P.SF.ASTStage == SourceFile::Parsing &&
         "Unexpected stage during parsing!");

  if (GenericEnv == nullptr)
    GenericEnv = ContextGenericEnv;

  if (!DC)
    DC = &P.SF;
  else if (!GenericEnv)
    GenericEnv = DC->getGenericEnvironmentOfContext();

  return swift::performTypeLocChecking(P.Context, T,
                                       /*isSILMode=*/true, IsSILType,
                                       GenericEnv, DC);
}

/// Find the top-level ValueDecl or Module given a name.
static llvm::PointerUnion<ValueDecl *, ModuleDecl *>
lookupTopDecl(Parser &P, DeclBaseName Name, bool typeLookup) {
  // Use UnqualifiedLookup to look through all of the imports.
  // We have to lie and say we're done with parsing to make this happen.
  assert(P.SF.ASTStage == SourceFile::Parsing &&
         "Unexpected stage during parsing!");
  llvm::SaveAndRestore<SourceFile::ASTStage_t> ASTStage(P.SF.ASTStage,
                                                        SourceFile::Parsed);

  UnqualifiedLookup::Options options;
  if (typeLookup)
    options |= UnqualifiedLookup::Flags::TypeLookup;

  UnqualifiedLookup DeclLookup(Name, &P.SF, SourceLoc(), options);
  assert(DeclLookup.isSuccess() && DeclLookup.Results.size() == 1);
  ValueDecl *VD = DeclLookup.Results.back().getValueDecl();
  return VD;
}

/// Find the ValueDecl given an interface type and a member name.
static ValueDecl *lookupMember(Parser &P, Type Ty, DeclBaseName Name,
                               SourceLoc Loc,
                               SmallVectorImpl<ValueDecl *> &Lookup,
                               bool ExpectMultipleResults) {
  Type CheckTy = Ty;
  if (auto MetaTy = CheckTy->getAs<AnyMetatypeType>())
    CheckTy = MetaTy->getInstanceType();

  if (auto nominal = CheckTy->getAnyNominal()) {
    if (Name == DeclBaseName::createDestructor() &&
        isa<ClassDecl>(nominal)) {
      auto *classDecl = cast<ClassDecl>(nominal);
      Lookup.push_back(classDecl->getDestructor());
    } else {
      auto found = nominal->lookupDirect(Name);
      Lookup.append(found.begin(), found.end());
    }
  } else if (auto moduleTy = CheckTy->getAs<ModuleType>()) {
    moduleTy->getModule()->lookupValue(Name, NLKind::QualifiedLookup, Lookup);
  } else {
    P.diagnose(Loc, diag::sil_member_lookup_bad_type, Name, Ty);
    return nullptr;
  }

  if (Lookup.empty() || (!ExpectMultipleResults && Lookup.size() != 1)) {
    P.diagnose(Loc, diag::sil_named_member_decl_not_found, Name, Ty);
    return nullptr;
  }
  return Lookup[0];
}

bool SILParser::parseASTType(CanType &result, GenericEnvironment *env) {
  ParserResult<TypeRepr> parsedType = P.parseType();
  if (parsedType.isNull()) return true;
  TypeLoc loc = parsedType.get();
  if (performTypeLocChecking(loc, /*IsSILType=*/ false, env))
    return true;

  if (env)
    result = loc.getType()->mapTypeOutOfContext()->getCanonicalType();
  else
    result = loc.getType()->getCanonicalType();

  // Invoke the callback on the parsed type.
  ParsedTypeCallback(loc.getType());
  return false;
}

///   sil-type:
///     '$' '*'? attribute-list (generic-params)? type
///
bool SILParser::parseSILType(SILType &Result,
                             GenericEnvironment *&ParsedGenericEnv,
                             bool IsFuncDecl,
                             GenericEnvironment *OuterGenericEnv) {
  ParsedGenericEnv = nullptr;

  if (P.parseToken(tok::sil_dollar, diag::expected_sil_type))
    return true;

  // If we have a '*', then this is an address type.
  SILValueCategory category = SILValueCategory::Object;
  if (P.Tok.isAnyOperator() && P.Tok.getText().startswith("*")) {
    category = SILValueCategory::Address;
    P.consumeStartingCharacterOfCurrentToken(tok::oper_binary_unspaced);
  }

  // Parse attributes.
  ParamDecl::Specifier specifier;
  SourceLoc specifierLoc;
  TypeAttributes attrs;
  P.parseTypeAttributeList(specifier, specifierLoc, attrs);

  // Global functions are implicitly @convention(thin) if not specified otherwise.
  if (IsFuncDecl && !attrs.has(TAK_convention)) {
    // Use a random location.
    attrs.setAttr(TAK_convention, P.PreviousLoc);
    attrs.convention = "thin";
  }

  ParserResult<TypeRepr> TyR = P.parseType(diag::expected_sil_type,
                                           /*handleCodeCompletion*/ true,
                                           /*isSILFuncDecl*/ IsFuncDecl);

  if (TyR.isNull())
    return true;
  
  // Resolve the generic environments for parsed generic function and box types.
  class HandleSILGenericParamsWalker : public ASTWalker {
    ASTContext &C;
    SourceFile *SF;
  public:
    HandleSILGenericParamsWalker(ASTContext &C,
                                 SourceFile *SF)
      : C(C), SF(SF)
    {}
    
    bool walkToTypeReprPre(TypeRepr *T) override {
      if (auto fnType = dyn_cast<FunctionTypeRepr>(T)) {
        if (auto generics = fnType->getGenericParams()) {
          auto env = handleSILGenericParams(C, generics, SF);
          fnType->setGenericEnvironment(env);
        }
      }
      if (auto boxType = dyn_cast<SILBoxTypeRepr>(T)) {
        if (auto generics = boxType->getGenericParams()) {
          auto env = handleSILGenericParams(C, generics, SF);
          boxType->setGenericEnvironment(env);
        }
      }
      return true;
    }
  };

  TyR.get()
    ->walk(HandleSILGenericParamsWalker(P.Context, &P.SF));
  
  // Save the top-level function generic environment if there was one.
  if (auto fnType = dyn_cast<FunctionTypeRepr>(TyR.get()))
    if (auto env = fnType->getGenericEnvironment())
      ParsedGenericEnv = env;
  
  // Apply attributes to the type.
  TypeLoc Ty = P.applyAttributeToType(TyR.get(), attrs, specifier, specifierLoc);

  if (performTypeLocChecking(Ty, /*IsSILType=*/true, OuterGenericEnv))
    return true;

  Result = SILType::getPrimitiveType(Ty.getType()->getCanonicalType(),
                                     category);

  // Invoke the callback on the parsed type.
  ParsedTypeCallback(Ty.getType());

  return false;
}

bool SILParser::parseSILDottedPath(ValueDecl *&Decl,
                                   SmallVectorImpl<ValueDecl *> &values) {
  if (P.parseToken(tok::pound, diag::expected_sil_constant))
    return true;
  return parseSILDottedPathWithoutPound(Decl, values);
}

bool SILParser::parseSILDottedPathWithoutPound(ValueDecl *&Decl,
                                   SmallVectorImpl<ValueDecl *> &values) {
  // Handle sil-dotted-path.
  Identifier Id;
  SmallVector<DeclBaseName, 4> FullName;
  SmallVector<SourceLoc, 4> Locs;
  do {
    Locs.push_back(P.Tok.getLoc());
    switch (P.Tok.getKind()) {
    case tok::kw_subscript:
      P.consumeToken();
      FullName.push_back(DeclBaseName::createSubscript());
      break;
    case tok::kw_init:
      P.consumeToken();
      FullName.push_back(DeclBaseName::createConstructor());
      break;
    case tok::kw_deinit:
      P.consumeToken();
      FullName.push_back(DeclBaseName::createDestructor());
      break;
    default:
      if (parseSILIdentifier(Id, diag::expected_sil_constant))
        return true;
      FullName.push_back(Id);
      break;
    }
  } while (P.consumeIf(tok::period));

  // Look up ValueDecl from a dotted path. If there are multiple components,
  // the first one must be a type declaration.
  ValueDecl *VD;
  llvm::PointerUnion<ValueDecl*, ModuleDecl *> Res = lookupTopDecl(
    P, FullName[0], /*typeLookup=*/FullName.size() > 1);
  // It is possible that the last member lookup can return multiple lookup
  // results. One example is the overloaded member functions.
  if (Res.is<ModuleDecl*>()) {
    assert(FullName.size() > 1 &&
           "A single module is not a full path to SILDeclRef");
    auto Mod = Res.get<ModuleDecl*>();
    values.clear();
    VD = lookupMember(P, ModuleType::get(Mod), FullName[1], Locs[1], values,
                      FullName.size() == 2/*ExpectMultipleResults*/);
    for (unsigned I = 2, E = FullName.size(); I < E; I++) {
      values.clear();
      VD = lookupMember(P, VD->getInterfaceType(), FullName[I], Locs[I], values,
                        I == FullName.size() - 1/*ExpectMultipleResults*/);
    }
  } else {
    VD = Res.get<ValueDecl*>();
    for (unsigned I = 1, E = FullName.size(); I < E; I++) {
      values.clear();
      VD = lookupMember(P, VD->getInterfaceType(), FullName[I], Locs[I], values,
                        I == FullName.size() - 1/*ExpectMultipleResults*/);
    }
  }
  Decl = VD;
  return false;
}

static Optional<AccessorKind> getAccessorKind(StringRef ident) {
  return llvm::StringSwitch<Optional<AccessorKind>>(ident)
           .Case("getter", AccessorKind::Get)
           .Case("setter", AccessorKind::Set)
           .Case("addressor", AccessorKind::Address)
           .Case("mutableAddressor", AccessorKind::MutableAddress)
           .Case("read", AccessorKind::Read)
           .Case("modify", AccessorKind::Modify)
           .Default(None);
}

// SWIFT_ENABLE_TENSORFLOW
///  sil-decl-ref ::= '#' sil-identifier ('.' sil-identifier)* sil-decl-subref?
///  sil-decl-subref ::= '!' sil-decl-subref-part ('.' sil-decl-uncurry-level)?
///                      ('.' sil-decl-lang)? ('.' sil-decl-autodiff)?
///  sil-decl-subref ::= '!' sil-decl-uncurry-level ('.' sil-decl-lang)?
///                      ('.' sil-decl-autodiff)?
///  sil-decl-subref ::= '!' sil-decl-lang ('.' sil-decl-autodiff)?
///  sil-decl-subref ::= '!' sil-decl-autodiff
///  sil-decl-subref-part ::= 'getter'
///  sil-decl-subref-part ::= 'setter'
///  sil-decl-subref-part ::= 'allocator'
///  sil-decl-subref-part ::= 'initializer'
///  sil-decl-subref-part ::= 'enumelt'
///  sil-decl-subref-part ::= 'destroyer'
///  sil-decl-subref-part ::= 'globalaccessor'
///  sil-decl-uncurry-level ::= [0-9]+
///  sil-decl-lang ::= 'foreign'
///  sil-decl-autodiff ::= sil-decl-autodiff-kind '.' sil-decl-autodiff-order
///                        '.' sil-decl-autodiff-indices
///  sil-decl-autodiff-kind ::= 'jvp'
///  sil-decl-autodiff-kind ::= 'vjp'
///  sil-decl-autodiff-order ::= [0-9]+
///  sil-decl-autodiff-indices ::= [FM][SU]+
bool SILParser::parseSILDeclRef(SILDeclRef &Result,
                                SmallVectorImpl<ValueDecl *> &values) {
  ValueDecl *VD;
  if (parseSILDottedPath(VD, values))
    return true;

  // Initialize Kind, uncurryLevel and IsObjC.
  SILDeclRef::Kind Kind = SILDeclRef::Kind::Func;
  unsigned uncurryLevel = 0;
  bool IsObjC = false;
  // SWIFT_ENABLE_TENSORFLOW
  AutoDiffDerivativeFunctionIdentifier *autoDiffFuncId = nullptr;

  if (!P.consumeIf(tok::sil_exclamation)) {
    // Construct SILDeclRef.
    Result = SILDeclRef(VD, Kind, /*isCurried=*/false, IsObjC);
    if (uncurryLevel < Result.getParameterListCount() - 1)
      Result = Result.asCurried();
    return false;
  }

  // Handle sil-constant-kind-and-uncurry-level.
  // ParseState indicates the value we just handled.
  // SWIFT_ENABLE_TENSORFLOW
  // 1 means we just handled Kind, 2 means we just handled uncurryLevel, 3 means
  // we just handled foreign.
  // We accept func|getter|setter|...|foreign, an autodiff identifier, or an
  // integer when ParseState is 0; accept foreign, an autodiff identifier, or an
  // integer when ParseState is 1; accept foreign or an autodiff identifier when
  // ParseState is 2; accept an autodiff identifier when ParseState is 3.
  unsigned ParseState = 0;
  Identifier Id;
  do {
    if (P.Tok.is(tok::identifier)) {
      auto IdLoc = P.Tok.getLoc();
      if (parseSILIdentifier(Id, diag::expected_sil_constant))
        return true;
      Optional<AccessorKind> accessorKind;
      if (!ParseState && Id.str() == "func") {
        Kind = SILDeclRef::Kind::Func;
        ParseState = 1;
      } else if (!ParseState &&
                 (accessorKind = getAccessorKind(Id.str())).hasValue()) {
        // Drill down to the corresponding accessor for each declaration,
        // compacting away decls that lack it.
        size_t destI = 0;
        for (size_t srcI = 0, e = values.size(); srcI != e; ++srcI) {
          if (auto storage = dyn_cast<AbstractStorageDecl>(values[srcI]))
            if (auto accessor = storage->getOpaqueAccessor(*accessorKind))
              values[destI++] = accessor;
        }
        values.resize(destI);

        // Complain if none of the decls had a corresponding accessor.
        if (destI == 0) {
          P.diagnose(IdLoc, diag::referenced_value_no_accessor, 0);
          return true;
        }

        Kind = SILDeclRef::Kind::Func;
        VD = values[0];
        ParseState = 1;
      } else if (!ParseState && Id.str() == "allocator") {
        Kind = SILDeclRef::Kind::Allocator;
        ParseState = 1;
      } else if (!ParseState && Id.str() == "initializer") {
        Kind = SILDeclRef::Kind::Initializer;
        ParseState = 1;
      } else if (!ParseState && Id.str() == "enumelt") {
        Kind = SILDeclRef::Kind::EnumElement;
        ParseState = 1;
      } else if (!ParseState && Id.str() == "destroyer") {
        Kind = SILDeclRef::Kind::Destroyer;
        ParseState = 1;
      } else if (!ParseState && Id.str() == "deallocator") {
        Kind = SILDeclRef::Kind::Deallocator;
        ParseState = 1;
      } else if (!ParseState && Id.str() == "globalaccessor") {
        Kind = SILDeclRef::Kind::GlobalAccessor;
        ParseState = 1;
      } else if (!ParseState && Id.str() == "ivardestroyer") {
        Kind = SILDeclRef::Kind::IVarDestroyer;
        ParseState = 1;
      } else if (!ParseState && Id.str() == "ivarinitializer") {
        Kind = SILDeclRef::Kind::IVarInitializer;
        ParseState = 1;
      } else if (!ParseState && Id.str() == "defaultarg") {
        Kind = SILDeclRef::Kind::IVarInitializer;
        ParseState = 1;
      } else if (!ParseState && Id.str() == "propertyinit") {
        Kind = SILDeclRef::Kind::StoredPropertyInitializer;
        ParseState = 1;
      } else if (!ParseState && Id.str() == "backinginit") {
        Kind = SILDeclRef::Kind::PropertyWrapperBackingInitializer;
        ParseState = 1;
      // SWIFT_ENABLE_TENSORFLOW
      } else if (ParseState < 3 && Id.str() == "foreign") {
        IsObjC = true;
        // SWIFT_ENABLE_TENSORFLOW
        ParseState = 3;
      } else if (Id.str() == "jvp" || Id.str() == "vjp") {
        AutoDiffDerivativeFunctionKind kind;
        IndexSubset *parameterIndices = nullptr;

        if (Id.str() == "jvp")
          kind = AutoDiffDerivativeFunctionKind::JVP;
        else if (Id.str() == "vjp")
          kind = AutoDiffDerivativeFunctionKind::VJP;
        else
          llvm_unreachable("Should only have JVP and VJP here");

        if (!P.consumeIf(tok::period)) {
          P.diagnose(P.Tok, diag::expected_tok_in_sil_instr, ".");
          return true;
        }

        parameterIndices = IndexSubset::getFromString(
            SILMod.getASTContext(), P.Tok.getText());
        if (!parameterIndices) {
          P.diagnose(P.Tok, diag::malformed_autodiff_parameter_indices);
          return true;
        }
        P.consumeToken();

        autoDiffFuncId = AutoDiffDerivativeFunctionIdentifier::get(
            kind, parameterIndices, SILMod.getASTContext());

        break;
      } else
        break;
    } else if (ParseState < 2 && P.Tok.is(tok::integer_literal)) {
      parseIntegerLiteral(P.Tok.getText(), 0, uncurryLevel);
      P.consumeToken(tok::integer_literal);
      ParseState = 2;
    } else
      break;

  } while (P.consumeIf(tok::period));

  // Construct SILDeclRef.
  // SWIFT_ENABLE_TENSORFLOW
  Result = SILDeclRef(VD, Kind, /*isCurried=*/false, IsObjC, autoDiffFuncId);
  if (uncurryLevel < Result.getParameterListCount() - 1)
    Result = Result.asCurried();
  return false;
}

/// parseValueName - Parse a value name without a type available yet.
///
///     sil-value-name:
///       sil-local-name
///       'undef'
///
bool SILParser::parseValueName(UnresolvedValueName &Result) {
  Result.Name = P.Tok.getText();

  if (P.Tok.is(tok::kw_undef)) {
    Result.NameLoc = P.consumeToken(tok::kw_undef);
    return false;
  }

  // Parse the local-name.
  if (P.parseToken(tok::sil_local_name, Result.NameLoc,
                   diag::expected_sil_value_name))
    return true;

  return false;
}

/// parseValueRef - Parse a value, given a contextual type.
///
///     sil-value-ref:
///       sil-local-name
///
bool SILParser::parseValueRef(SILValue &Result, SILType Ty,
                              SILLocation Loc, SILBuilder &B) {
  UnresolvedValueName Name;
  if (parseValueName(Name)) return true;
  Result = getLocalValue(Name, Ty, Loc, B);
  return false;
}

/// parseTypedValueRef - Parse a type/value reference pair.
///
///    sil-typed-valueref:
///       sil-value-ref ':' sil-type
///
bool SILParser::parseTypedValueRef(SILValue &Result, SourceLoc &Loc,
                                   SILBuilder &B) {
  Loc = P.Tok.getLoc();

  UnresolvedValueName Name;
  SILType Ty;
  if (parseValueName(Name) ||
      P.parseToken(tok::colon, diag::expected_sil_colon_value_ref) ||
      parseSILType(Ty))
    return true;
  
  Result = getLocalValue(Name, Ty, RegularLocation(Loc), B);
  return false;
}

/// Look up whether the given string corresponds to a SIL opcode.
static Optional<SILInstructionKind> getOpcodeByName(StringRef OpcodeName) {
  return llvm::StringSwitch<Optional<SILInstructionKind>>(OpcodeName)
  #define FULL_INST(Id, TextualName, Parent, MemBehavior, MayRelease) \
    .Case(#TextualName, SILInstructionKind::Id)
  #include "swift/SIL/SILNodes.def"
    .Default(None);
}

/// getInstructionKind - This method maps the string form of a SIL instruction
/// opcode to an enum.
bool SILParser::parseSILOpcode(SILInstructionKind &Opcode, SourceLoc &OpcodeLoc,
                               StringRef &OpcodeName) {
  OpcodeLoc = P.Tok.getLoc();
  OpcodeName = P.Tok.getText();
  // Parse this textually to avoid Swift keywords (like 'return') from
  // interfering with opcode recognition.
  auto MaybeOpcode = getOpcodeByName(OpcodeName);
  if (!MaybeOpcode) {
    P.diagnose(OpcodeLoc, diag::expected_sil_instr_opcode);
    return true;
  }

  Opcode = MaybeOpcode.getValue();
  P.consumeToken();
  return false;
}

static bool peekSILDebugLocation(Parser &P) {
  auto T = P.peekToken().getText();
  return P.Tok.is(tok::comma) && (T == "loc" || T == "scope");
}

bool SILParser::parseSILDebugVar(SILDebugVariable &Var) {
  while (P.Tok.is(tok::comma) && !peekSILDebugLocation(P)) {
    P.consumeToken();
    StringRef Key = P.Tok.getText();
    if (Key == "name") {
      P.consumeToken();
      if (P.Tok.getKind() != tok::string_literal) {
        P.diagnose(P.Tok, diag::expected_tok_in_sil_instr, "string");
        return true;
      }
      // Drop the double quotes.
      StringRef Val = P.Tok.getText().drop_front().drop_back();
      Var.Name = Val;
    } else if (Key == "argno") {
      P.consumeToken();
      if (P.Tok.getKind() != tok::integer_literal) {
        P.diagnose(P.Tok, diag::expected_tok_in_sil_instr, "integer");
        return true;
      }
      uint16_t ArgNo;
      if (parseIntegerLiteral(P.Tok.getText(), 0, ArgNo))
        return true;
      Var.ArgNo = ArgNo;
    } else if (Key == "let") {
      Var.Constant = true;
    } else if (Key == "var") {
      Var.Constant = false; 
    } else if (Key == "loc") {
      Var.Constant = false; 
    } else {
      P.diagnose(P.Tok, diag::sil_dbg_unknown_key, Key);
      return true;
    }
    P.consumeToken();
  }
  return false;
}

bool SILParser::parseSILBBArgsAtBranch(SmallVector<SILValue, 6> &Args,
                                       SILBuilder &B) {
  if (P.Tok.is(tok::l_paren)) {
    SourceLoc LParenLoc = P.consumeToken(tok::l_paren);
    SourceLoc RParenLoc;

    if (P.parseList(tok::r_paren, LParenLoc, RParenLoc,
                    /*AllowSepAfterLast=*/false,
                    diag::sil_basicblock_arg_rparen,
                    SyntaxKind::Unknown,
                    [&]() -> ParserStatus {
                      SILValue Arg;
                      SourceLoc ArgLoc;
                      if (parseTypedValueRef(Arg, ArgLoc, B))
                        return makeParserError();
                      Args.push_back(Arg);
                      return makeParserSuccess();
                    }).isError())
      return true;
  }
  return false;
}

/// Bind any unqualified 'Self' references to the given protocol's 'Self'
/// generic parameter.
///
/// FIXME: This is a hack to work around the lack of a DeclContext for
/// witness tables.
static void bindProtocolSelfInTypeRepr(TypeLoc &TL, ProtocolDecl *proto) {
  if (auto typeRepr = TL.getTypeRepr()) {
    // AST walker to update 'Self' references.
    class BindProtocolSelf : public ASTWalker {
      ProtocolDecl *proto;
      GenericTypeParamDecl *selfParam;
      Identifier selfId;

    public:
      BindProtocolSelf(ProtocolDecl *proto)
        : proto(proto),
          selfParam(proto->getProtocolSelfType()->getDecl()),
          selfId(proto->getASTContext().Id_Self) {
      }

      virtual bool walkToTypeReprPre(TypeRepr *T) override {
        if (auto ident = dyn_cast<IdentTypeRepr>(T)) {
          auto firstComponent = ident->getComponentRange().front();
          if (firstComponent->getIdentifier() == selfId)
            firstComponent->setValue(selfParam, proto);
        }

        return true;
      }
    };

    typeRepr->walk(BindProtocolSelf(proto));
  }
}

/// Parse the substitution list for an apply instruction or
/// specialized protocol conformance.
bool SILParser::parseSubstitutions(SmallVectorImpl<ParsedSubstitution> &parsed,
                                   GenericEnvironment *GenericEnv,
                                   ProtocolDecl *defaultForProto) {
  // Check for an opening '<' bracket.
  if (!P.Tok.isContextualPunctuator("<"))
    return false;
  
  P.consumeToken();
  
  // Parse a list of Substitutions.
  do {
    SourceLoc Loc = P.Tok.getLoc();

    // Parse substitution as AST type.
    ParserResult<TypeRepr> TyR = P.parseType();
    if (TyR.isNull())
      return true;
    TypeLoc Ty = TyR.get();
    if (defaultForProto)
      bindProtocolSelfInTypeRepr(Ty, defaultForProto);
    if (performTypeLocChecking(Ty, /*IsSILType=*/ false, GenericEnv,
                               defaultForProto))
      return true;
    parsed.push_back({Loc, Ty.getType()});
  } while (P.consumeIf(tok::comma));
  
  // Consume the closing '>'.
  if (!P.Tok.isContextualPunctuator(">")) {
    P.diagnose(P.Tok, diag::expected_tok_in_sil_instr, ">");
    return true;
  }
  P.consumeToken();
  
  return false;
}

/// Collect conformances by looking up the conformance from replacement
/// type and protocol decl.
static bool getConformancesForSubstitution(Parser &P,
              ExistentialLayout::ProtocolTypeArrayRef protocols,
              Type subReplacement,
              SourceLoc loc,
              SmallVectorImpl<ProtocolConformanceRef> &conformances) {
  auto M = P.SF.getParentModule();

  for (auto protoTy : protocols) {
    auto conformance = M->lookupConformance(subReplacement,
                                            protoTy->getDecl());
    if (conformance) {
      conformances.push_back(*conformance);
      continue;
    }

    P.diagnose(loc, diag::sil_substitution_mismatch, subReplacement,
               protoTy);
    return true;
  }

  return false;
}

/// Reconstruct an AST substitution map from parsed substitutions.
SubstitutionMap getApplySubstitutionsFromParsed(
                             SILParser &SP,
                             GenericEnvironment *env,
                             ArrayRef<ParsedSubstitution> parses) {
  if (parses.empty()) {
    assert(!env);
    return SubstitutionMap();
  }

  assert(env);

  auto loc = parses[0].loc;

  // Ensure that we have the right number of type arguments.
  auto genericSig = env->getGenericSignature();
  if (parses.size() != genericSig->getGenericParams().size()) {
    bool hasTooFew = parses.size() < genericSig->getGenericParams().size();
    SP.P.diagnose(loc,
                  hasTooFew ? diag::sil_missing_substitutions
                            : diag::sil_too_many_substitutions);
    return SubstitutionMap();
  }

  bool failed = false;
  auto subMap = SubstitutionMap::get(
    genericSig,
    [&](SubstitutableType *type) -> Type {
      auto genericParam = dyn_cast<GenericTypeParamType>(type);
      if (!genericParam) return nullptr;

      auto index = genericSig->getGenericParamOrdinal(genericParam);
      assert(index < genericSig->getGenericParams().size());
      assert(index < parses.size());

      // Provide the replacement type.
      return parses[index].replacement;
    },
    [&](CanType dependentType, Type replacementType,
        ProtocolDecl *proto) ->Optional<ProtocolConformanceRef> {
      auto M = SP.P.SF.getParentModule();
      auto conformance = M->lookupConformance(replacementType, proto);
      if (conformance) return conformance;

      SP.P.diagnose(loc, diag::sil_substitution_mismatch, replacementType,
                    proto->getDeclaredType());
      failed = true;

      return ProtocolConformanceRef(proto);
    });

  return failed ? SubstitutionMap() : subMap;
}

static ArrayRef<ProtocolConformanceRef>
collectExistentialConformances(Parser &P, CanType conformingType, SourceLoc loc,
                               CanType protocolType) {
  auto layout = protocolType.getExistentialLayout();

  if (layout.requiresClass()) {
    if (!conformingType->mayHaveSuperclass() &&
        !conformingType->isObjCExistentialType()) {
      P.diagnose(loc, diag::sil_not_class, conformingType);
    }
  }

  // FIXME: Check superclass also.

  auto protocols = layout.getProtocols();
  if (protocols.empty())
    return {};

  SmallVector<ProtocolConformanceRef, 2> conformances;
  getConformancesForSubstitution(P, protocols, conformingType,
                                 loc, conformances);

  return P.Context.AllocateCopy(conformances);
}

/// sil-loc ::= 'loc' string-literal ':' [0-9]+ ':' [0-9]+
bool SILParser::parseSILLocation(SILLocation &Loc) {
  SILLocation::DebugLoc L;
  if (parseVerbatim("loc"))
    return true;

  if (P.Tok.getKind() != tok::string_literal) {
    P.diagnose(P.Tok, diag::expected_tok_in_sil_instr, "string");
    return true;
  }
  // Drop the double quotes.
  StringRef File = P.Tok.getText().drop_front().drop_back();
  L.Filename = P.Context.getIdentifier(File).str().data();
  P.consumeToken(tok::string_literal);
  if (P.parseToken(tok::colon, diag::expected_colon_in_sil_location))
    return true;
  if (parseInteger(L.Line, diag::sil_invalid_line_in_sil_location))
    return true;
  if (P.parseToken(tok::colon, diag::expected_colon_in_sil_location))
    return true;
  if (parseInteger(L.Column, diag::sil_invalid_column_in_sil_location))
    return true;

  Loc.setDebugInfoLoc(L);
  return false;
}

bool SILParser::parseScopeRef(SILDebugScope *&DS) {
  unsigned Slot;
  SourceLoc SlotLoc = P.Tok.getLoc();
  if (parseInteger(Slot, diag::sil_invalid_scope_slot))
    return true;

  DS = TUState.ScopeSlots[Slot];
  if (!DS) {
    P.diagnose(SlotLoc, diag::sil_scope_undeclared, Slot);
    return true;
  }
  return false;
}

///  (',' sil-loc)? (',' sil-scope-ref)?
bool SILParser::parseSILDebugLocation(SILLocation &L, SILBuilder &B,
                                      bool parsedComma) {
  // Parse the debug information, if any.
  if (P.Tok.is(tok::comma)) {
    P.consumeToken();
    parsedComma = true;
  }
  if (!parsedComma)
    return false;

  bool requireScope = false;
  if (P.Tok.getText() == "loc") {
    if (parseSILLocation(L))
      return true;

    if (P.Tok.is(tok::comma)) {
      P.consumeToken();
      requireScope = true;
    }
  }
  if (P.Tok.getText() == "scope" || requireScope) {
    parseVerbatim("scope");
    SILDebugScope *DS = nullptr;
    if (parseScopeRef(DS))
      return true;
    if (DS)
      B.setCurrentDebugScope(DS);
  }
  return false;
}

static bool parseLoadOwnershipQualifier(LoadOwnershipQualifier &Result,
                                        SILParser &P) {
  StringRef Str;
  // If we do not parse '[' ... ']', we have unqualified. Set value and return.
  if (!parseSILOptional(Str, P)) {
    Result = LoadOwnershipQualifier::Unqualified;
    return false;
  }

  // Then try to parse one of our other qualifiers. We do not support parsing
  // unqualified here so we use that as our fail value.
  auto Tmp = llvm::StringSwitch<LoadOwnershipQualifier>(Str)
                 .Case("take", LoadOwnershipQualifier::Take)
                 .Case("copy", LoadOwnershipQualifier::Copy)
                 .Case("trivial", LoadOwnershipQualifier::Trivial)
                 .Default(LoadOwnershipQualifier::Unqualified);

  // Thus return true (following the conventions in this file) if we fail.
  if (Tmp == LoadOwnershipQualifier::Unqualified)
    return true;

  // Otherwise, assign Result and return false.
  Result = Tmp;
  return false;
}

static bool parseStoreOwnershipQualifier(StoreOwnershipQualifier &Result,
                                         SILParser &P) {
  StringRef Str;
  // If we do not parse '[' ... ']', we have unqualified. Set value and return.
  if (!parseSILOptional(Str, P)) {
    Result = StoreOwnershipQualifier::Unqualified;
    return false;
  }

  // Then try to parse one of our other qualifiers. We do not support parsing
  // unqualified here so we use that as our fail value.
  auto Tmp = llvm::StringSwitch<StoreOwnershipQualifier>(Str)
                 .Case("init", StoreOwnershipQualifier::Init)
                 .Case("assign", StoreOwnershipQualifier::Assign)
                 .Case("trivial", StoreOwnershipQualifier::Trivial)
                 .Default(StoreOwnershipQualifier::Unqualified);

  // Thus return true (following the conventions in this file) if we fail.
  if (Tmp == StoreOwnershipQualifier::Unqualified)
    return true;

  // Otherwise, assign Result and return false.
  Result = Tmp;
  return false;
}

static bool parseAssignOwnershipQualifier(AssignOwnershipQualifier &Result,
                                          SILParser &P) {
  StringRef Str;
  // If we do not parse '[' ... ']', we have unknown. Set value and return.
  if (!parseSILOptional(Str, P)) {
    Result = AssignOwnershipQualifier::Unknown;
    return false;
  }

  // Then try to parse one of our other initialization kinds. We do not support
  // parsing unknown here so we use that as our fail value.
  auto Tmp = llvm::StringSwitch<AssignOwnershipQualifier>(Str)
                 .Case("reassign", AssignOwnershipQualifier::Reassign)
                 .Case("reinit", AssignOwnershipQualifier::Reinit)
                 .Case("init", AssignOwnershipQualifier::Init)
                 .Default(AssignOwnershipQualifier::Unknown);

  // Thus return true (following the conventions in this file) if we fail.
  if (Tmp == AssignOwnershipQualifier::Unknown)
    return true;

  // Otherwise, assign Result and return false.
  Result = Tmp;
  return false;
}

bool SILParser::parseSILDeclRef(SILDeclRef &Member, bool FnTypeRequired) {
  SourceLoc TyLoc;
  SmallVector<ValueDecl *, 4> values;
  if (parseSILDeclRef(Member, values))
    return true;

  // : ( or : < means that what follows is function type.
  if (!P.Tok.is(tok::colon))
    return false;

  if (FnTypeRequired &&
      !P.peekToken().is(tok::l_paren) &&
      !P.peekToken().isContextualPunctuator("<"))
    return false;

  // Type of the SILDeclRef is optional to be compatible with the old format.
  if (!P.parseToken(tok::colon, diag::expected_tok_in_sil_instr, ":")) {
    // Parse the type for SILDeclRef.
    Optional<Scope> GenericsScope;
    GenericsScope.emplace(&P, ScopeKind::Generics);
    ParserResult<TypeRepr> TyR = P.parseType();
    GenericsScope.reset();
    if (TyR.isNull())
      return true;
    TypeLoc Ty = TyR.get();

    // The type can be polymorphic.
    GenericEnvironment *genericEnv = nullptr;
    if (auto fnType = dyn_cast<FunctionTypeRepr>(TyR.get())) {
      if (auto generics = fnType->getGenericParams()) {
        assert(!Ty.wasValidated() && Ty.getType().isNull());

        genericEnv = handleSILGenericParams(P.Context, generics, &P.SF);
        fnType->setGenericEnvironment(genericEnv);
      }
    }

    if (performTypeLocChecking(Ty, /*IsSILType=*/ false, genericEnv))
      return true;

    // Pick the ValueDecl that has the right type.
    ValueDecl *TheDecl = nullptr;
    auto declTy = Ty.getType()->getCanonicalType();
    for (unsigned I = 0, E = values.size(); I < E; I++) {
      auto *decl = values[I];

      auto lookupTy =
        decl->getInterfaceType()
            ->removeArgumentLabels(decl->getNumCurryLevels());
      if (declTy == lookupTy->getCanonicalType()) {
        TheDecl = decl;
        // Update SILDeclRef to point to the right Decl.
        Member.loc = decl;
        break;
      }
      if (values.size() == 1 && !TheDecl) {
        P.diagnose(TyLoc, diag::sil_member_decl_type_mismatch, declTy,
                   lookupTy);
        return true;
      }
    }
    if (!TheDecl) {
      P.diagnose(TyLoc, diag::sil_member_decl_not_found);
      return true;
    }
  }
  return false;
}

bool
SILParser::parseKeyPathPatternComponent(KeyPathPatternComponent &component,
                                        SmallVectorImpl<SILType> &operandTypes,
                                        SourceLoc componentLoc,
                                        Identifier componentKind,
                                        SILLocation InstLoc,
                                        GenericEnvironment *patternEnv) {
   auto parseComponentIndices =
     [&](SmallVectorImpl<KeyPathPatternComponent::Index> &indexes) -> bool {
       while (true) {
         unsigned index;
         CanType formalTy;
         SILType loweredTy;
         if (P.parseToken(tok::oper_prefix,
                          diag::expected_tok_in_sil_instr, "%")
             || P.parseToken(tok::sil_dollar,
                             diag::expected_tok_in_sil_instr, "$"))
           return true;
         
         if (!P.Tok.is(tok::integer_literal)
             || parseIntegerLiteral(P.Tok.getText(), 0, index))
           return true;
         
         P.consumeToken(tok::integer_literal);
         
         SourceLoc formalTyLoc;
         SourceLoc loweredTyLoc;
         GenericEnvironment *ignoredParsedEnv;
         if (P.parseToken(tok::colon,
                          diag::expected_tok_in_sil_instr, ":")
             || P.parseToken(tok::sil_dollar,
                             diag::expected_tok_in_sil_instr, "$")
             || parseASTType(formalTy, formalTyLoc, patternEnv)
             || P.parseToken(tok::colon,
                             diag::expected_tok_in_sil_instr, ":")
             || parseSILType(loweredTy, loweredTyLoc,
                             ignoredParsedEnv, patternEnv))
           return true;
         
         if (patternEnv)
           loweredTy = SILType::getPrimitiveType(
             loweredTy.getASTType()->mapTypeOutOfContext()
               ->getCanonicalType(),
             loweredTy.getCategory());

         // Formal type must be hashable.
         auto proto = P.Context.getProtocol(KnownProtocolKind::Hashable);
         Type contextFormalTy = formalTy;
         if (patternEnv)
           contextFormalTy = patternEnv->mapTypeIntoContext(formalTy);
         auto lookup = P.SF.getParentModule()->lookupConformance(
                                                 contextFormalTy, proto);
         if (!lookup) {
           P.diagnose(formalTyLoc,
                      diag::sil_keypath_index_not_hashable,
                      formalTy);
           return true;
         }
         auto conformance = ProtocolConformanceRef(*lookup);
         
         indexes.push_back({index, formalTy, loweredTy, conformance});
         
         if (operandTypes.size() <= index)
           operandTypes.resize(index+1);
         if (operandTypes[index] && operandTypes[index] != loweredTy) {
           P.diagnose(loweredTyLoc,
                      diag::sil_keypath_index_operand_type_conflict,
                      index,
                      operandTypes[index].getASTType(),
                      loweredTy.getASTType());
           return true;
         }
         operandTypes[index] = loweredTy;
         
         if (P.consumeIf(tok::comma))
           continue;
         if (P.consumeIf(tok::r_square))
           break;
         return true;
       }
       return false;
     };
  
  if (componentKind.str() == "stored_property") {
    ValueDecl *prop;
    CanType ty;
    if (parseSILDottedPath(prop)
        || P.parseToken(tok::colon, diag::expected_tok_in_sil_instr, ":")
        || P.parseToken(tok::sil_dollar,
                        diag::expected_tok_in_sil_instr, "$")
        || parseASTType(ty, patternEnv))
      return true;
    component =
      KeyPathPatternComponent::forStoredProperty(cast<VarDecl>(prop), ty);
    return false;
  } else if (componentKind.str() == "gettable_property"
             || componentKind.str() == "settable_property") {
    bool isSettable = componentKind.str()[0] == 's';
    
    CanType componentTy;
    if (P.parseToken(tok::sil_dollar,diag::expected_tok_in_sil_instr,"$")
        || parseASTType(componentTy, patternEnv)
        || P.parseToken(tok::comma, diag::expected_tok_in_sil_instr, ","))
      return true;
    
    SILFunction *idFn = nullptr;
    SILDeclRef idDecl;
    VarDecl *idProperty = nullptr;
    SILFunction *getter = nullptr;
    SILFunction *setter = nullptr;
    SILFunction *equals = nullptr;
    SILFunction *hash = nullptr;
    AbstractStorageDecl *externalDecl = nullptr;
    SubstitutionMap externalSubs;
    SmallVector<KeyPathPatternComponent::Index, 4> indexes;
    while (true) {
      Identifier subKind;
      SourceLoc subKindLoc;
      if (parseSILIdentifier(subKind, subKindLoc,
                             diag::sil_keypath_expected_component_kind))
        return true;

      if (subKind.str() == "id") {
        // The identifier can be either a function ref, a SILDeclRef
        // to a class or protocol method, or a decl ref to a property:
        // @static_fn_ref : $...
        // #Type.method!whatever : (T) -> ...
        // ##Type.property
        if (P.Tok.is(tok::at_sign)) {
          if (parseSILFunctionRef(InstLoc, idFn))
            return true;
        } else if (P.Tok.is(tok::pound)) {
          if (P.peekToken().is(tok::pound)) {
            ValueDecl *propertyValueDecl;
            P.consumeToken(tok::pound);
            if (parseSILDottedPath(propertyValueDecl))
              return true;
            idProperty = cast<VarDecl>(propertyValueDecl);
          } else if (parseSILDeclRef(idDecl, /*fnType*/ true))
            return true;
        } else {
          P.diagnose(subKindLoc, diag::expected_tok_in_sil_instr, "# or @");
          return true;
        }
      } else if (subKind.str() == "getter" || subKind.str() == "setter") {
        bool isSetter = subKind.str()[0] == 's';
        if (parseSILFunctionRef(InstLoc, isSetter ? setter : getter))
          return true;
      } else if (subKind.str() == "indices") {
        if (P.parseToken(tok::l_square,
                         diag::expected_tok_in_sil_instr, "[")
            || parseComponentIndices(indexes))
          return true;
      } else if (subKind.str() == "indices_equals") {
        if (parseSILFunctionRef(InstLoc, equals))
          return true;
      } else if (subKind.str() == "indices_hash") {
        if (parseSILFunctionRef(InstLoc, hash))
          return true;
      } else if (subKind.str() == "external") {
        ValueDecl *parsedExternalDecl;
        SmallVector<ParsedSubstitution, 4> parsedSubs;

        if (parseSILDottedPath(parsedExternalDecl)
            || parseSubstitutions(parsedSubs, patternEnv))
          return true;

        externalDecl = cast<AbstractStorageDecl>(parsedExternalDecl);

        if (!parsedSubs.empty()) {
          auto genericEnv = externalDecl->getInnermostDeclContext()
                                        ->getGenericEnvironmentOfContext();
          if (!genericEnv) {
            P.diagnose(P.Tok,
                       diag::sil_substitutions_on_non_polymorphic_type);
            return true;
          }
          externalSubs = getApplySubstitutionsFromParsed(*this, genericEnv,
                                                         parsedSubs);
          if (!externalSubs) return true;

          // Map the substitutions out of the pattern context so that they
          // use interface types.
          externalSubs =
            externalSubs.mapReplacementTypesOutOfContext().getCanonical();
        }

      } else {
        P.diagnose(subKindLoc, diag::sil_keypath_unknown_component_kind,
                   subKind);
        return true;
      }
      
      if (!P.consumeIf(tok::comma))
        break;
    }
    
    if ((idFn == nullptr && idDecl.isNull() && idProperty == nullptr)
        || getter == nullptr
        || (isSettable && setter == nullptr)) {
      P.diagnose(componentLoc,
                 diag::sil_keypath_computed_property_missing_part,
                 isSettable);
      return true;
    }
    
    if ((idFn != nullptr) + (!idDecl.isNull()) + (idProperty != nullptr)
          != 1) {
      P.diagnose(componentLoc,
                 diag::sil_keypath_computed_property_missing_part,
                 isSettable);
      return true;
    }
    
    KeyPathPatternComponent::ComputedPropertyId id;
    if (idFn)
      id = idFn;
    else if (!idDecl.isNull())
      id = idDecl;
    else if (idProperty)
      id = idProperty;
    else
      llvm_unreachable("no id?!");
    
    auto indexesCopy = P.Context.AllocateCopy(indexes);
    
    if (!indexes.empty() && (!equals || !hash)) {
      P.diagnose(componentLoc,
                 diag::sil_keypath_computed_property_missing_part,
                 isSettable);
    }
    
    if (isSettable) {
      component = KeyPathPatternComponent::forComputedSettableProperty(
                             id, getter, setter,
                             indexesCopy, equals, hash,
                             externalDecl, externalSubs, componentTy);
    } else {
      component = KeyPathPatternComponent::forComputedGettableProperty(
                             id, getter,
                             indexesCopy, equals, hash,
                             externalDecl, externalSubs, componentTy);
    }
    return false;
  } else if (componentKind.str() == "optional_wrap"
               || componentKind.str() == "optional_chain"
               || componentKind.str() == "optional_force") {
    CanType ty;
    if (P.parseToken(tok::colon, diag::expected_tok_in_sil_instr, ":")
        || P.parseToken(tok::sil_dollar, diag::expected_tok_in_sil_instr, "$")
        || parseASTType(ty, patternEnv))
      return true;
    KeyPathPatternComponent::Kind kind;
    
    if (componentKind.str() == "optional_wrap") {
      kind = KeyPathPatternComponent::Kind::OptionalWrap;
    } else if (componentKind.str() == "optional_chain") {
      kind = KeyPathPatternComponent::Kind::OptionalChain;
    } else if (componentKind.str() == "optional_force") {
      kind = KeyPathPatternComponent::Kind::OptionalForce;
    } else {
      llvm_unreachable("unpossible");
    }
    
    component = KeyPathPatternComponent::forOptional(kind, ty);
    return false;
  } else if (componentKind.str() == "tuple_element") {
    unsigned tupleIndex;
    CanType ty;

    if (P.parseToken(tok::pound, diag::expected_sil_constant)
        || parseInteger(tupleIndex, diag::expected_sil_tuple_index)
        || P.parseToken(tok::colon, diag::expected_tok_in_sil_instr, ":")
        || P.parseToken(tok::sil_dollar, diag::expected_tok_in_sil_instr, "$")
        || parseASTType(ty, patternEnv))
      return true;
      
    component = KeyPathPatternComponent::forTupleElement(tupleIndex, ty);
    return false;
  } else {
    P.diagnose(componentLoc, diag::sil_keypath_unknown_component_kind,
               componentKind);
    return true;
  }
}

/// sil-instruction-result ::= sil-value-name '='
/// sil-instruction-result ::= '(' sil-value-name? ')'
/// sil-instruction-result ::= '(' sil-value-name (',' sil-value-name)* ')'
/// sil-instruction-source-info ::= (',' sil-scope-ref)? (',' sil-loc)?
/// sil-instruction-def ::=
///   (sil-instruction-result '=')? sil-instruction sil-instruction-source-info
bool SILParser::parseSILInstruction(SILBuilder &B) {
  // We require SIL instructions to be at the start of a line to assist
  // recovery.
  if (!P.Tok.isAtStartOfLine()) {
    P.diagnose(P.Tok, diag::expected_sil_instr_start_of_line);
    return true;
  }

  SmallVector<std::pair<StringRef, SourceLoc>, 4> resultNames;
  SourceLoc resultClauseBegin;

  // If the instruction has a name '%foo =', parse it.
  if (P.Tok.is(tok::sil_local_name)) {
    resultClauseBegin = P.Tok.getLoc();
    resultNames.push_back(std::make_pair(P.Tok.getText(), P.Tok.getLoc()));
    P.consumeToken(tok::sil_local_name);

  // If the instruction has a '(%foo, %bar) = ', parse it.
  } else if (P.consumeIf(tok::l_paren)) {
    resultClauseBegin = P.PreviousLoc;

    if (!P.consumeIf(tok::r_paren)) {
      while (true) {
        if (!P.Tok.is(tok::sil_local_name)) {
          P.diagnose(P.Tok, diag::expected_sil_value_name);
          return true;
        }

        resultNames.push_back(std::make_pair(P.Tok.getText(), P.Tok.getLoc()));
        P.consumeToken(tok::sil_local_name);

        if (P.consumeIf(tok::comma))
          continue;
        if (P.consumeIf(tok::r_paren))
          break;

        P.diagnose(P.Tok, diag::expected_tok_in_sil_instr, ",");
        return true;
      }
    }
  }

  if (resultClauseBegin.isValid()) {
    if (P.parseToken(tok::equal, diag::expected_equal_in_sil_instr))
      return true;
  }

  SILInstructionKind Opcode;
  SourceLoc OpcodeLoc;
  StringRef OpcodeName;
  
  // Parse the opcode name.
  if (parseSILOpcode(Opcode, OpcodeLoc, OpcodeName))
    return true;

  SmallVector<SILValue, 4> OpList;
  SILValue Val;
  SILType Ty;
  SILLocation InstLoc = RegularLocation(OpcodeLoc);

  auto parseFormalTypeAndValue = [&](CanType &formalType,
                                     SILValue &value) -> bool {
    return (parseASTType(formalType) || parseVerbatim("in")
            || parseTypedValueRef(value, B));
  };

  OpenedExistentialAccess AccessKind;
  auto parseOpenExistAddrKind = [&]() -> bool {
    Identifier accessKindToken;
    SourceLoc accessKindLoc;
    if (parseSILIdentifier(accessKindToken, accessKindLoc,
                           diag::expected_tok_in_sil_instr,
                           "opened existential access kind")) {
      return true;
    }
    auto kind =
        llvm::StringSwitch<Optional<OpenedExistentialAccess>>(
            accessKindToken.str())
            .Case("mutable_access", OpenedExistentialAccess::Mutable)
            .Case("immutable_access", OpenedExistentialAccess::Immutable)
            .Default(None);

    if (kind) {
      AccessKind = kind.getValue();
      return false;
    }
    P.diagnose(accessKindLoc, diag::expected_tok_in_sil_instr,
               "opened existential access kind");
    return true;
  };

  CanType SourceType, TargetType;
  SILValue SourceAddr, DestAddr;
  auto parseSourceAndDestAddress = [&] {
    return parseFormalTypeAndValue(SourceType, SourceAddr)
           || parseVerbatim("to")
           || parseFormalTypeAndValue(TargetType, DestAddr);
  };

  Identifier SuccessBBName, FailureBBName;
  SourceLoc SuccessBBLoc, FailureBBLoc;
  auto parseConditionalBranchDestinations = [&] {
    return P.parseToken(tok::comma, diag::expected_tok_in_sil_instr, ",")
           || parseSILIdentifier(SuccessBBName, SuccessBBLoc,
                                 diag::expected_sil_block_name)
           || P.parseToken(tok::comma, diag::expected_tok_in_sil_instr, ",")
           || parseSILIdentifier(FailureBBName, FailureBBLoc,
                                 diag::expected_sil_block_name)
           || parseSILDebugLocation(InstLoc, B);
  };

  // Validate the opcode name, and do opcode-specific parsing logic based on the
  // opcode we find.
  SILInstruction *ResultVal;
  switch (Opcode) {
  case SILInstructionKind::AllocBoxInst: {
    bool hasDynamicLifetime = false;
    if (parseSILOptional(hasDynamicLifetime, *this, "dynamic_lifetime"))
      return true;

    SILType Ty;
    if (parseSILType(Ty)) return true;
    SILDebugVariable VarInfo;
    if (parseSILDebugVar(VarInfo))
      return true;
    if (parseSILDebugLocation(InstLoc, B))
      return true;
    ResultVal = B.createAllocBox(InstLoc, Ty.castTo<SILBoxType>(), VarInfo,
                                 hasDynamicLifetime);
    break;
  }
  case SILInstructionKind::ApplyInst:
  case SILInstructionKind::BeginApplyInst:
  case SILInstructionKind::PartialApplyInst:
  case SILInstructionKind::TryApplyInst:
    if (parseCallInstruction(InstLoc, Opcode, B, ResultVal))
      return true;
    break;
  case SILInstructionKind::AbortApplyInst:
  case SILInstructionKind::EndApplyInst: {
    UnresolvedValueName argName;
    if (parseValueName(argName)) return true;

    if (parseSILDebugLocation(InstLoc, B))
      return true;

    SILType expectedTy = SILType::getSILTokenType(P.Context);
    SILValue op = getLocalValue(argName, expectedTy, InstLoc, B);

    if (Opcode == SILInstructionKind::AbortApplyInst) {
      ResultVal = B.createAbortApply(InstLoc, op);
    } else {
      ResultVal = B.createEndApply(InstLoc, op);
    }
    break;
  }
  case SILInstructionKind::IntegerLiteralInst: {
    SILType Ty;
    if (parseSILType(Ty) ||
        P.parseToken(tok::comma, diag::expected_tok_in_sil_instr, ","))
      return true;
    
    bool Negative = false;
    if (P.Tok.isAnyOperator() && P.Tok.getText() == "-") {
      Negative = true;
      P.consumeToken();
    }
    if (P.Tok.getKind() != tok::integer_literal) {
      P.diagnose(P.Tok, diag::expected_tok_in_sil_instr, "integer");
      return true;
    }
    
    auto intTy = Ty.getAs<AnyBuiltinIntegerType>();
    if (!intTy) {
      P.diagnose(P.Tok, diag::sil_integer_literal_not_integer_type);
      return true;
    }

    StringRef text = prepareIntegerLiteralForParsing(P.Tok.getText());

    bool error;
    APInt value = intTy->getWidth().parse(text, 0, Negative, &error);
    if (error) {
      P.diagnose(P.Tok, diag::sil_integer_literal_not_well_formed, intTy);
      return true;
    }

    P.consumeToken(tok::integer_literal);
    if (parseSILDebugLocation(InstLoc, B))
      return true;
    ResultVal = B.createIntegerLiteral(InstLoc, Ty, value);
    break;
  }
  case SILInstructionKind::FloatLiteralInst: {
    SILType Ty;
    if (parseSILType(Ty) ||
        P.parseToken(tok::comma, diag::expected_tok_in_sil_instr, ","))
      return true;
   
    // The value is expressed as bits.
    if (P.Tok.getKind() != tok::integer_literal) {
      P.diagnose(P.Tok, diag::expected_tok_in_sil_instr, "integer");
      return true;
    }
    
    auto floatTy = Ty.getAs<BuiltinFloatType>();
    if (!floatTy) {
      P.diagnose(P.Tok, diag::sil_float_literal_not_float_type);
      return true;
    }

    StringRef text = prepareIntegerLiteralForParsing(P.Tok.getText());
    
    APInt bits(floatTy->getBitWidth(), 0);
    bool error = text.getAsInteger(0, bits);
    assert(!error && "float_literal token did not parse as APInt?!");
    (void)error;
    
    if (bits.getBitWidth() != floatTy->getBitWidth())
      bits = bits.zextOrTrunc(floatTy->getBitWidth());
    
    APFloat value(floatTy->getAPFloatSemantics(), bits);
    if (parseSILDebugLocation(InstLoc, B))
      return true;
    ResultVal = B.createFloatLiteral(InstLoc, Ty, value);
    P.consumeToken(tok::integer_literal);
    break;
  }
  case SILInstructionKind::StringLiteralInst: {
    if (P.Tok.getKind() != tok::identifier) {
      P.diagnose(P.Tok, diag::sil_string_no_encoding);
      return true;
    }

    StringLiteralInst::Encoding encoding;
    if (P.Tok.getText() == "utf8") {
      encoding = StringLiteralInst::Encoding::UTF8;
    } else if (P.Tok.getText() == "utf16") {
      encoding = StringLiteralInst::Encoding::UTF16;
    } else if (P.Tok.getText() == "objc_selector") {
      encoding = StringLiteralInst::Encoding::ObjCSelector;
    } else if (P.Tok.getText() == "bytes") {
      encoding = StringLiteralInst::Encoding::Bytes;
    } else {
      P.diagnose(P.Tok, diag::sil_string_invalid_encoding, P.Tok.getText());
      return true;
    }
    P.consumeToken(tok::identifier);

    if (P.Tok.getKind() != tok::string_literal) {
      P.diagnose(P.Tok, diag::expected_tok_in_sil_instr, "string");
      return true;
    }

    // Parse the string.
    SmallVector<Lexer::StringSegment, 1> segments;
    P.L->getStringLiteralSegments(P.Tok, segments);
    assert(segments.size() == 1);

    P.consumeToken(tok::string_literal);
    if (parseSILDebugLocation(InstLoc, B))
      return true;

    SmallVector<char, 128> stringBuffer;

    if (encoding == StringLiteralInst::Encoding::Bytes) {
      // Decode hex bytes.
      CharSourceRange rawStringRange(segments.front().Loc,
                                     segments.front().Length);
      StringRef rawString = P.SourceMgr.extractText(rawStringRange);
      if (rawString.size() & 1) {
        P.diagnose(P.Tok, diag::expected_tok_in_sil_instr,
                   "even number of hex bytes");
        return true;
      }
      while (!rawString.empty()) {
        unsigned byte1 = llvm::hexDigitValue(rawString[0]);
        unsigned byte2 = llvm::hexDigitValue(rawString[1]);
        if (byte1 == -1U || byte2 == -1U) {
          P.diagnose(P.Tok, diag::expected_tok_in_sil_instr,
                     "hex bytes should contain 0-9, a-f, A-F only");
          return true;
        }
        stringBuffer.push_back((unsigned char)(byte1 << 4) | byte2);
        rawString = rawString.drop_front(2);
      }

      ResultVal = B.createStringLiteral(InstLoc, stringBuffer, encoding);
      break;
    }

    StringRef string = P.L->getEncodedStringSegment(segments.front(),
                                                    stringBuffer);
    ResultVal = B.createStringLiteral(InstLoc, string, encoding);
    break;
  }

  case SILInstructionKind::CondFailInst: {

    if (parseTypedValueRef(Val, B))
      return true;

    SmallVector<char, 128> stringBuffer;
    StringRef message;
    if (P.consumeIf(tok::comma)) {
      // Parse the string.
      if (P.Tok.getKind() != tok::string_literal) {
        P.diagnose(P.Tok, diag::expected_tok_in_sil_instr, "string");
        return true;
      }
      SmallVector<Lexer::StringSegment, 1> segments;
      P.L->getStringLiteralSegments(P.Tok, segments);
      assert(segments.size() == 1);

      P.consumeToken(tok::string_literal);
      message = P.L->getEncodedStringSegment(segments.front(), stringBuffer);
    }
    if (parseSILDebugLocation(InstLoc, B))
      return true;

    ResultVal = B.createCondFail(InstLoc, Val, message);
    break;
  }

  case SILInstructionKind::AllocValueBufferInst: {
    SILType Ty;
    if (parseSILType(Ty) ||
        parseVerbatim("in") ||
        parseTypedValueRef(Val, B) ||
        parseSILDebugLocation(InstLoc, B))
      return true;
    ResultVal = B.createAllocValueBuffer(InstLoc, Ty, Val);
    break;
  }
  case SILInstructionKind::ProjectValueBufferInst: {
    SILType Ty;
    if (parseSILType(Ty) ||
        parseVerbatim("in") ||
        parseTypedValueRef(Val, B) ||
        parseSILDebugLocation(InstLoc, B))
      return true;
    ResultVal = B.createProjectValueBuffer(InstLoc, Ty, Val);
    break;
  }
  case SILInstructionKind::DeallocValueBufferInst: {
    SILType Ty;
    if (parseSILType(Ty) ||
        parseVerbatim("in") ||
        parseTypedValueRef(Val, B) ||
        parseSILDebugLocation(InstLoc, B))
      return true;
    ResultVal = B.createDeallocValueBuffer(InstLoc, Ty, Val);
    break;
  }

  case SILInstructionKind::ProjectBoxInst: {
    if (parseTypedValueRef(Val, B) ||
        P.parseToken(tok::comma, diag::expected_tok_in_sil_instr, ","))
      return true;
    
    if (!P.Tok.is(tok::integer_literal)) {
      P.diagnose(P.Tok, diag::expected_tok_in_sil_instr, "integer");
      return true;
    }
    
    unsigned Index;
    bool error = parseIntegerLiteral(P.Tok.getText(), 0, Index);
    assert(!error && "project_box index did not parse as integer?!");
    (void)error;

    P.consumeToken(tok::integer_literal);
    if (parseSILDebugLocation(InstLoc, B))
      return true;
    
    ResultVal = B.createProjectBox(InstLoc, Val, Index);
    break;
  }
      
  case SILInstructionKind::ProjectExistentialBoxInst: {
    SILType Ty;
    if (parseSILType(Ty) ||
        parseVerbatim("in") ||
        parseTypedValueRef(Val, B) ||
        parseSILDebugLocation(InstLoc, B))
      return true;
    ResultVal = B.createProjectExistentialBox(InstLoc, Ty, Val);
    break;
  }
      
  case SILInstructionKind::FunctionRefInst: {
    SILFunction *Fn;
    if (parseSILFunctionRef(InstLoc, Fn) ||
        parseSILDebugLocation(InstLoc, B))
      return true;
    ResultVal = B.createFunctionRef(InstLoc, Fn);
    break;
  }

  // SWIFT_ENABLE_TENSORFLOW
  case SILInstructionKind::DifferentiableFunctionInst: {
    // e.g. differentiable_function [parameters 0 1 2] %0 : $T
    //
    // e.g. differentiable_function [parameters 0 1 2] %0 : $T with_derivative
    //      {%1 : $T, %2 : $T}
    //        ^ jvp    ^ vjp
    SourceLoc lastLoc;
    SmallVector<unsigned, 8> parameterIndices;
    // Parse optional `[parameters <integer_literal>...]`
    if (P.Tok.is(tok::l_square) &&
        P.peekToken().is(tok::identifier) &&
        P.peekToken().getText() == "parameters") {
      P.consumeToken(tok::l_square);
      P.consumeToken(tok::identifier);
      // Parse indices.
      while (P.Tok.is(tok::integer_literal)) {
        unsigned index;
        if (P.parseUnsignedInteger(index, lastLoc,
              diag::sil_autodiff_expected_parameter_index))
          return true;
        parameterIndices.push_back(index);
      }
      if (P.parseToken(tok::r_square, diag::sil_autodiff_expected_rsquare,
                       "parameter index list"))
        return true;
    }
    // Parse the original function value.
    SILValue original;
    SourceLoc originalOperandLoc;
    if (parseTypedValueRef(original, originalOperandLoc, B))
      return true;
    auto fnType = original->getType().getAs<SILFunctionType>();
    if (!fnType) {
      P.diagnose(originalOperandLoc,
                 diag::sil_inst_autodiff_expected_function_type_operand);
      return true;
    }
    Optional<std::pair<SILValue, SILValue>> derivativeFunctions = None;
    // Parse an optional operand list
    //   `with_derivative { <operand> , <operand> }`.
    if (P.Tok.is(tok::identifier) && P.Tok.getText() == "with_derivative") {
      P.consumeToken(tok::identifier);
      // Parse derivative function values as an operand list.
      // FIXME(rxwei): Change this to *not* require a type signature once
      // we can infer derivative function types.
      derivativeFunctions = std::make_pair(SILValue(), SILValue());
      if (P.parseToken(tok::l_brace,
              diag::sil_inst_autodiff_operand_list_expected_lbrace) ||
          parseTypedValueRef(derivativeFunctions->first, B) ||
          P.parseToken(tok::comma,
              diag::sil_inst_autodiff_operand_list_expected_comma) ||
          parseTypedValueRef(derivativeFunctions->second, B) ||
          P.parseToken(tok::r_brace,
                       diag::sil_inst_autodiff_operand_list_expected_rbrace))
        return true;
    }
    if (parseSILDebugLocation(InstLoc, B))
      return true;
    auto *parameterIndicesSubset = IndexSubset::get(
        P.Context, fnType->getNumParameters(), parameterIndices);
    ResultVal = B.createDifferentiableFunction(
        InstLoc, parameterIndicesSubset, original, derivativeFunctions);
    break;
  }

  case SILInstructionKind::LinearFunctionInst: {
    // e.g. linear_function [parameters 0 1 2] %0 : $T
    // e.g. linear_function [parameters 0 1 2] %0 : $T with_transpose %1 : $T
    SourceLoc lastLoc;
    SmallVector<unsigned, 8> parameterIndices;
    // Parse optional `[parameters <integer_literal>...]`
    if (P.Tok.is(tok::l_square) &&
        P.peekToken().is(tok::identifier) &&
        P.peekToken().getText() == "parameters") {
      P.consumeToken(tok::l_square);
      P.consumeToken(tok::identifier);
      // Parse indices.
      while (P.Tok.is(tok::integer_literal)) {
        unsigned index;
        if (P.parseUnsignedInteger(index, lastLoc,
              diag::sil_autodiff_expected_parameter_index))
          return true;
        parameterIndices.push_back(index);
      }
      if (P.parseToken(tok::r_square, diag::sil_autodiff_expected_rsquare,
                       "parameter index list"))
        return true;
    }
    // Parse the original function value.
    SILValue original;
    SourceLoc originalOperandLoc;
    if (parseTypedValueRef(original, originalOperandLoc, B))
      return true;
    auto fnType = original->getType().getAs<SILFunctionType>();
    if (!fnType) {
      P.diagnose(originalOperandLoc,
                 diag::sil_inst_autodiff_expected_function_type_operand);
      return true;
    }
    // Parse an optional transpose function.
    Optional<SILValue> transpose = None;
    if (P.Tok.is(tok::identifier) && P.Tok.getText() == "with_transpose") {
      P.consumeToken(tok::identifier);
      transpose = SILValue();
      if (parseTypedValueRef(*transpose, B))
        return true;
    }
    if (parseSILDebugLocation(InstLoc, B))
      return true;
    auto *parameterIndicesSubset = IndexSubset::get(
        P.Context, fnType->getNumParameters(), parameterIndices);
    ResultVal = B.createLinearFunction(
        InstLoc, parameterIndicesSubset, original, transpose);
    break;
  }
  
  case SILInstructionKind::DifferentiableFunctionExtractInst: {
    // Parse the rest of the instruction: an extractee, a differentiable
    // function operand, and a debug location.
    NormalDifferentiableFunctionTypeComponent extractee;
    StringRef extracteeNames[3] = {"original", "jvp", "vjp"};
    SILValue functionOperand;
    SourceLoc lastLoc;
    if (P.parseToken(tok::l_square,
            diag::sil_inst_autodiff_expected_differentiable_extractee_kind) ||
        parseSILIdentifierSwitch(extractee, extracteeNames,
            diag::sil_inst_autodiff_expected_differentiable_extractee_kind) ||
        P.parseToken(tok::r_square, diag::sil_autodiff_expected_rsquare,
                     "extractee kind"))
      return true;
    if (parseTypedValueRef(functionOperand, B) ||
        parseSILDebugLocation(InstLoc, B))
      return true;
    ResultVal = B.createDifferentiableFunctionExtract(
        InstLoc, extractee, functionOperand);
    break;
  }

  case SILInstructionKind::LinearFunctionExtractInst: {
    // Parse the rest of the instruction: an extractee, a linear function
    // operand, and a debug location.
    LinearDifferentiableFunctionTypeComponent extractee;
    StringRef extracteeNames[2] = {"original", "transpose"};
    SILValue functionOperand;
    if (P.parseToken(tok::l_square,
            diag::sil_inst_autodiff_expected_linear_extractee_kind) ||
        parseSILIdentifierSwitch(extractee, extracteeNames,
            diag::sil_inst_autodiff_expected_linear_extractee_kind) ||
        P.parseToken(tok::r_square, diag::sil_autodiff_expected_rsquare,
                     "extractee kind"))
      return true;
    if (parseTypedValueRef(functionOperand, B) ||
        parseSILDebugLocation(InstLoc, B))
      return true;
    ResultVal = B.createLinearFunctionExtract(
        InstLoc, extractee, functionOperand);
    break;
  }
  case SILInstructionKind::DifferentiabilityWitnessFunctionInst: {
<<<<<<< HEAD
    // Parse the rest of the instruction: an extractee, a linear function
    // operand, and a debug location.
    DifferentiabilityKind differentiabilityKind;
    AutoDiffDerivativeFunctionKind derivativeKind;
    SourceLoc lastLoc;
    if (P.parseToken(tok::l_square,
            diag::sil_inst_autodiff_expected_linear_extractee_kind))
      return true;
    Identifier kindId;
    if (parseSILIdentifier(kindId, lastLoc,
            diag::sil_inst_autodiff_expected_differentiability_witness_kind))
      return true;
    if (kindId.str() == "jvp") {
      differentiabilityKind = DifferentiabilityKind::Normal;
      derivativeKind = AutoDiffDerivativeFunctionKind::JVP;
    } else if (kindId.str() == "vjp") {
      differentiabilityKind = DifferentiabilityKind::Normal;
      derivativeKind = AutoDiffDerivativeFunctionKind::VJP;
    } else if (kindId.str() == "transpose") {
      differentiabilityKind = DifferentiabilityKind::Linear;
    } else {
      P.diagnose(
          P.Tok,
          diag::sil_inst_autodiff_expected_differentiability_witness_kind);
      return true;
    }
    if (P.parseToken(tok::r_square,
                     diag::sil_inst_autodiff_attr_expected_rsquare,
                     "differentiability witness kind"))
      return true;
    // Parse an index subset, prefaced with the given label.
    auto parseIndexSubset =
        [&](StringRef label, IndexSubset *& indexSubset) -> bool {
      if (P.parseToken(tok::l_square, diag::sil_diff_witness_expected_token,
                       "["))
        return true;
      if (P.parseSpecificIdentifier(
            label, diag::sil_diff_witness_expected_token, label))
        return true;
      // Parse parameter index list.
      SmallVector<unsigned, 8> indices;
      // Function that parses an index into `paramIndices`. Returns true on error.
      auto parseParam = [&]() -> bool {
        unsigned index;
        // TODO: Reject non-ascending index lists.
        if (P.parseUnsignedInteger(index, lastLoc,
                diag::sil_diff_witness_expected_index_list))
          return true;
        indices.push_back(index);
        return false;
      };
      // Parse first.
      if (parseParam())
        return true;
      // Parse rest.
      while (P.Tok.isNot(tok::r_square))
        if (parseParam())
          return true;
      if (P.parseToken(tok::r_square, diag::sil_diff_witness_expected_token,
                       "]"))
        return true;
      auto maxIndexRef = std::max_element(indices.begin(), indices.end());
      indexSubset = IndexSubset::get(
          P.Context, maxIndexRef ? *maxIndexRef + 1 : 0, indices);
      return false;
    };
    IndexSubset *parameterIndices;
    IndexSubset *resultIndices;
    // Parse parameter and result indices.
    if (parseIndexSubset("parameters", parameterIndices))
      return true;
    if (parseIndexSubset("results", resultIndices))
      return true;
    // Parse a trailing 'where' clause (optional).
    // This represents witness generic signature requirements.
    GenericSignature *witnessGenSig = nullptr;
    SourceLoc whereLoc;
    SmallVector<RequirementRepr, 4> witnessRequirementReprs;
    if (P.Tok.is(tok::l_square) && P.peekToken().is(tok::kw_where)) {
      P.consumeToken(tok::l_square);
      bool firstTypeInComplete;
      P.parseGenericWhereClause(whereLoc, witnessRequirementReprs,
                                firstTypeInComplete,
                                /*AllowLayoutConstraints*/ false);
      if (P.parseToken(tok::r_square, diag::sil_diff_witness_expected_token,
                       "]"))
        return true;
    }
    // Parse original function name.
    SILFunction *originalFunction;
    if (parseSILFunctionRef(InstLoc, originalFunction))
      return true;
    // Resolve witness requirements.
    if (!witnessRequirementReprs.empty()) {
      SmallVector<Requirement, 4> requirements;
      auto *whereClause = TrailingWhereClause::create(
          originalFunction->getModule().getASTContext(), whereLoc,
          witnessRequirementReprs);
      convertRequirements(originalFunction, whereClause->getRequirements(),
                          requirements);
      assert(requirements.size() == witnessRequirementReprs.size());
      witnessGenSig = evaluateOrDefault(
          P.Context.evaluator,
          AbstractGenericSignatureRequest{
              originalFunction->getLoweredFunctionType()->getGenericSignature(),
              /*addedGenericParams=*/{},
              std::move(requirements)},
              nullptr);
    }
    ResultVal = B.createDifferentiabilityWitnessFunction(
        InstLoc, originalFunction, differentiabilityKind, derivativeKind,
        parameterIndices, resultIndices, witnessGenSig);
=======
    // e.g. differentiability_witness_function
    //      [jvp] [parameters 0 1] [results 0] <T where T: Differentiable>
    //      @foo : $(T) -> T
    DifferentiabilityWitnessFunctionKind witnessKind;
    StringRef witnessKindNames[3] = {"jvp", "vjp", "transpose"};
    SourceLoc lastLoc;
    if (P.parseToken(tok::l_square,
            diag::sil_inst_autodiff_expected_differentiability_witness_kind) ||
        parseSILIdentifierSwitch(witnessKind, witnessKindNames,
            diag::sil_inst_autodiff_expected_differentiability_witness_kind) ||
        P.parseToken(tok::r_square, diag::sil_autodiff_expected_rsquare,
                     "differentiability witness function kind"))
      return true;
    // Parse an index set, prefaced with the given label.
    auto parseIndexSet = [&](StringRef label, SmallVectorImpl<unsigned> &indices,
                             const Diagnostic &parseIndexDiag) -> bool {
      // Parse `[<label> <integer_literal>...]`.
      if (P.parseToken(tok::l_square, diag::sil_autodiff_expected_lsquare,
                       "index list") ||
          P.parseSpecificIdentifier(
              label, diag::sil_autodiff_expected_index_list_label, label))
        return true;
      while (P.Tok.is(tok::integer_literal)) {
        unsigned index;
        if (P.parseUnsignedInteger(index, lastLoc, parseIndexDiag))
          return true;
        indices.push_back(index);
      }
      if (P.parseToken(tok::r_square, diag::sil_autodiff_expected_rsquare,
                       "index list"))
        return true;
      return false;
    };
    // Parse parameter and result indices.
    SmallVector<unsigned, 8> parameterIndices;
    SmallVector<unsigned, 8> resultIndices;
    if (parseIndexSet("parameters", parameterIndices,
                      diag::sil_autodiff_expected_parameter_index))
      return true;
    if (parseIndexSet("results", resultIndices,
                      diag::sil_autodiff_expected_result_index))
      return true;
    // Parse witness generic parameter clause.
    GenericSignature witnessGenSig = GenericSignature();
    SourceLoc witnessGenSigStartLoc = P.getEndOfPreviousLoc();
    {
      // Create a new scope to avoid type redefinition errors.
      Scope genericsScope(&P, ScopeKind::Generics);
      auto *genericParams = P.parseSILGenericParams().getPtrOrNull();
      if (genericParams) {
        auto *witnessGenEnv =
            handleSILGenericParams(P.Context, genericParams, &P.SF);
        witnessGenSig = witnessGenEnv->getGenericSignature();
      }
    }
    // Parse original function name and type.
    SILFunction *originalFunction;
    if (parseSILFunctionRef(InstLoc, originalFunction))
      return true;
    // Resolve parsed witness generic signature.
    if (witnessGenSig) {
      auto origGenSig = originalFunction
          ->getLoweredFunctionType()->getGenericSignature();
      // Check whether original function generic signature and parsed witness
      // generic have the same generic parameters.
      auto areGenericParametersConsistent = [&]() {
        llvm::DenseSet<GenericParamKey> genericParamKeys;
        for (auto *origGP : origGenSig->getGenericParams())
          genericParamKeys.insert(GenericParamKey(origGP));
        for (auto *witnessGP : witnessGenSig->getGenericParams())
          if (!genericParamKeys.erase(GenericParamKey(witnessGP)))
            return false;
        return genericParamKeys.empty();
      };
      if (!areGenericParametersConsistent()) {
        P.diagnose(witnessGenSigStartLoc,
                   diag::sil_inst_autodiff_invalid_witness_generic_signature,
                   witnessGenSig->getAsString(), origGenSig->getAsString());
        return true;
      }
      // Combine parsed witness requirements with original function generic
      // signature requirements to form full witness generic signature.
      SmallVector<Requirement, 4> witnessRequirements(
          witnessGenSig->getRequirements().begin(),
          witnessGenSig->getRequirements().end());
      witnessGenSig = evaluateOrDefault(
          P.Context.evaluator,
          AbstractGenericSignatureRequest{
              origGenSig.getPointer(),
              /*addedGenericParams=*/{},
              std::move(witnessRequirements)},
              nullptr);
    }
    auto origFnType = originalFunction->getLoweredFunctionType();
    auto *parameterIndexSet = IndexSubset::get(
        P.Context, origFnType->getNumParameters(), parameterIndices);
    auto *resultIndexSet = IndexSubset::get(
        P.Context, origFnType->getNumResults(), resultIndices);
    ResultVal = B.createDifferentiabilityWitnessFunction(
        InstLoc, originalFunction, witnessKind, parameterIndexSet,
        resultIndexSet, witnessGenSig);
>>>>>>> 5c03b64e
    break;
  }
  // SWIFT_ENABLE_TENSORFLOW END

  case SILInstructionKind::DynamicFunctionRefInst: {
    SILFunction *Fn;
    if (parseSILFunctionRef(InstLoc, Fn) ||
        parseSILDebugLocation(InstLoc, B))
      return true;
    // Set a forward reference's dynamic property for the first time.
    if (!Fn->isDynamicallyReplaceable()) {
      if (!Fn->empty()) {
        P.diagnose(P.Tok, diag::expected_dynamic_func_attr);
        return true;
      }
      Fn->setIsDynamic();
    }
    ResultVal = B.createDynamicFunctionRef(InstLoc, Fn);
    break;
  }
  case SILInstructionKind::PreviousDynamicFunctionRefInst: {
    SILFunction *Fn;
    if (parseSILFunctionRef(InstLoc, Fn) ||
        parseSILDebugLocation(InstLoc, B))
      return true;
    ResultVal = B.createPreviousDynamicFunctionRef(InstLoc, Fn);
    break;
  }

  case SILInstructionKind::BuiltinInst: {
    if (P.Tok.getKind() != tok::string_literal) {
      P.diagnose(P.Tok, diag::expected_tok_in_sil_instr,"builtin name");
      return true;
    }
    StringRef Str = P.Tok.getText();
    Identifier Id = P.Context.getIdentifier(Str.substr(1, Str.size()-2));
    P.consumeToken(tok::string_literal);

    // Find the builtin in the Builtin module
    SmallVector<ValueDecl*, 2> foundBuiltins;
    P.Context.TheBuiltinModule->lookupMember(foundBuiltins,
                                             P.Context.TheBuiltinModule, Id,
                                             Identifier());

    if (foundBuiltins.empty()) {
      P.diagnose(P.Tok, diag::expected_tok_in_sil_instr,"builtin name");
      return true;
    }
    assert(foundBuiltins.size() == 1 && "ambiguous builtin name?!");

    auto *builtinFunc = cast<FuncDecl>(foundBuiltins[0]);
    GenericEnvironment *genericEnv = builtinFunc->getGenericEnvironment();
    
    SmallVector<ParsedSubstitution, 4> parsedSubs;
    SubstitutionMap subMap;
    if (parseSubstitutions(parsedSubs))
      return true;
    
    if (!parsedSubs.empty()) {
      if (!genericEnv) {
        P.diagnose(P.Tok, diag::sil_substitutions_on_non_polymorphic_type);
        return true;
      }
      subMap = getApplySubstitutionsFromParsed(*this, genericEnv, parsedSubs);
      if (!subMap)
        return true;
    }

    if (P.Tok.getKind() != tok::l_paren) {
      P.diagnose(P.Tok, diag::expected_tok_in_sil_instr, "(");
      return true;
    }
    P.consumeToken(tok::l_paren);

    SmallVector<SILValue, 4> Args;
    while (true) {
      if (P.consumeIf(tok::r_paren))
        break;

      SILValue Val;
      if (parseTypedValueRef(Val, B))
        return true;
      Args.push_back(Val);
      if (P.consumeIf(tok::comma))
        continue;
      if (P.consumeIf(tok::r_paren))
        break;
      P.diagnose(P.Tok, diag::expected_tok_in_sil_instr, ")' or ',");
      return true;
    }
    
    if (P.Tok.getKind() != tok::colon) {
      P.diagnose(P.Tok, diag::expected_tok_in_sil_instr, ":");
      return true;
    }
    P.consumeToken(tok::colon);
    
    SILType ResultTy;
    if (parseSILType(ResultTy))
      return true;
    
    if (parseSILDebugLocation(InstLoc, B))
      return true;
    ResultVal = B.createBuiltin(InstLoc, Id, ResultTy, subMap, Args);
    break;
  }
  case SILInstructionKind::OpenExistentialAddrInst:
    if (parseOpenExistAddrKind() || parseTypedValueRef(Val, B)
        || parseVerbatim("to") || parseSILType(Ty)
        || parseSILDebugLocation(InstLoc, B))
      return true;

    ResultVal = B.createOpenExistentialAddr(InstLoc, Val, Ty, AccessKind);
    break;

  case SILInstructionKind::OpenExistentialBoxInst:
    if (parseTypedValueRef(Val, B) || parseVerbatim("to") || parseSILType(Ty)
        || parseSILDebugLocation(InstLoc, B))
      return true;

    ResultVal = B.createOpenExistentialBox(InstLoc, Val, Ty);
    break;

  case SILInstructionKind::OpenExistentialBoxValueInst:
    if (parseTypedValueRef(Val, B) || parseVerbatim("to") || parseSILType(Ty)
        || parseSILDebugLocation(InstLoc, B))
      return true;
    ResultVal = B.createOpenExistentialBoxValue(InstLoc, Val, Ty);
    break;

  case SILInstructionKind::OpenExistentialMetatypeInst:
    if (parseTypedValueRef(Val, B) || parseVerbatim("to") || parseSILType(Ty)
        || parseSILDebugLocation(InstLoc, B))
      return true;
    ResultVal = B.createOpenExistentialMetatype(InstLoc, Val, Ty);
    break;

  case SILInstructionKind::OpenExistentialRefInst:
    if (parseTypedValueRef(Val, B) || parseVerbatim("to") || parseSILType(Ty)
        || parseSILDebugLocation(InstLoc, B))
      return true;
    ResultVal = B.createOpenExistentialRef(InstLoc, Val, Ty);
    break;

  case SILInstructionKind::OpenExistentialValueInst:
    if (parseTypedValueRef(Val, B) || parseVerbatim("to") || parseSILType(Ty)
        || parseSILDebugLocation(InstLoc, B))
      return true;
    ResultVal = B.createOpenExistentialValue(InstLoc, Val, Ty);
    break;

#define UNARY_INSTRUCTION(ID) \
  case SILInstructionKind::ID##Inst:                   \
    if (parseTypedValueRef(Val, B)) return true; \
    if (parseSILDebugLocation(InstLoc, B)) return true; \
    ResultVal = B.create##ID(InstLoc, Val);   \
    break;

#define REFCOUNTING_INSTRUCTION(ID)                                            \
  case SILInstructionKind::ID##Inst: {                                                  \
    Atomicity atomicity = Atomicity::Atomic;                                   \
    StringRef Optional;                                                        \
    if (parseSILOptional(Optional, *this)) {                                   \
      if (Optional == "nonatomic") {                                           \
        atomicity = Atomicity::NonAtomic;                                      \
      } else {                                                                 \
        return true;                                                           \
      }                                                                        \
    }                                                                          \
    if (parseTypedValueRef(Val, B))                                            \
      return true;                                                             \
    if (parseSILDebugLocation(InstLoc, B))                                     \
      return true;                                                             \
    ResultVal = B.create##ID(InstLoc, Val, atomicity);                         \
  } break;

    UNARY_INSTRUCTION(ClassifyBridgeObject)
    UNARY_INSTRUCTION(ValueToBridgeObject)
    UNARY_INSTRUCTION(FixLifetime)
    UNARY_INSTRUCTION(EndLifetime)
    UNARY_INSTRUCTION(CopyBlock)
    UNARY_INSTRUCTION(IsUnique)
    UNARY_INSTRUCTION(DestroyAddr)
    UNARY_INSTRUCTION(CopyValue)
    UNARY_INSTRUCTION(DestroyValue)
    UNARY_INSTRUCTION(EndBorrow)
    UNARY_INSTRUCTION(DestructureStruct)
    UNARY_INSTRUCTION(DestructureTuple)
    REFCOUNTING_INSTRUCTION(UnmanagedReleaseValue)
    REFCOUNTING_INSTRUCTION(UnmanagedRetainValue)
    REFCOUNTING_INSTRUCTION(UnmanagedAutoreleaseValue)
    REFCOUNTING_INSTRUCTION(StrongRetain)
    REFCOUNTING_INSTRUCTION(StrongRelease)
    REFCOUNTING_INSTRUCTION(AutoreleaseValue)
    REFCOUNTING_INSTRUCTION(SetDeallocating)
    REFCOUNTING_INSTRUCTION(ReleaseValue)
    REFCOUNTING_INSTRUCTION(RetainValue)
    REFCOUNTING_INSTRUCTION(ReleaseValueAddr)
    REFCOUNTING_INSTRUCTION(RetainValueAddr)
#define UNCHECKED_REF_STORAGE(Name, ...) UNARY_INSTRUCTION(Copy##Name##Value)
#define ALWAYS_OR_SOMETIMES_LOADABLE_CHECKED_REF_STORAGE(Name, ...) \
    REFCOUNTING_INSTRUCTION(StrongRetain##Name) \
    REFCOUNTING_INSTRUCTION(Name##Retain) \
    REFCOUNTING_INSTRUCTION(Name##Release) \
    UNARY_INSTRUCTION(Copy##Name##Value)
#include "swift/AST/ReferenceStorage.def"
#undef UNARY_INSTRUCTION
#undef REFCOUNTING_INSTRUCTION

  case SILInstructionKind::IsEscapingClosureInst: {
    bool IsObjcVerifcationType = false;
    if (parseSILOptional(IsObjcVerifcationType, *this, "objc"))
      return true;
    if (parseTypedValueRef(Val, B) ||
        parseSILDebugLocation(InstLoc, B))
      return true;
    ResultVal = B.createIsEscapingClosure(
        InstLoc, Val,
        IsObjcVerifcationType ? IsEscapingClosureInst::ObjCEscaping
                              : IsEscapingClosureInst::WithoutActuallyEscaping);
    break;
  }

 case SILInstructionKind::DebugValueInst:
 case SILInstructionKind::DebugValueAddrInst: {
   SILDebugVariable VarInfo;
   if (parseTypedValueRef(Val, B) ||
       parseSILDebugVar(VarInfo) ||
       parseSILDebugLocation(InstLoc, B))
     return true;
   if (Opcode == SILInstructionKind::DebugValueInst)
     ResultVal = B.createDebugValue(InstLoc, Val, VarInfo);
   else
     ResultVal = B.createDebugValueAddr(InstLoc, Val, VarInfo);
   break;
 }

 // unchecked_ownership_conversion <reg> : <type>, <ownership> to <ownership>
 case SILInstructionKind::UncheckedOwnershipConversionInst: {
   ValueOwnershipKind LHSKind = ValueOwnershipKind::Any;
   ValueOwnershipKind RHSKind = ValueOwnershipKind::Any;
   SourceLoc Loc;

   if (parseTypedValueRef(Val, Loc, B) ||
       P.parseToken(tok::comma, diag::expected_sil_colon,
                    "unchecked_ownership_conversion value ownership kind "
                    "conversion specification") ||
       parseSILOwnership(LHSKind) || parseVerbatim("to") ||
       parseSILOwnership(RHSKind) || parseSILDebugLocation(InstLoc, B)) {
     return true;
   }

   if (Val.getOwnershipKind() != LHSKind) {
     return true;
   }

   ResultVal = B.createUncheckedOwnershipConversion(InstLoc, Val, RHSKind);
   break;
 }

 case SILInstructionKind::LoadInst: {
   LoadOwnershipQualifier Qualifier;
   SourceLoc AddrLoc;

   if (parseLoadOwnershipQualifier(Qualifier, *this) ||
       parseTypedValueRef(Val, AddrLoc, B) || parseSILDebugLocation(InstLoc, B))
     return true;

   ResultVal = B.createLoad(InstLoc, Val, Qualifier);
   break;
 }

 case SILInstructionKind::LoadBorrowInst: {
   SourceLoc AddrLoc;

   if (parseTypedValueRef(Val, AddrLoc, B) || parseSILDebugLocation(InstLoc, B))
     return true;

   ResultVal = B.createLoadBorrow(InstLoc, Val);
   break;
 }

 case SILInstructionKind::BeginBorrowInst: {
   SourceLoc AddrLoc;

   if (parseTypedValueRef(Val, AddrLoc, B) || parseSILDebugLocation(InstLoc, B))
     return true;

   ResultVal = B.createBeginBorrow(InstLoc, Val);
   break;
 }

#define NEVER_OR_SOMETIMES_LOADABLE_CHECKED_REF_STORAGE(Name, ...) \
  case SILInstructionKind::Load##Name##Inst: { \
    bool isTake = false; \
    SourceLoc addrLoc; \
    if (parseSILOptional(isTake, *this, "take") || \
        parseTypedValueRef(Val, addrLoc, B) || \
        parseSILDebugLocation(InstLoc, B)) \
      return true; \
    if (!Val->getType().is<Name##StorageType>()) { \
      P.diagnose(addrLoc, diag::sil_operand_not_ref_storage_address, \
                 "source", OpcodeName, ReferenceOwnership::Name); \
    } \
    ResultVal = B.createLoad##Name(InstLoc, Val, IsTake_t(isTake)); \
    break; \
  }
#include "swift/AST/ReferenceStorage.def"

  case SILInstructionKind::CopyBlockWithoutEscapingInst: {
    SILValue Closure;
    if (parseTypedValueRef(Val, B) ||
        parseVerbatim("withoutEscaping") ||
        parseTypedValueRef(Closure, B) ||
        parseSILDebugLocation(InstLoc, B))
      return true;

    ResultVal = B.createCopyBlockWithoutEscaping(InstLoc, Val, Closure);
    break;
  }

  case SILInstructionKind::MarkDependenceInst: {
    SILValue Base;
    if (parseTypedValueRef(Val, B) ||
        parseVerbatim("on") ||
        parseTypedValueRef(Base, B) ||
        parseSILDebugLocation(InstLoc, B))
      return true;

    ResultVal = B.createMarkDependence(InstLoc, Val, Base);
    break;
  }

  case SILInstructionKind::KeyPathInst: {
    SmallVector<KeyPathPatternComponent, 4> components;
    SILType Ty;
    if (parseSILType(Ty)
        || P.parseToken(tok::comma, diag::expected_tok_in_sil_instr, ","))
      return true;

    GenericParamList *generics = nullptr;
    GenericEnvironment *patternEnv = nullptr;
    CanType rootType;
    StringRef objcString;
    SmallVector<SILType, 4> operandTypes;
    {
      Scope genericsScope(&P, ScopeKind::Generics);
      generics = P.parseSILGenericParams().getPtrOrNull();
      patternEnv = handleSILGenericParams(P.Context, generics, &P.SF);
      
      if (P.parseToken(tok::l_paren, diag::expected_tok_in_sil_instr, "("))
        return true;
      
      while (true) {
        Identifier componentKind;
        SourceLoc componentLoc;
        if (parseSILIdentifier(componentKind, componentLoc,
                               diag::sil_keypath_expected_component_kind))
          return true;

        
        if (componentKind.str() == "root") {
          if (P.parseToken(tok::sil_dollar, diag::expected_tok_in_sil_instr, "$")
              || parseASTType(rootType, patternEnv))
            return true;
        } else if (componentKind.str() == "objc") {
          auto tok = P.Tok;
          if (P.parseToken(tok::string_literal, diag::expected_tok_in_sil_instr,
                           "string literal"))
            return true;
          
          auto objcStringValue = tok.getText().drop_front().drop_back();
          objcString = StringRef(
            P.Context.AllocateCopy<char>(objcStringValue.begin(),
                                         objcStringValue.end()),
            objcStringValue.size());
        } else {
          KeyPathPatternComponent component;
          if (parseKeyPathPatternComponent(component, operandTypes,
                                           componentLoc, componentKind,
                                           InstLoc, patternEnv))
            return true;
          components.push_back(component);
        }
        
        if (!P.consumeIf(tok::semi))
          break;
      }
      
      if (P.parseToken(tok::r_paren, diag::expected_tok_in_sil_instr, ")") ||
          parseSILDebugLocation(InstLoc, B))
        return true;
    }
    
    if (rootType.isNull())
      P.diagnose(InstLoc.getSourceLoc(), diag::sil_keypath_no_root);
    
    SmallVector<ParsedSubstitution, 4> parsedSubs;
    if (parseSubstitutions(parsedSubs, ContextGenericEnv))
      return true;
    
    SubstitutionMap subMap;
    if (!parsedSubs.empty()) {
      if (!patternEnv) {
        P.diagnose(InstLoc.getSourceLoc(),
                   diag::sil_substitutions_on_non_polymorphic_type);
        return true;
      }

      subMap = getApplySubstitutionsFromParsed(*this, patternEnv, parsedSubs);
      if (!subMap)
        return true;
    }
    
    SmallVector<SILValue, 4> operands;
    
    if (P.consumeIf(tok::l_paren)) {
      Lowering::GenericContextScope scope(SILMod.Types,
        patternEnv ? patternEnv->getGenericSignature()->getCanonicalSignature()
                   : nullptr);
      while (true) {
        SILValue v;
        
        if (operands.size() >= operandTypes.size()
            || !operandTypes[operands.size()]) {
          P.diagnose(P.Tok, diag::sil_keypath_no_use_of_operand_in_pattern,
                     operands.size());
          return true;
        }
        
        auto ty = operandTypes[operands.size()].subst(SILMod, subMap);
        
        if (parseValueRef(v, ty, RegularLocation(P.Tok.getLoc()), B))
          return true;
        operands.push_back(v);
        
        if (P.consumeIf(tok::comma))
          continue;
        if (P.consumeIf(tok::r_paren))
          break;
        return true;
      }
    }
    
    if (parseSILDebugLocation(InstLoc, B))
      return true;

    CanGenericSignature canSig = CanGenericSignature();
    if (patternEnv && patternEnv->getGenericSignature()) {
      canSig = patternEnv->getGenericSignature()->getCanonicalSignature();
    }
    CanType leafType;
    if (!components.empty())
      leafType = components.back().getComponentType();
    else
      leafType = rootType;
    auto pattern = KeyPathPattern::get(B.getModule(), canSig,
                     rootType, leafType,
                     components, objcString);

    ResultVal = B.createKeyPath(InstLoc, pattern, subMap, operands, Ty);
    break;
  }

  // Conversion instructions.
  case SILInstructionKind::UncheckedRefCastInst:
  case SILInstructionKind::UncheckedAddrCastInst:
  case SILInstructionKind::UncheckedTrivialBitCastInst:
  case SILInstructionKind::UncheckedBitwiseCastInst:
  case SILInstructionKind::UpcastInst:
  case SILInstructionKind::AddressToPointerInst:
  case SILInstructionKind::BridgeObjectToRefInst:
  case SILInstructionKind::BridgeObjectToWordInst:
  case SILInstructionKind::RefToRawPointerInst:
  case SILInstructionKind::RawPointerToRefInst:
#define LOADABLE_REF_STORAGE(Name, ...) \
  case SILInstructionKind::RefTo##Name##Inst: \
  case SILInstructionKind::Name##ToRefInst:
#include "swift/AST/ReferenceStorage.def"
  case SILInstructionKind::ThinFunctionToPointerInst:
  case SILInstructionKind::PointerToThinFunctionInst:
  case SILInstructionKind::ThinToThickFunctionInst:
  case SILInstructionKind::ThickToObjCMetatypeInst:
  case SILInstructionKind::ObjCToThickMetatypeInst:
  case SILInstructionKind::ConvertFunctionInst:
  case SILInstructionKind::ConvertEscapeToNoEscapeInst:
  case SILInstructionKind::ObjCExistentialMetatypeToObjectInst:
  case SILInstructionKind::ObjCMetatypeToObjectInst: {
    SILType Ty;
    Identifier ToToken;
    SourceLoc ToLoc;
    bool not_guaranteed = false;
    bool without_actually_escaping = false;
    if (Opcode == SILInstructionKind::ConvertEscapeToNoEscapeInst) {
      StringRef attrName;
      if (parseSILOptional(attrName, *this)) {
        if (attrName.equals("not_guaranteed"))
          not_guaranteed = true;
        else
          return true;
      }
    }
    if (parseTypedValueRef(Val, B)
        || parseSILIdentifier(ToToken, ToLoc, diag::expected_tok_in_sil_instr,
                              "to"))
      return true;

    if (ToToken.str() != "to") {
      P.diagnose(ToLoc, diag::expected_tok_in_sil_instr, "to");
      return true;
    }
    if (Opcode == SILInstructionKind::ConvertFunctionInst) {
      StringRef attrName;
      if (parseSILOptional(attrName, *this)) {
        if (attrName.equals("without_actually_escaping"))
          without_actually_escaping = true;
        else
          return true;
      }
    }
    if (parseSILType(Ty) || parseSILDebugLocation(InstLoc, B))
      return true;

    switch (Opcode) {
    default: llvm_unreachable("Out of sync with parent switch");
    case SILInstructionKind::UncheckedRefCastInst:
      ResultVal = B.createUncheckedRefCast(InstLoc, Val, Ty);
      break;
    case SILInstructionKind::UncheckedAddrCastInst:
      ResultVal = B.createUncheckedAddrCast(InstLoc, Val, Ty);
      break;
    case SILInstructionKind::UncheckedTrivialBitCastInst:
      ResultVal = B.createUncheckedTrivialBitCast(InstLoc, Val, Ty);
      break;
    case SILInstructionKind::UncheckedBitwiseCastInst:
      ResultVal = B.createUncheckedBitwiseCast(InstLoc, Val, Ty);
      break;
    case SILInstructionKind::UpcastInst:
      ResultVal = B.createUpcast(InstLoc, Val, Ty);
      break;
    case SILInstructionKind::ConvertFunctionInst:
      ResultVal =
          B.createConvertFunction(InstLoc, Val, Ty, without_actually_escaping);
      break;
    case SILInstructionKind::ConvertEscapeToNoEscapeInst:
      ResultVal =
          B.createConvertEscapeToNoEscape(InstLoc, Val, Ty, !not_guaranteed);
      break;
    case SILInstructionKind::AddressToPointerInst:
      ResultVal = B.createAddressToPointer(InstLoc, Val, Ty);
      break;
    case SILInstructionKind::BridgeObjectToRefInst:
      ResultVal = B.createBridgeObjectToRef(InstLoc, Val, Ty);
      break;
    case SILInstructionKind::BridgeObjectToWordInst:
      ResultVal = B.createBridgeObjectToWord(InstLoc, Val);
      break;
    case SILInstructionKind::RefToRawPointerInst:
      ResultVal = B.createRefToRawPointer(InstLoc, Val, Ty);
      break;
    case SILInstructionKind::RawPointerToRefInst:
      ResultVal = B.createRawPointerToRef(InstLoc, Val, Ty);
      break;
#define LOADABLE_REF_STORAGE(Name, ...) \
    case SILInstructionKind::RefTo##Name##Inst: \
      ResultVal = B.createRefTo##Name(InstLoc, Val, Ty); \
      break; \
    case SILInstructionKind::Name##ToRefInst: \
      ResultVal = B.create##Name##ToRef(InstLoc, Val, Ty); \
      break;
#include "swift/AST/ReferenceStorage.def"
    case SILInstructionKind::ThinFunctionToPointerInst:
      ResultVal = B.createThinFunctionToPointer(InstLoc, Val, Ty);
      break;
    case SILInstructionKind::PointerToThinFunctionInst:
      ResultVal = B.createPointerToThinFunction(InstLoc, Val, Ty);
      break;
    case SILInstructionKind::ThinToThickFunctionInst:
      ResultVal = B.createThinToThickFunction(InstLoc, Val, Ty);
      break;
    case SILInstructionKind::ThickToObjCMetatypeInst:
      ResultVal = B.createThickToObjCMetatype(InstLoc, Val, Ty);
      break;
    case SILInstructionKind::ObjCToThickMetatypeInst:
      ResultVal = B.createObjCToThickMetatype(InstLoc, Val, Ty);
      break;
    case SILInstructionKind::ObjCMetatypeToObjectInst:
      ResultVal = B.createObjCMetatypeToObject(InstLoc, Val, Ty);
      break;
    case SILInstructionKind::ObjCExistentialMetatypeToObjectInst:
      ResultVal = B.createObjCExistentialMetatypeToObject(InstLoc, Val, Ty);
      break;
    }
    break;
  }
  case SILInstructionKind::PointerToAddressInst: {
    SILType Ty;
    Identifier ToToken;
    SourceLoc ToLoc;
    StringRef attr;
    if (parseTypedValueRef(Val, B) ||
        parseSILIdentifier(ToToken, ToLoc,
                           diag::expected_tok_in_sil_instr, "to"))
      return true;
    if (parseSILOptional(attr, *this) && attr.empty())
      return true;
    if (parseSILType(Ty) ||
        parseSILDebugLocation(InstLoc, B))
      return true;

    bool isStrict = attr.equals("strict");
    bool isInvariant = attr.equals("invariant");

    if (ToToken.str() != "to") {
      P.diagnose(ToLoc, diag::expected_tok_in_sil_instr, "to");
      return true;
    }

    ResultVal = B.createPointerToAddress(InstLoc, Val, Ty,
                                         isStrict, isInvariant);
    break;
  }
  case SILInstructionKind::RefToBridgeObjectInst: {
    SILValue BitsVal;
    if (parseTypedValueRef(Val, B) ||
        P.parseToken(tok::comma, diag::expected_tok_in_sil_instr, ",") ||
        parseTypedValueRef(BitsVal, B) ||
        parseSILDebugLocation(InstLoc, B))
      return true;
    ResultVal = B.createRefToBridgeObject(InstLoc, Val, BitsVal);
    break;
  }

  case SILInstructionKind::CheckedCastAddrBranchInst: {
    Identifier consumptionKindToken;
    SourceLoc consumptionKindLoc;
    if (parseSILIdentifier(consumptionKindToken, consumptionKindLoc,
                           diag::expected_tok_in_sil_instr,
                           "cast consumption kind")) {
      return true;
    }
    // NOTE: BorrowAlways is not a supported cast kind for address types, so we
    // purposely do not parse it here.
    auto kind = llvm::StringSwitch<Optional<CastConsumptionKind>>(
                    consumptionKindToken.str())
                    .Case("take_always", CastConsumptionKind::TakeAlways)
                    .Case("take_on_success", CastConsumptionKind::TakeOnSuccess)
                    .Case("copy_on_success", CastConsumptionKind::CopyOnSuccess)
                    .Default(None);

    if (!kind) {
      P.diagnose(consumptionKindLoc, diag::expected_tok_in_sil_instr,
                 "cast consumption kind");
      return true;
    }
    auto consumptionKind = kind.getValue();

    if (parseSourceAndDestAddress() || parseConditionalBranchDestinations()
        || parseSILDebugLocation(InstLoc, B))
      return true;

    ResultVal = B.createCheckedCastAddrBranch(
        InstLoc, consumptionKind, SourceAddr, SourceType, DestAddr, TargetType,
        getBBForReference(SuccessBBName, SuccessBBLoc),
        getBBForReference(FailureBBName, FailureBBLoc));
    break;
  }
  case SILInstructionKind::UncheckedRefCastAddrInst:
    if (parseSourceAndDestAddress() || parseSILDebugLocation(InstLoc, B))
      return true;

    ResultVal = B.createUncheckedRefCastAddr(InstLoc, SourceAddr, SourceType,
                                             DestAddr, TargetType);
    break;

  case SILInstructionKind::UnconditionalCheckedCastAddrInst:
    if (parseSourceAndDestAddress() || parseSILDebugLocation(InstLoc, B))
      return true;

    ResultVal = B.createUnconditionalCheckedCastAddr(
        InstLoc, SourceAddr, SourceType, DestAddr, TargetType);
    break;

  case SILInstructionKind::UnconditionalCheckedCastValueInst:
    if (parseTypedValueRef(Val, B) || parseVerbatim("to") || parseSILType(Ty)
        || parseSILDebugLocation(InstLoc, B))
      return true;

    ResultVal = B.createUnconditionalCheckedCastValue(InstLoc, Val, Ty);
    break;

  case SILInstructionKind::UnconditionalCheckedCastInst:
    if (parseTypedValueRef(Val, B) || parseVerbatim("to") || parseSILType(Ty))
      return true;

    if (parseSILDebugLocation(InstLoc, B))
      return true;

    ResultVal = B.createUnconditionalCheckedCast(InstLoc, Val, Ty);
    break;

  case SILInstructionKind::CheckedCastBranchInst: {
    bool isExact = false;
    if (Opcode == SILInstructionKind::CheckedCastBranchInst &&
        parseSILOptional(isExact, *this, "exact"))
      return true;

    if (parseTypedValueRef(Val, B) || parseVerbatim("to") || parseSILType(Ty)
        || parseConditionalBranchDestinations())
      return true;

    ResultVal = B.createCheckedCastBranch(
        InstLoc, isExact, Val, Ty,
        getBBForReference(SuccessBBName, SuccessBBLoc),
        getBBForReference(FailureBBName, FailureBBLoc));
    break;
  }
  case SILInstructionKind::CheckedCastValueBranchInst:
    if (parseTypedValueRef(Val, B) || parseVerbatim("to") || parseSILType(Ty)
        || parseConditionalBranchDestinations())
      return true;

    ResultVal = B.createCheckedCastValueBranch(
        InstLoc, Val, Ty, getBBForReference(SuccessBBName, SuccessBBLoc),
        getBBForReference(FailureBBName, FailureBBLoc));
    break;

  case SILInstructionKind::MarkUninitializedInst: {
    if (P.parseToken(tok::l_square, diag::expected_tok_in_sil_instr, "["))
      return true;
    
    Identifier KindId;
    SourceLoc KindLoc = P.Tok.getLoc();
    if (P.consumeIf(tok::kw_var))
      KindId = P.Context.getIdentifier("var");
    else if (P.parseIdentifier(KindId, KindLoc,
                               diag::expected_tok_in_sil_instr, "kind"))
      return true;
    
    if (P.parseToken(tok::r_square, diag::expected_tok_in_sil_instr, "]"))
      return true;

    MarkUninitializedInst::Kind Kind;
    if (KindId.str() == "var")
      Kind = MarkUninitializedInst::Var;
    else if (KindId.str() == "rootself")
      Kind = MarkUninitializedInst::RootSelf;
    else if (KindId.str() == "crossmodulerootself")
      Kind = MarkUninitializedInst::CrossModuleRootSelf;
    else if (KindId.str() == "derivedself")
      Kind = MarkUninitializedInst::DerivedSelf;
    else if (KindId.str() == "derivedselfonly")
      Kind = MarkUninitializedInst::DerivedSelfOnly;
    else if (KindId.str() == "delegatingself")
      Kind = MarkUninitializedInst::DelegatingSelf;
    else if (KindId.str() == "delegatingselfallocated")
      Kind = MarkUninitializedInst::DelegatingSelfAllocated;
    else {
      P.diagnose(KindLoc, diag::expected_tok_in_sil_instr,
                 "var, rootself, crossmodulerootself, derivedself, "
                 "derivedselfonly, delegatingself, or delegatingselfallocated");
      return true;
    }

    if (parseTypedValueRef(Val, B) ||
        parseSILDebugLocation(InstLoc, B))
      return true;
    ResultVal = B.createMarkUninitialized(InstLoc, Val, Kind);
    break;
  }
  
  case SILInstructionKind::MarkFunctionEscapeInst: {
    SmallVector<SILValue, 4> OpList;
    do {
      if (parseTypedValueRef(Val, B)) return true;
      OpList.push_back(Val);
    } while (!peekSILDebugLocation(P) && P.consumeIf(tok::comma));

    if (parseSILDebugLocation(InstLoc, B))
      return true;
    ResultVal = B.createMarkFunctionEscape(InstLoc, OpList);
    break;
  }

  case SILInstructionKind::AssignInst:
  case SILInstructionKind::StoreInst: {
    UnresolvedValueName From;
    SourceLoc ToLoc, AddrLoc;
    Identifier ToToken;
    SILValue AddrVal;
    StoreOwnershipQualifier StoreQualifier;
    AssignOwnershipQualifier AssignQualifier;
    bool IsStore = Opcode == SILInstructionKind::StoreInst;
    bool IsAssign = Opcode == SILInstructionKind::AssignInst;
    if (parseValueName(From) ||
        parseSILIdentifier(ToToken, ToLoc, diag::expected_tok_in_sil_instr,
                           "to"))
      return true;

    if (IsStore && parseStoreOwnershipQualifier(StoreQualifier, *this))
      return true;

    if (IsAssign && parseAssignOwnershipQualifier(AssignQualifier, *this))
      return true;

    if (parseTypedValueRef(AddrVal, AddrLoc, B) ||
        parseSILDebugLocation(InstLoc, B))
      return true;

    if (ToToken.str() != "to") {
      P.diagnose(ToLoc, diag::expected_tok_in_sil_instr, "to");
      return true;
    }

    if (!AddrVal->getType().isAddress()) {
      P.diagnose(AddrLoc, diag::sil_operand_not_address, "destination",
                 OpcodeName);
      return true;
    }

    SILType ValType = AddrVal->getType().getObjectType();

    if (IsStore) {
      ResultVal = B.createStore(InstLoc,
                                getLocalValue(From, ValType, InstLoc, B),
                                AddrVal, StoreQualifier);
    } else {
      assert(IsAssign);

      ResultVal = B.createAssign(InstLoc,
                                getLocalValue(From, ValType, InstLoc, B),
                                AddrVal, AssignQualifier);
    }

    break;
  }

  case SILInstructionKind::AssignByWrapperInst: {
    SILValue Src, DestAddr, InitFn, SetFn;
    SourceLoc DestLoc;
    AssignOwnershipQualifier AssignQualifier;
    if (parseTypedValueRef(Src,  B) ||
        parseVerbatim("to") ||
        parseAssignOwnershipQualifier(AssignQualifier, *this) ||
        parseTypedValueRef(DestAddr, DestLoc, B) ||
        P.parseToken(tok::comma, diag::expected_tok_in_sil_instr, ",") ||
        parseVerbatim("init") ||
        parseTypedValueRef(InitFn, B) ||
        P.parseToken(tok::comma, diag::expected_tok_in_sil_instr, ",") ||
        parseVerbatim("set") ||
        parseTypedValueRef(SetFn, B) ||
        parseSILDebugLocation(InstLoc, B))
      return true;

    if (!DestAddr->getType().isAddress()) {
      P.diagnose(DestLoc, diag::sil_operand_not_address, "destination",
                 OpcodeName);
      return true;
    }

    ResultVal = B.createAssignByWrapper(InstLoc, Src, DestAddr, InitFn, SetFn,
                                         AssignQualifier);
    break;
  }

  case SILInstructionKind::BeginAccessInst:
  case SILInstructionKind::BeginUnpairedAccessInst:
  case SILInstructionKind::EndAccessInst:
  case SILInstructionKind::EndUnpairedAccessInst: {
    ParsedEnum<SILAccessKind> kind;
    ParsedEnum<SILAccessEnforcement> enforcement;
    ParsedEnum<bool> aborting;
    ParsedEnum<bool> noNestedConflict;
    ParsedEnum<bool> fromBuiltin;

    bool isBeginAccess = (Opcode == SILInstructionKind::BeginAccessInst ||
                          Opcode == SILInstructionKind::BeginUnpairedAccessInst);
    bool wantsEnforcement = (isBeginAccess ||
                             Opcode == SILInstructionKind::EndUnpairedAccessInst);

    while (P.consumeIf(tok::l_square)) {
      Identifier ident;
      SourceLoc identLoc;
      if (parseSILIdentifier(ident, identLoc,
                             diag::expected_in_attribute_list)) {
        if (P.consumeIf(tok::r_square)) {
          continue;
        } else {
          return true;
        }
      }
      StringRef attr = ident.str();

      auto setEnforcement = [&](SILAccessEnforcement value) {
        maybeSetEnum(wantsEnforcement, enforcement, value, attr, identLoc);
      };
      auto setKind = [&](SILAccessKind value) {
        maybeSetEnum(isBeginAccess, kind, value, attr, identLoc);
      };
      auto setAborting = [&](bool value) {
        maybeSetEnum(!isBeginAccess, aborting, value, attr, identLoc);
      };
      auto setNoNestedConflict = [&](bool value) {
        maybeSetEnum(isBeginAccess, noNestedConflict, value, attr, identLoc);
      };
      auto setFromBuiltin = [&](bool value) {
        maybeSetEnum(Opcode != SILInstructionKind::EndAccessInst, fromBuiltin,
                     value, attr, identLoc);
      };

      if (attr == "unknown") {
        setEnforcement(SILAccessEnforcement::Unknown);
      } else if (attr == "static") {
        setEnforcement(SILAccessEnforcement::Static);
      } else if (attr == "dynamic") {
        setEnforcement(SILAccessEnforcement::Dynamic);
      } else if (attr == "unsafe") {
        setEnforcement(SILAccessEnforcement::Unsafe);
      } else if (attr == "init") {
        setKind(SILAccessKind::Init);
      } else if (attr == "read") {
        setKind(SILAccessKind::Read);
      } else if (attr == "modify") {
        setKind(SILAccessKind::Modify);
      } else if (attr == "deinit") {
        setKind(SILAccessKind::Deinit);
      } else if (attr == "abort") {
        setAborting(true);
      } else if (attr == "no_nested_conflict") {
        setNoNestedConflict(true);
      } else if (attr == "builtin") {
        setFromBuiltin(true);
      } else {
        P.diagnose(identLoc, diag::unknown_attribute, attr);
      }

      if (!P.consumeIf(tok::r_square))
        return true;
    }

    if (isBeginAccess && !kind.isSet()) {
      P.diagnose(OpcodeLoc, diag::sil_expected_access_kind, OpcodeName);
      kind.Value = SILAccessKind::Read;
    }

    if (wantsEnforcement && !enforcement.isSet()) {
      P.diagnose(OpcodeLoc, diag::sil_expected_access_enforcement, OpcodeName);
      enforcement.Value = SILAccessEnforcement::Unsafe;
    }

    if (!isBeginAccess && !aborting.isSet())
      aborting.Value = false;

    if (isBeginAccess && !noNestedConflict.isSet())
      noNestedConflict.Value = false;

    if (!fromBuiltin.isSet())
      fromBuiltin.Value = false;

    SILValue addrVal;
    SourceLoc addrLoc;
    if (parseTypedValueRef(addrVal, addrLoc, B))
      return true;

    SILValue bufferVal;
    SourceLoc bufferLoc;
    if (Opcode == SILInstructionKind::BeginUnpairedAccessInst &&
        (P.parseToken(tok::comma, diag::expected_tok_in_sil_instr, ",") ||
         parseTypedValueRef(bufferVal, bufferLoc, B)))
      return true;

    if (parseSILDebugLocation(InstLoc, B))
      return true;

    if (!addrVal->getType().isAddress()) {
      P.diagnose(addrLoc, diag::sil_operand_not_address, "operand",
                 OpcodeName);
      return true;
    }

    if (Opcode == SILInstructionKind::BeginAccessInst) {
      ResultVal =
          B.createBeginAccess(InstLoc, addrVal, *kind, *enforcement,
                              *noNestedConflict, *fromBuiltin);
    } else if (Opcode == SILInstructionKind::EndAccessInst) {
      ResultVal = B.createEndAccess(InstLoc, addrVal, *aborting);
    } else if (Opcode == SILInstructionKind::BeginUnpairedAccessInst) {
      ResultVal = B.createBeginUnpairedAccess(InstLoc, addrVal, bufferVal,
                                              *kind, *enforcement,
                                              *noNestedConflict, *fromBuiltin);
    } else {
      ResultVal = B.createEndUnpairedAccess(InstLoc, addrVal, *enforcement,
                                            *aborting, *fromBuiltin);
    }
    break;
  }

#define NEVER_OR_SOMETIMES_LOADABLE_CHECKED_REF_STORAGE(Name, ...) \
  case SILInstructionKind::Store##Name##Inst:
#include "swift/AST/ReferenceStorage.def"
  case SILInstructionKind::StoreBorrowInst: {
    UnresolvedValueName from;
    bool isRefStorage = false;
#define NEVER_OR_SOMETIMES_LOADABLE_CHECKED_REF_STORAGE(Name, ...) \
    isRefStorage |= Opcode == SILInstructionKind::Store##Name##Inst;
#include "swift/AST/ReferenceStorage.def"

    SourceLoc toLoc, addrLoc;
    Identifier toToken;
    SILValue addrVal;
    bool isInit = false;
    if (parseValueName(from) ||
        parseSILIdentifier(toToken, toLoc,
                           diag::expected_tok_in_sil_instr, "to") ||
        (isRefStorage && parseSILOptional(isInit, *this, "initialization")) ||
        parseTypedValueRef(addrVal, addrLoc, B) ||
        parseSILDebugLocation(InstLoc, B))
      return true;

    if (toToken.str() != "to") {
      P.diagnose(toLoc, diag::expected_tok_in_sil_instr, "to");
      return true;
    }

    if (!addrVal->getType().isAddress()) {
      P.diagnose(addrLoc, diag::sil_operand_not_address,
                 "destination", OpcodeName);
      return true;
    }

    if (Opcode == SILInstructionKind::StoreBorrowInst) {
      SILType valueTy = addrVal->getType().getObjectType();
      ResultVal = B.createStoreBorrow(
          InstLoc, getLocalValue(from, valueTy, InstLoc, B), addrVal);
      break;
    }

#define NEVER_OR_SOMETIMES_LOADABLE_CHECKED_REF_STORAGE(Name, ...) \
    if (Opcode == SILInstructionKind::Store##Name##Inst) { \
      auto refType = addrVal->getType().getAs<Name##StorageType>(); \
      if (!refType) { \
        P.diagnose(addrLoc, diag::sil_operand_not_ref_storage_address, \
                   "destination", OpcodeName, ReferenceOwnership::Name); \
        return true; \
      } \
      auto valueTy =SILType::getPrimitiveObjectType(refType.getReferentType());\
      ResultVal = B.createStore##Name(InstLoc, \
                                      getLocalValue(from, valueTy, InstLoc, B),\
                                      addrVal, IsInitialization_t(isInit)); \
      break; \
    }
#include "swift/AST/ReferenceStorage.def"

    break;
  }
  case SILInstructionKind::AllocStackInst:
  case SILInstructionKind::MetatypeInst: {

    bool hasDynamicLifetime = false;
    if (Opcode == SILInstructionKind::AllocStackInst &&
        parseSILOptional(hasDynamicLifetime, *this, "dynamic_lifetime"))
      return true;

    SILType Ty;
    if (parseSILType(Ty))
      return true;

    if (Opcode == SILInstructionKind::AllocStackInst) {
      SILDebugVariable VarInfo;
      if (parseSILDebugVar(VarInfo) ||
          parseSILDebugLocation(InstLoc, B))
        return true;
      ResultVal = B.createAllocStack(InstLoc, Ty, VarInfo, hasDynamicLifetime);
    } else {
      assert(Opcode == SILInstructionKind::MetatypeInst);
      if (parseSILDebugLocation(InstLoc, B))
        return true;
      ResultVal = B.createMetatype(InstLoc, Ty);
    }
    break;
  }
  case SILInstructionKind::AllocRefInst:
  case SILInstructionKind::AllocRefDynamicInst: {
    bool IsObjC = false;
    bool OnStack = false;
    SmallVector<SILType, 2> ElementTypes;
    SmallVector<SILValue, 2> ElementCounts;
    while (P.consumeIf(tok::l_square)) {
      Identifier Id;
      parseSILIdentifier(Id, diag::expected_in_attribute_list);
      StringRef Optional = Id.str();
      if (Optional == "objc") {
        IsObjC = true;
      } else if (Optional == "stack") {
        OnStack = true;
      } else if (Optional == "tail_elems") {
        SILType ElemTy;
        if (parseSILType(ElemTy) ||
            !P.Tok.isAnyOperator() ||
            P.Tok.getText() != "*")
          return true;
        P.consumeToken();

        SILValue ElemCount;
        if (parseTypedValueRef(ElemCount, B))
          return true;

        ElementTypes.push_back(ElemTy);
        ElementCounts.push_back(ElemCount);
      } else {
        return true;
      }
      P.parseToken(tok::r_square, diag::expected_in_attribute_list);
    }
    SILValue Metadata;
    if (Opcode == SILInstructionKind::AllocRefDynamicInst) {
      if (parseTypedValueRef(Metadata, B) ||
          P.parseToken(tok::comma, diag::expected_tok_in_sil_instr, ","))
        return true;
    }

    SILType ObjectType;
    if (parseSILType(ObjectType))
      return true;

    if (parseSILDebugLocation(InstLoc, B))
      return true;

    if (IsObjC && !ElementTypes.empty()) {
      P.diagnose(P.Tok, diag::sil_objc_with_tail_elements);
      return true;
    }
    if (Opcode == SILInstructionKind::AllocRefDynamicInst) {
      if (OnStack)
        return true;

      ResultVal = B.createAllocRefDynamic(InstLoc, Metadata, ObjectType,
                                          IsObjC, ElementTypes, ElementCounts);
    } else {
      ResultVal = B.createAllocRef(InstLoc, ObjectType, IsObjC, OnStack,
                                   ElementTypes, ElementCounts);
    }
    break;
  }

  case SILInstructionKind::DeallocStackInst:
    if (parseTypedValueRef(Val, B) ||
        parseSILDebugLocation(InstLoc, B))
      return true;
    ResultVal = B.createDeallocStack(InstLoc, Val);
    break;
  case SILInstructionKind::DeallocRefInst: {
    bool OnStack = false;
    if (parseSILOptional(OnStack, *this, "stack"))
      return true;

    if (parseTypedValueRef(Val, B) ||
        parseSILDebugLocation(InstLoc, B))
      return true;
    ResultVal = B.createDeallocRef(InstLoc, Val, OnStack);
    break;
  }
  case SILInstructionKind::DeallocPartialRefInst: {
    SILValue Metatype, Instance;
    if (parseTypedValueRef(Instance, B) ||
        P.parseToken(tok::comma, diag::expected_tok_in_sil_instr, ",") ||
        parseTypedValueRef(Metatype, B) ||
        parseSILDebugLocation(InstLoc, B))
      return true;

    ResultVal = B.createDeallocPartialRef(InstLoc, Instance, Metatype);
    break;
  }
  case SILInstructionKind::DeallocBoxInst:
    if (parseTypedValueRef(Val, B) ||
        parseSILDebugLocation(InstLoc, B))
      return true;

    ResultVal = B.createDeallocBox(InstLoc, Val);
    break;
  case SILInstructionKind::ValueMetatypeInst:
  case SILInstructionKind::ExistentialMetatypeInst: {
    SILType Ty;
    if (parseSILType(Ty) ||
        P.parseToken(tok::comma, diag::expected_tok_in_sil_instr, ",") ||
        parseTypedValueRef(Val, B) ||
        parseSILDebugLocation(InstLoc, B))
      return true;
    switch (Opcode) {
    default: llvm_unreachable("Out of sync with parent switch");
    case SILInstructionKind::ValueMetatypeInst:
      ResultVal = B.createValueMetatype(InstLoc, Ty, Val);
      break;
    case SILInstructionKind::ExistentialMetatypeInst:
      ResultVal = B.createExistentialMetatype(InstLoc, Ty, Val);
      break;
    case SILInstructionKind::DeallocBoxInst:
      ResultVal = B.createDeallocBox(InstLoc, Val);
      break;
    }
    break;
  }
  case SILInstructionKind::DeallocExistentialBoxInst: {
    CanType ConcreteTy;
    if (parseTypedValueRef(Val, B)
        || P.parseToken(tok::comma, diag::expected_tok_in_sil_instr, ",")
        || P.parseToken(tok::sil_dollar, diag::expected_tok_in_sil_instr, "$")
        || parseASTType(ConcreteTy)
        || parseSILDebugLocation(InstLoc, B))
      return true;
    
    ResultVal = B.createDeallocExistentialBox(InstLoc, ConcreteTy, Val);
    break;
  }
  case SILInstructionKind::TupleInst: {
    // Tuple instructions have two different syntaxes, one for simple tuple
    // types, one for complicated ones.
    if (P.Tok.isNot(tok::sil_dollar)) {
      // If there is no type, parse the simple form.
      if (P.parseToken(tok::l_paren, diag::expected_tok_in_sil_instr, "("))
        return true;
      
      // TODO: Check for a type here.  This is how tuples with "interesting"
      // types are described.
      
      // This form is used with tuples that have elements with no names or
      // default values.
      SmallVector<TupleTypeElt, 4> TypeElts;
      if (P.Tok.isNot(tok::r_paren)) {
        do {
          if (parseTypedValueRef(Val, B)) return true;
          OpList.push_back(Val);
          TypeElts.push_back(Val->getType().getASTType());
        } while (P.consumeIf(tok::comma));
      }
      HadError |= P.parseToken(tok::r_paren,
                               diag::expected_tok_in_sil_instr,")");

      auto Ty = TupleType::get(TypeElts, P.Context);
      auto Ty2 = SILType::getPrimitiveObjectType(Ty->getCanonicalType());
      if (parseSILDebugLocation(InstLoc, B))
        return true;
      ResultVal = B.createTuple(InstLoc, Ty2, OpList);
      break;
    }
    
    // Otherwise, parse the fully general form.
    SILType Ty;
    if (parseSILType(Ty) ||
        P.parseToken(tok::l_paren, diag::expected_tok_in_sil_instr, "("))
      return true;
    
    TupleType *TT = Ty.getAs<TupleType>();
    if (TT == nullptr) {
      P.diagnose(OpcodeLoc, diag::expected_tuple_type_in_tuple);
      return true;
    }
    
    SmallVector<TupleTypeElt, 4> TypeElts;
    if (P.Tok.isNot(tok::r_paren)) {
      do {
        if (TypeElts.size() > TT->getNumElements()) {
          P.diagnose(P.Tok, diag::sil_tuple_inst_wrong_value_count,
                     TT->getNumElements());
          return true;
        }
        Type EltTy = TT->getElement(TypeElts.size()).getType();
        if (parseValueRef(Val,
                 SILType::getPrimitiveObjectType(EltTy->getCanonicalType()),
                          RegularLocation(P.Tok.getLoc()), B))
          return true;
        OpList.push_back(Val);
        TypeElts.push_back(Val->getType().getASTType());
      } while (P.consumeIf(tok::comma));
    }
    HadError |= P.parseToken(tok::r_paren,
                             diag::expected_tok_in_sil_instr,")");

    if (TypeElts.size() != TT->getNumElements()) {
      P.diagnose(OpcodeLoc, diag::sil_tuple_inst_wrong_value_count,
                 TT->getNumElements());
      return true;
    }

    if (parseSILDebugLocation(InstLoc, B))
      return true;
    ResultVal = B.createTuple(InstLoc, Ty, OpList);
    break;
  }
  case SILInstructionKind::EnumInst: {
    SILType Ty;
    SILDeclRef Elt;
    SILValue Operand;
    if (parseSILType(Ty) ||
        P.parseToken(tok::comma, diag::expected_tok_in_sil_instr, ",") ||
        parseSILDeclRef(Elt))
      return true;
    
    if (P.Tok.is(tok::comma) && !peekSILDebugLocation(P)) {
      P.consumeToken(tok::comma);
      if (parseTypedValueRef(Operand, B))
        return true;
    }
    
    if (parseSILDebugLocation(InstLoc, B))
      return true;
    ResultVal = B.createEnum(InstLoc, Operand,
                              cast<EnumElementDecl>(Elt.getDecl()), Ty);
    break;
  }
  case SILInstructionKind::InitEnumDataAddrInst:
  case SILInstructionKind::UncheckedEnumDataInst:
  case SILInstructionKind::UncheckedTakeEnumDataAddrInst: {
    SILValue Operand;
    SILDeclRef EltRef;
    if (parseTypedValueRef(Operand, B) ||
        P.parseToken(tok::comma, diag::expected_tok_in_sil_instr, ",") ||
        parseSILDeclRef(EltRef) ||
        parseSILDebugLocation(InstLoc, B))
      return true;
    
    EnumElementDecl *Elt = cast<EnumElementDecl>(EltRef.getDecl());
    auto ResultTy = Operand->getType().getEnumElementType(Elt, SILMod);
    
    switch (Opcode) {
    case swift::SILInstructionKind::InitEnumDataAddrInst:
      ResultVal = B.createInitEnumDataAddr(InstLoc, Operand, Elt, ResultTy);
      break;
    case swift::SILInstructionKind::UncheckedTakeEnumDataAddrInst:
      ResultVal = B.createUncheckedTakeEnumDataAddr(InstLoc, Operand, Elt,
                                                    ResultTy);
      break;
    case swift::SILInstructionKind::UncheckedEnumDataInst:
      ResultVal = B.createUncheckedEnumData(InstLoc, Operand, Elt, ResultTy);
      break;
    default:
      llvm_unreachable("switch out of sync");
    }
    break;
  }
  case SILInstructionKind::InjectEnumAddrInst: {
    SILValue Operand;
    SILDeclRef EltRef;
    if (parseTypedValueRef(Operand, B) ||
        P.parseToken(tok::comma, diag::expected_tok_in_sil_instr, ",") ||
        parseSILDeclRef(EltRef) ||
        parseSILDebugLocation(InstLoc, B))
      return true;
    
    EnumElementDecl *Elt = cast<EnumElementDecl>(EltRef.getDecl());
    ResultVal = B.createInjectEnumAddr(InstLoc, Operand, Elt);
    break;
  }
  case SILInstructionKind::TupleElementAddrInst:
  case SILInstructionKind::TupleExtractInst: {
    SourceLoc NameLoc;
    if (parseTypedValueRef(Val, B) ||
        P.parseToken(tok::comma, diag::expected_tok_in_sil_instr, ","))
      return true;

    unsigned Field = 0;
    TupleType *TT = Val->getType().getAs<TupleType>();
    if (P.Tok.isNot(tok::integer_literal) ||
        parseIntegerLiteral(P.Tok.getText(), 10, Field) ||
        Field >= TT->getNumElements()) {
      P.diagnose(P.Tok, diag::sil_tuple_inst_wrong_field);
      return true;
    }
    P.consumeToken(tok::integer_literal);
    if (parseSILDebugLocation(InstLoc, B))
      return true;
    auto ResultTy = TT->getElement(Field).getType()->getCanonicalType();
    if (Opcode == SILInstructionKind::TupleElementAddrInst)
      ResultVal = B.createTupleElementAddr(InstLoc, Val, Field,
                                  SILType::getPrimitiveAddressType(ResultTy));
    else
      ResultVal = B.createTupleExtract(InstLoc, Val, Field,
                          SILType::getPrimitiveObjectType(ResultTy));
    break;
  }
  case SILInstructionKind::ReturnInst: {
    if (parseTypedValueRef(Val, B) ||
        parseSILDebugLocation(InstLoc, B))
      return true;
    ResultVal = B.createReturn(InstLoc, Val);
    break;
  }
  case SILInstructionKind::ThrowInst: {
    if (parseTypedValueRef(Val, B) ||
        parseSILDebugLocation(InstLoc, B))
      return true;
    ResultVal = B.createThrow(InstLoc, Val);
    break;
  }
  case SILInstructionKind::UnwindInst: {
    if (parseSILDebugLocation(InstLoc, B))
      return true;
    ResultVal = B.createUnwind(InstLoc);
    break;
  }
  case SILInstructionKind::YieldInst: {
    SmallVector<SILValue, 6> values;

    // Parse a parenthesized (unless length-1), comma-separated list
    // of yielded values.
    if (P.consumeIf(tok::l_paren)) {
      if (!P.Tok.is(tok::r_paren)) {
        do {
          if (parseTypedValueRef(Val, B))
            return true;
          values.push_back(Val);
        } while (P.consumeIf(tok::comma));
      }

      if (P.parseToken(tok::r_paren, diag::expected_tok_in_sil_instr, ")"))
        return true;

    } else {
      if (parseTypedValueRef(Val, B))
        return true;
      values.push_back(Val);
    }

    Identifier resumeName, unwindName;
    SourceLoc resumeLoc, unwindLoc;
    if (P.parseToken(tok::comma, diag::expected_tok_in_sil_instr, ",") ||
        parseVerbatim("resume") ||
        parseSILIdentifier(resumeName, resumeLoc,
                           diag::expected_sil_block_name) ||
        P.parseToken(tok::comma, diag::expected_tok_in_sil_instr, ",") ||
        parseVerbatim("unwind") ||
        parseSILIdentifier(unwindName, unwindLoc,
                           diag::expected_sil_block_name) ||
        parseSILDebugLocation(InstLoc, B))
      return true;

    auto resumeBB = getBBForReference(resumeName, resumeLoc);
    auto unwindBB = getBBForReference(unwindName, unwindLoc);
    ResultVal = B.createYield(InstLoc, values, resumeBB, unwindBB);
    break;
  }
  case SILInstructionKind::BranchInst: {
    Identifier BBName;
    SourceLoc NameLoc;
    if (parseSILIdentifier(BBName, NameLoc, diag::expected_sil_block_name))
      return true;

    SmallVector<SILValue, 6> Args;
    if (parseSILBBArgsAtBranch(Args, B))
      return true;

    if (parseSILDebugLocation(InstLoc, B))
      return true;

    // Note, the basic block here could be a reference to an undefined
    // basic block, which will be parsed later on.
    ResultVal = B.createBranch(InstLoc, getBBForReference(BBName, NameLoc),
                               Args);
    break;
  }
  case SILInstructionKind::CondBranchInst: {
    UnresolvedValueName Cond;
    Identifier BBName, BBName2;
    SourceLoc NameLoc, NameLoc2;
    SmallVector<SILValue, 6> Args, Args2;
    if (parseValueName(Cond) ||
        P.parseToken(tok::comma, diag::expected_tok_in_sil_instr, ",") ||
        parseSILIdentifier(BBName, NameLoc, diag::expected_sil_block_name) ||
        parseSILBBArgsAtBranch(Args, B) ||
        P.parseToken(tok::comma, diag::expected_tok_in_sil_instr, ",") ||
        parseSILIdentifier(BBName2, NameLoc2,
                           diag::expected_sil_block_name) ||
        parseSILBBArgsAtBranch(Args2, B) ||
        parseSILDebugLocation(InstLoc, B))
      return true;

    auto I1Ty =
      SILType::getBuiltinIntegerType(1, SILMod.getASTContext());
    SILValue CondVal = getLocalValue(Cond, I1Ty, InstLoc, B);
    ResultVal = B.createCondBranch(InstLoc, CondVal,
                                   getBBForReference(BBName, NameLoc),
                                   Args,
                                   getBBForReference(BBName2, NameLoc2),
                                   Args2);
    break;
  }
  case SILInstructionKind::UnreachableInst:
    if (parseSILDebugLocation(InstLoc, B))
      return true;
    ResultVal = B.createUnreachable(InstLoc);
    break;
    
  case SILInstructionKind::ClassMethodInst:
  case SILInstructionKind::SuperMethodInst:
  case SILInstructionKind::ObjCMethodInst:
  case SILInstructionKind::ObjCSuperMethodInst: {
    SILDeclRef Member;
    SILType MethodTy;
    SourceLoc TyLoc;
    SmallVector<ValueDecl *, 4> values;
    if (parseTypedValueRef(Val, B) ||
        P.parseToken(tok::comma, diag::expected_tok_in_sil_instr, ","))
      return true;

    if (parseSILDeclRef(Member, true))
      return true;

    if (P.parseToken(tok::comma, diag::expected_tok_in_sil_instr, ",") ||
        parseSILType(MethodTy, TyLoc) ||
        parseSILDebugLocation(InstLoc, B))
      return true;

    switch (Opcode) {
    default: llvm_unreachable("Out of sync with parent switch");
    case SILInstructionKind::ClassMethodInst:
      ResultVal = B.createClassMethod(InstLoc, Val, Member, MethodTy);
      break;
    case SILInstructionKind::SuperMethodInst:
      ResultVal = B.createSuperMethod(InstLoc, Val, Member, MethodTy);
      break;
    case SILInstructionKind::ObjCMethodInst:
      ResultVal = B.createObjCMethod(InstLoc, Val, Member, MethodTy);
      break;
    case SILInstructionKind::ObjCSuperMethodInst:
      ResultVal = B.createObjCSuperMethod(InstLoc, Val, Member, MethodTy);
      break;
    }
    break;
  }
  case SILInstructionKind::WitnessMethodInst: {
    CanType LookupTy;
    SILDeclRef Member;
    SILType MethodTy;
    SourceLoc TyLoc;
    if (P.parseToken(tok::sil_dollar, diag::expected_tok_in_sil_instr, "$") ||
        parseASTType(LookupTy) ||
        P.parseToken(tok::comma, diag::expected_tok_in_sil_instr, ","))
      return true;
    if (parseSILDeclRef(Member, true))
      return true;
    // Optional operand.
    SILValue Operand;
    if (P.Tok.is(tok::comma)) {
      P.consumeToken(tok::comma);
      if (parseTypedValueRef(Operand, B))
        return true;
    }
    if (P.parseToken(tok::colon, diag::expected_tok_in_sil_instr, ":") ||
        parseSILType(MethodTy, TyLoc) ||
        parseSILDebugLocation(InstLoc, B))
      return true;

    // If LookupTy is a non-archetype, look up its conformance.
    ProtocolDecl *proto
      = dyn_cast<ProtocolDecl>(Member.getDecl()->getDeclContext());
    if (!proto) {
      P.diagnose(TyLoc, diag::sil_witness_method_not_protocol);
      return true;
    }
    auto conformance = P.SF.getParentModule()->lookupConformance(LookupTy, proto);
    if (!conformance) {
      P.diagnose(TyLoc, diag::sil_witness_method_type_does_not_conform);
      return true;
    }

    ResultVal = B.createWitnessMethod(InstLoc, LookupTy, *conformance, Member,
                                      MethodTy);
    break;
  }
  case SILInstructionKind::CopyAddrInst: {
    bool IsTake = false, IsInit = false;
    UnresolvedValueName SrcLName;
    SILValue DestLVal;
    SourceLoc ToLoc, DestLoc;
    Identifier ToToken;
    if (parseSILOptional(IsTake, *this, "take") || parseValueName(SrcLName) ||
        parseSILIdentifier(ToToken, ToLoc,
                           diag::expected_tok_in_sil_instr, "to") ||
        parseSILOptional(IsInit, *this, "initialization") ||
        parseTypedValueRef(DestLVal, DestLoc, B) ||
        parseSILDebugLocation(InstLoc, B))
      return true;

    if (ToToken.str() != "to") {
      P.diagnose(ToLoc, diag::expected_tok_in_sil_instr, "to");
      return true;
    }

    if (!DestLVal->getType().isAddress()) {
      P.diagnose(DestLoc, diag::sil_invalid_instr_operands);
      return true;
    }

    SILValue SrcLVal = getLocalValue(SrcLName, DestLVal->getType(), InstLoc, B);
    ResultVal = B.createCopyAddr(InstLoc, SrcLVal, DestLVal,
                                 IsTake_t(IsTake),
                                 IsInitialization_t(IsInit));
    break;
  }
  case SILInstructionKind::BindMemoryInst: {
    SILValue IndexVal;
    Identifier ToToken;
    SourceLoc ToLoc;
    SILType EltTy;
    if (parseTypedValueRef(Val, B) ||
        P.parseToken(tok::comma, diag::expected_tok_in_sil_instr, ",") ||
        parseTypedValueRef(IndexVal, B) ||
        parseSILIdentifier(ToToken, ToLoc,
                           diag::expected_tok_in_sil_instr, "to") ||
        parseSILType(EltTy) ||
        parseSILDebugLocation(InstLoc, B))
      return true;

    if (ToToken.str() != "to") {
      P.diagnose(ToLoc, diag::expected_tok_in_sil_instr, "to");
      return true;
    }
    ResultVal = B.createBindMemory(InstLoc, Val, IndexVal, EltTy);
    break;
  }
  case SILInstructionKind::ObjectInst:
  case SILInstructionKind::StructInst: {
    SILType Ty;
    if (parseSILType(Ty) ||
        P.parseToken(tok::l_paren, diag::expected_tok_in_sil_instr, "("))
      return true;

    // Parse a list of SILValue.
    bool OpsAreTailElems = false;
    unsigned NumBaseElems = 0;
    if (P.Tok.isNot(tok::r_paren)) {
      do {
        if (Opcode == SILInstructionKind::ObjectInst) {
          if (parseSILOptional(OpsAreTailElems, *this, "tail_elems"))
            return true;
        }
        if (parseTypedValueRef(Val, B)) return true;
        OpList.push_back(Val);
        if (!OpsAreTailElems)
          NumBaseElems = OpList.size();
      } while (P.consumeIf(tok::comma));
    }
    if (P.parseToken(tok::r_paren,
                     diag::expected_tok_in_sil_instr,")") ||
        parseSILDebugLocation(InstLoc, B))
      return true;

    if (Opcode == SILInstructionKind::StructInst) {
      ResultVal = B.createStruct(InstLoc, Ty, OpList);
    } else {
      ResultVal = B.createObject(InstLoc, Ty, OpList, NumBaseElems);
    }
    break;
  }
  case SILInstructionKind::StructElementAddrInst:
  case SILInstructionKind::StructExtractInst: {
    ValueDecl *FieldV;
    SourceLoc NameLoc = P.Tok.getLoc();
    if (parseTypedValueRef(Val, B) ||
        P.parseToken(tok::comma, diag::expected_tok_in_sil_instr, ",") ||
        parseSILDottedPath(FieldV) ||
        parseSILDebugLocation(InstLoc, B))
      return true;
    if (!FieldV || !isa<VarDecl>(FieldV)) {
      P.diagnose(NameLoc, diag::sil_struct_inst_wrong_field);
      return true;
    }
    VarDecl *Field = cast<VarDecl>(FieldV);

    // FIXME: substitution means this type should be explicit to improve
    // performance.
    auto ResultTy = Val->getType().getFieldType(Field, SILMod);
    if (Opcode == SILInstructionKind::StructElementAddrInst)
      ResultVal = B.createStructElementAddr(InstLoc, Val, Field,
                                            ResultTy.getAddressType());
    else
      ResultVal = B.createStructExtract(InstLoc, Val, Field,
                                        ResultTy.getObjectType());
    break;
  }
  case SILInstructionKind::RefElementAddrInst: {
    ValueDecl *FieldV;
    SourceLoc NameLoc;
    if (parseTypedValueRef(Val, B) ||
        P.parseToken(tok::comma, diag::expected_tok_in_sil_instr, ",") ||
        parseSILDottedPath(FieldV) ||
        parseSILDebugLocation(InstLoc, B))
      return true;
    if (!FieldV || !isa<VarDecl>(FieldV)) {
      P.diagnose(NameLoc, diag::sil_ref_inst_wrong_field);
      return true;
    }
    VarDecl *Field = cast<VarDecl>(FieldV);
    auto ResultTy = Val->getType().getFieldType(Field, SILMod);
    ResultVal = B.createRefElementAddr(InstLoc, Val, Field, ResultTy);
    break;
  }
  case SILInstructionKind::RefTailAddrInst: {
    SourceLoc NameLoc;
    SILType ResultObjTy;
    if (parseTypedValueRef(Val, B) ||
        P.parseToken(tok::comma, diag::expected_tok_in_sil_instr, ",") ||
        parseSILType(ResultObjTy) ||
        parseSILDebugLocation(InstLoc, B))
      return true;
    SILType ResultTy = ResultObjTy.getAddressType();
    ResultVal = B.createRefTailAddr(InstLoc, Val, ResultTy);
    break;
  }
  case SILInstructionKind::IndexAddrInst: {
    SILValue IndexVal;
    if (parseTypedValueRef(Val, B) ||
        P.parseToken(tok::comma, diag::expected_tok_in_sil_instr, ",") ||
        parseTypedValueRef(IndexVal, B) ||
        parseSILDebugLocation(InstLoc, B))
      return true;
    ResultVal = B.createIndexAddr(InstLoc, Val, IndexVal);
    break;
  }
  case SILInstructionKind::TailAddrInst: {
    SILValue IndexVal;
    SILType ResultObjTy;
    if (parseTypedValueRef(Val, B) ||
        P.parseToken(tok::comma, diag::expected_tok_in_sil_instr, ",") ||
        parseTypedValueRef(IndexVal, B) ||
        P.parseToken(tok::comma, diag::expected_tok_in_sil_instr, ",") ||
        parseSILType(ResultObjTy) ||
        parseSILDebugLocation(InstLoc, B))
      return true;
    SILType ResultTy = ResultObjTy.getAddressType();
    ResultVal = B.createTailAddr(InstLoc, Val, IndexVal, ResultTy);
    break;
  }
  case SILInstructionKind::IndexRawPointerInst: {
    SILValue IndexVal;
    if (parseTypedValueRef(Val, B) ||
        P.parseToken(tok::comma, diag::expected_tok_in_sil_instr, ",") ||
        parseTypedValueRef(IndexVal, B) ||
        parseSILDebugLocation(InstLoc, B))
      return true;
    ResultVal = B.createIndexRawPointer(InstLoc, Val, IndexVal);
    break;
  }
  case SILInstructionKind::ObjCProtocolInst: {
    Identifier ProtocolName;
    SILType Ty;
    if (P.parseToken(tok::pound, diag::expected_sil_constant) ||
        parseSILIdentifier(ProtocolName, diag::expected_sil_constant) ||
        P.parseToken(tok::colon, diag::expected_tok_in_sil_instr, ":") ||
        parseSILType(Ty) ||
        parseSILDebugLocation(InstLoc, B))
      return true;
    // Find the decl for the protocol name.
    ValueDecl *VD;
    SmallVector<ValueDecl*, 4> CurModuleResults;
    // Perform a module level lookup on the first component of the
    // fully-qualified name.
    P.SF.getParentModule()->lookupValue(ProtocolName,
                                        NLKind::UnqualifiedLookup,
                                        CurModuleResults);
    assert(CurModuleResults.size() == 1);
    VD = CurModuleResults[0];
    ResultVal = B.createObjCProtocol(InstLoc, cast<ProtocolDecl>(VD), Ty);
    break;
  }
  case SILInstructionKind::AllocGlobalInst: {
    Identifier GlobalName;
    SourceLoc IdLoc;
    if (P.parseToken(tok::at_sign, diag::expected_sil_value_name) ||
        parseSILIdentifier(GlobalName, IdLoc, diag::expected_sil_value_name) ||
        parseSILDebugLocation(InstLoc, B))
      return true;

    // Go through list of global variables in the SILModule.
    SILGlobalVariable *global = SILMod.lookUpGlobalVariable(GlobalName.str());
    if (!global) {
      P.diagnose(IdLoc, diag::sil_global_variable_not_found, GlobalName);
      return true;
    }

    ResultVal = B.createAllocGlobal(InstLoc, global);
    break;
  }
  case SILInstructionKind::GlobalAddrInst:
  case SILInstructionKind::GlobalValueInst: {
    Identifier GlobalName;
    SourceLoc IdLoc;
    SILType Ty;
    if (P.parseToken(tok::at_sign, diag::expected_sil_value_name) ||
        parseSILIdentifier(GlobalName, IdLoc, diag::expected_sil_value_name) ||
        P.parseToken(tok::colon, diag::expected_tok_in_sil_instr, ":") ||
        parseSILType(Ty) ||
        parseSILDebugLocation(InstLoc, B))
      return true;

    // Go through list of global variables in the SILModule.
    SILGlobalVariable *global = SILMod.lookUpGlobalVariable(GlobalName.str());
    if (!global) {
      P.diagnose(IdLoc, diag::sil_global_variable_not_found, GlobalName);
      return true;
    }

    SILType expectedType = (Opcode == SILInstructionKind::GlobalAddrInst ?
                            global->getLoweredType().getAddressType() :
                            global->getLoweredType());
    if (expectedType != Ty) {
      P.diagnose(IdLoc, diag::sil_value_use_type_mismatch, GlobalName.str(),
                 global->getLoweredType().getASTType(),
                 Ty.getASTType());
      return true;
    }

    if (Opcode == SILInstructionKind::GlobalAddrInst) {
      ResultVal = B.createGlobalAddr(InstLoc, global);
    } else {
      ResultVal = B.createGlobalValue(InstLoc, global);
    }
    break;
  }
  case SILInstructionKind::SelectEnumInst:
  case SILInstructionKind::SelectEnumAddrInst: {
    if (parseTypedValueRef(Val, B))
      return true;

    SmallVector<std::pair<EnumElementDecl*, UnresolvedValueName>, 4>
      CaseValueNames;
    Optional<UnresolvedValueName> DefaultValueName;
    while (P.consumeIf(tok::comma)) {
      Identifier BBName;
      SourceLoc BBLoc;
      // Parse 'default' sil-value.
     UnresolvedValueName tmp;
      if (P.consumeIf(tok::kw_default)) {
        if (parseValueName(tmp))
          return true;
        DefaultValueName = tmp;
        break;
      }

      // Parse 'case' sil-decl-ref ':' sil-value.
      if (P.consumeIf(tok::kw_case)) {
        SILDeclRef ElemRef;
        if (parseSILDeclRef(ElemRef))
          return true;
        assert(ElemRef.hasDecl() && isa<EnumElementDecl>(ElemRef.getDecl()));
        P.parseToken(tok::colon, diag::expected_tok_in_sil_instr, ":");
        parseValueName(tmp);
        CaseValueNames.push_back(std::make_pair(
                                     cast<EnumElementDecl>(ElemRef.getDecl()),
                                     tmp));
        continue;
      }

      P.diagnose(P.Tok, diag::expected_tok_in_sil_instr, "case or default");
      return true;
    }
    
    // Parse the type of the result operands.
    SILType ResultType;
    if (P.parseToken(tok::colon, diag::expected_tok_in_sil_instr, ":")
        || parseSILType(ResultType) ||
        parseSILDebugLocation(InstLoc, B))
      return true;
    
    // Resolve the results.
    SmallVector<std::pair<EnumElementDecl*, SILValue>, 4> CaseValues;
    SILValue DefaultValue;
    if (DefaultValueName)
      DefaultValue = getLocalValue(*DefaultValueName, ResultType, InstLoc, B);
    for (auto &caseName : CaseValueNames)
      CaseValues.push_back(std::make_pair(
          caseName.first,
          getLocalValue(caseName.second, ResultType, InstLoc, B)));

    if (Opcode == SILInstructionKind::SelectEnumInst)
      ResultVal = B.createSelectEnum(InstLoc, Val, ResultType,
                                     DefaultValue, CaseValues);
    else
      ResultVal = B.createSelectEnumAddr(InstLoc, Val, ResultType,
                                         DefaultValue, CaseValues);
    break;
  }
      
  case SILInstructionKind::SwitchEnumInst:
  case SILInstructionKind::SwitchEnumAddrInst: {
    if (parseTypedValueRef(Val, B))
      return true;

    SmallVector<std::pair<EnumElementDecl*, SILBasicBlock*>, 4> CaseBBs;
    SILBasicBlock *DefaultBB = nullptr;
    while (!peekSILDebugLocation(P) && P.consumeIf(tok::comma)) {
      Identifier BBName;
      SourceLoc BBLoc;
      // Parse 'default' sil-identifier.
      if (P.consumeIf(tok::kw_default)) {
        parseSILIdentifier(BBName, BBLoc, diag::expected_sil_block_name);
        DefaultBB = getBBForReference(BBName, BBLoc);
        break;
      }

      // Parse 'case' sil-decl-ref ':' sil-identifier.
      if (P.consumeIf(tok::kw_case)) {
        SILDeclRef ElemRef;
        if (parseSILDeclRef(ElemRef))
          return true;
        assert(ElemRef.hasDecl() && isa<EnumElementDecl>(ElemRef.getDecl()));
        P.parseToken(tok::colon, diag::expected_tok_in_sil_instr, ":");
        parseSILIdentifier(BBName, BBLoc, diag::expected_sil_block_name);
        CaseBBs.push_back( {cast<EnumElementDecl>(ElemRef.getDecl()),
                            getBBForReference(BBName, BBLoc)} );
        continue;
      }

      P.diagnose(P.Tok, diag::expected_tok_in_sil_instr, "case or default");
      return true;
    }
    if (parseSILDebugLocation(InstLoc, B))
      return true;
    if (Opcode == SILInstructionKind::SwitchEnumInst)
      ResultVal = B.createSwitchEnum(InstLoc, Val, DefaultBB, CaseBBs);
    else
      ResultVal = B.createSwitchEnumAddr(InstLoc, Val, DefaultBB, CaseBBs);
    break;
  }
  case SILInstructionKind::SwitchValueInst: {
    if (parseTypedValueRef(Val, B))
      return true;

    SmallVector<std::pair<SILValue, SILBasicBlock *>, 4> CaseBBs;
    SILBasicBlock *DefaultBB = nullptr;
    while (!peekSILDebugLocation(P) && P.consumeIf(tok::comma)) {
      Identifier BBName;
      SourceLoc BBLoc;
      SILValue CaseVal;
      
      // Parse 'default' sil-identifier.
      if (P.consumeIf(tok::kw_default)) {
        parseSILIdentifier(BBName, BBLoc, diag::expected_sil_block_name);
        DefaultBB = getBBForReference(BBName, BBLoc);
        break;
      }

      // Parse 'case' value-ref ':' sil-identifier.
      if (P.consumeIf(tok::kw_case)) {
        if (parseValueRef(CaseVal, Val->getType(),
                          RegularLocation(P.Tok.getLoc()), B)) {
          // TODO: Issue a proper error message here
          P.diagnose(P.Tok, diag::expected_tok_in_sil_instr, "reference to a value");
          return true;
        }

        auto intTy = Val->getType().getAs<BuiltinIntegerType>();
        auto functionTy = Val->getType().getAs<SILFunctionType>();
        if (!intTy && !functionTy) {
          P.diagnose(P.Tok, diag::sil_integer_literal_not_integer_type);
          return true;
        }

        if (intTy) {
          // If it is a switch on an integer type, check that all case values
          // are integer literals or undef.
          if (!isa<SILUndef>(CaseVal)) {
            auto *IL = dyn_cast<IntegerLiteralInst>(CaseVal);
            if (!IL) {
              P.diagnose(P.Tok, diag::sil_integer_literal_not_integer_type);
              return true;
            }
            APInt CaseValue = IL->getValue();

            if (CaseValue.getBitWidth() != intTy->getGreatestWidth())
              CaseVal = B.createIntegerLiteral(
                  IL->getLoc(), Val->getType(),
                  CaseValue.zextOrTrunc(intTy->getGreatestWidth()));
          }
        }

        if (functionTy) {
          // If it is a switch on a function type, check that all case values
          // are function references or undef.
          if (!isa<SILUndef>(CaseVal)) {
            auto *FR = dyn_cast<FunctionRefInst>(CaseVal);
            if (!FR) {
              if (auto *CF = dyn_cast<ConvertFunctionInst>(CaseVal)) {
                FR = dyn_cast<FunctionRefInst>(CF->getOperand());
              }
            }
            if (!FR) {
              P.diagnose(P.Tok, diag::sil_integer_literal_not_integer_type);
              return true;
            }
          }
        }

        P.parseToken(tok::colon, diag::expected_tok_in_sil_instr, ":");
        parseSILIdentifier(BBName, BBLoc, diag::expected_sil_block_name);
        CaseBBs.push_back({CaseVal, getBBForReference(BBName, BBLoc)});
        continue;
      }

      P.diagnose(P.Tok, diag::expected_tok_in_sil_instr, "case or default");
      return true;
    }
    if (parseSILDebugLocation(InstLoc, B))
      return true;
    ResultVal = B.createSwitchValue(InstLoc, Val, DefaultBB, CaseBBs);
    break;
  }
  case SILInstructionKind::SelectValueInst: {
    if (parseTypedValueRef(Val, B))
      return true;

    SmallVector<std::pair<UnresolvedValueName, UnresolvedValueName>, 4>
      CaseValueAndResultNames;
    Optional<UnresolvedValueName> DefaultResultName;
    while (P.consumeIf(tok::comma)) {
      Identifier BBName;
      SourceLoc BBLoc;
      // Parse 'default' sil-value.
      UnresolvedValueName tmp;
      if (P.consumeIf(tok::kw_default)) {
        if (parseValueName(tmp))
          return true;
        DefaultResultName = tmp;
        break;
      }

      // Parse 'case' sil-decl-ref ':' sil-value.
      if (P.consumeIf(tok::kw_case)) {
        UnresolvedValueName casevalue;
        parseValueName(casevalue);
        P.parseToken(tok::colon, diag::expected_tok_in_sil_instr, ":");
        parseValueName(tmp);
        CaseValueAndResultNames.push_back(std::make_pair(
                                          casevalue,
                                          tmp));
        continue;
      }

      P.diagnose(P.Tok, diag::expected_tok_in_sil_instr, "case or default");
      return true;
    }

    if (!DefaultResultName) {
      P.diagnose(P.Tok, diag::expected_tok_in_sil_instr, "default");
      return true;
    }

    // Parse the type of the result operands.
    SILType ResultType;
    if (P.parseToken(tok::colon, diag::expected_tok_in_sil_instr, ":") ||
        parseSILType(ResultType) ||
        parseSILDebugLocation(InstLoc, B))
      return true;

    // Resolve the results.
    SmallVector<std::pair<SILValue, SILValue>, 4> CaseValues;
    SILValue DefaultValue;
    if (DefaultResultName)
      DefaultValue = getLocalValue(*DefaultResultName, ResultType, InstLoc, B);
    SILType ValType = Val->getType();
    for (auto &caseName : CaseValueAndResultNames)
      CaseValues.push_back(std::make_pair(
          getLocalValue(caseName.first, ValType, InstLoc, B),
          getLocalValue(caseName.second, ResultType, InstLoc, B)));

    ResultVal = B.createSelectValue(InstLoc, Val, ResultType,
                                    DefaultValue, CaseValues);
    break;
  }
  case SILInstructionKind::DeinitExistentialAddrInst: {
    if (parseTypedValueRef(Val, B) ||
        parseSILDebugLocation(InstLoc, B))
      return true;
    ResultVal = B.createDeinitExistentialAddr(InstLoc, Val);
    break;
  }
  case SILInstructionKind::DeinitExistentialValueInst: {
    if (parseTypedValueRef(Val, B) || parseSILDebugLocation(InstLoc, B))
      return true;
    ResultVal = B.createDeinitExistentialValue(InstLoc, Val);
    break;
  }
  case SILInstructionKind::InitExistentialAddrInst: {
    CanType Ty;
    SourceLoc TyLoc;
    if (parseTypedValueRef(Val, B) ||
        P.parseToken(tok::comma, diag::expected_tok_in_sil_instr, ",") ||
        P.parseToken(tok::sil_dollar, diag::expected_tok_in_sil_instr, "$") ||
        parseASTType(Ty, TyLoc) ||
        parseSILDebugLocation(InstLoc, B))
      return true;
    
    // Lower the type at the abstraction level of the existential.
    auto archetype
      = OpenedArchetypeType::get(Val->getType().getASTType())
        ->getCanonicalType();
    
    auto &F = B.getFunction();
    SILType LoweredTy = F.getLoweredType(
        Lowering::AbstractionPattern(archetype), Ty)
      .getAddressType();
    
    // Collect conformances for the type.
    ArrayRef<ProtocolConformanceRef> conformances
      = collectExistentialConformances(P, Ty, TyLoc,
                                       Val->getType().getASTType());
    
    ResultVal = B.createInitExistentialAddr(InstLoc, Val, Ty, LoweredTy,
                                        conformances);
    break;
  }
  case SILInstructionKind::InitExistentialValueInst: {
    CanType FormalConcreteTy;
    SILType ExistentialTy;
    SourceLoc TyLoc;

    if (parseTypedValueRef(Val, B) ||
        P.parseToken(tok::comma, diag::expected_tok_in_sil_instr, ",") ||
        P.parseToken(tok::sil_dollar, diag::expected_tok_in_sil_instr, "$") ||
        parseASTType(FormalConcreteTy, TyLoc) ||
        P.parseToken(tok::comma, diag::expected_tok_in_sil_instr, ",") ||
        parseSILType(ExistentialTy) || parseSILDebugLocation(InstLoc, B))
      return true;

    ArrayRef<ProtocolConformanceRef> conformances =
        collectExistentialConformances(P, FormalConcreteTy, TyLoc,
                                       ExistentialTy.getASTType());

    ResultVal = B.createInitExistentialValue(
        InstLoc, ExistentialTy, FormalConcreteTy, Val, conformances);
    break;
  }
  case SILInstructionKind::AllocExistentialBoxInst: {
    SILType ExistentialTy;
    CanType ConcreteFormalTy;
    SourceLoc TyLoc;
    
    if (parseSILType(ExistentialTy) ||
        P.parseToken(tok::comma, diag::expected_tok_in_sil_instr, ",") ||
        P.parseToken(tok::sil_dollar, diag::expected_tok_in_sil_instr, "$") ||
        parseASTType(ConcreteFormalTy, TyLoc) ||
        parseSILDebugLocation(InstLoc, B))
      return true;
    
    // Collect conformances for the type.
    ArrayRef<ProtocolConformanceRef> conformances
      = collectExistentialConformances(P, ConcreteFormalTy, TyLoc,
                                       ExistentialTy.getASTType());
    
    ResultVal = B.createAllocExistentialBox(InstLoc, ExistentialTy,
                                            ConcreteFormalTy, conformances);
    
    break;
  }
  case SILInstructionKind::InitExistentialRefInst: {
    CanType FormalConcreteTy;
    SILType ExistentialTy;
    SourceLoc TyLoc;

    if (parseTypedValueRef(Val, B) ||
        P.parseToken(tok::colon, diag::expected_tok_in_sil_instr, ":") ||
        P.parseToken(tok::sil_dollar, diag::expected_tok_in_sil_instr, "$") ||
        parseASTType(FormalConcreteTy, TyLoc) ||
        P.parseToken(tok::comma, diag::expected_tok_in_sil_instr, ",") ||
        parseSILType(ExistentialTy) ||
        parseSILDebugLocation(InstLoc, B))
      return true;
    
    ArrayRef<ProtocolConformanceRef> conformances
      = collectExistentialConformances(P, FormalConcreteTy, TyLoc,
                            ExistentialTy.getASTType());

    // FIXME: Conformances in InitExistentialRefInst is currently not included
    // in SIL.rst.
    ResultVal = B.createInitExistentialRef(InstLoc, ExistentialTy,
                                           FormalConcreteTy, Val,
                                           conformances);
    break;
  }
  case SILInstructionKind::InitExistentialMetatypeInst: {
    SourceLoc TyLoc;
    SILType ExistentialTy;
    if (parseTypedValueRef(Val, B) ||
        P.parseToken(tok::comma, diag::expected_tok_in_sil_instr, ",") ||
        parseSILType(ExistentialTy, TyLoc) ||
        parseSILDebugLocation(InstLoc, B))
      return true;

    auto baseExType = ExistentialTy.getASTType();
    auto formalConcreteType = Val->getType().getASTType();
    while (auto instExType = dyn_cast<ExistentialMetatypeType>(baseExType)) {
      baseExType = instExType.getInstanceType();
      formalConcreteType =
        cast<MetatypeType>(formalConcreteType).getInstanceType();
    }

    ArrayRef<ProtocolConformanceRef> conformances
      = collectExistentialConformances(P, formalConcreteType, TyLoc,
                                       baseExType);
    
    ResultVal = B.createInitExistentialMetatype(InstLoc, Val, ExistentialTy,
                                                conformances);
    break;
  }
  case SILInstructionKind::DynamicMethodBranchInst: {
    SILDeclRef Member;
    Identifier BBName, BBName2;
    SourceLoc NameLoc, NameLoc2;
    if (parseTypedValueRef(Val, B) ||
        P.parseToken(tok::comma, diag::expected_tok_in_sil_instr, ",") ||
        parseSILDeclRef(Member) ||
        P.parseToken(tok::comma, diag::expected_tok_in_sil_instr, ",") ||
        parseSILIdentifier(BBName, NameLoc, diag::expected_sil_block_name) ||
        P.parseToken(tok::comma, diag::expected_tok_in_sil_instr, ",") ||
        parseSILIdentifier(BBName2, NameLoc2,
                           diag::expected_sil_block_name) ||
        parseSILDebugLocation(InstLoc, B))
      return true;

    ResultVal = B.createDynamicMethodBranch(InstLoc, Val, Member,
                                            getBBForReference(BBName, NameLoc),
                                            getBBForReference(BBName2,
                                                              NameLoc2));
    break;
  }
  case SILInstructionKind::ProjectBlockStorageInst: {
    if (parseTypedValueRef(Val, B) ||
        parseSILDebugLocation(InstLoc, B))
      return true;
    
    ResultVal = B.createProjectBlockStorage(InstLoc, Val);
    break;
  }
  case SILInstructionKind::InitBlockStorageHeaderInst: {
    Identifier invoke, type;
    SourceLoc invokeLoc, typeLoc;
    
    UnresolvedValueName invokeName;
    SILType invokeTy;
    GenericEnvironment *invokeGenericEnv;
    
    SILType blockType;
    SmallVector<ParsedSubstitution, 4> parsedSubs;

    
    if (parseTypedValueRef(Val, B) ||
        P.parseToken(tok::comma, diag::expected_tok_in_sil_instr, ",") ||
        parseSILIdentifier(invoke, invokeLoc,
                           diag::expected_tok_in_sil_instr, "invoke") ||
        parseValueName(invokeName) ||
        parseSubstitutions(parsedSubs) ||
        P.parseToken(tok::colon, diag::expected_tok_in_sil_instr, ":") ||
        parseSILType(invokeTy, invokeGenericEnv) ||
        P.parseToken(tok::comma, diag::expected_tok_in_sil_instr, ",") ||
        parseSILIdentifier(type, typeLoc,
                           diag::expected_tok_in_sil_instr, "type") ||
        parseSILType(blockType) ||
        parseSILDebugLocation(InstLoc, B))
      return true;
    
    if (invoke.str() != "invoke") {
      P.diagnose(invokeLoc, diag::expected_tok_in_sil_instr, "invoke");
      return true;
    }
    if (type.str() != "type") {
      P.diagnose(invokeLoc, diag::expected_tok_in_sil_instr, "type");
      return true;
    }
    
    auto invokeVal = getLocalValue(invokeName, invokeTy, InstLoc, B);

    SubstitutionMap subMap;
    if (!parsedSubs.empty()) {
      if (!invokeGenericEnv) {
        P.diagnose(typeLoc, diag::sil_substitutions_on_non_polymorphic_type);
        return true;
      }

      subMap = getApplySubstitutionsFromParsed(*this, invokeGenericEnv,
                                               parsedSubs);
      if (!subMap)
        return true;
    }
    
    ResultVal = B.createInitBlockStorageHeader(InstLoc, Val, invokeVal,
                                               blockType, subMap);
    break;
  }
  }

  // Match the results clause if we had one.
  if (resultClauseBegin.isValid()) {
    auto results = ResultVal->getResults();
    if (results.size() != resultNames.size()) {
      P.diagnose(resultClauseBegin, diag::wrong_result_count_in_sil_instr,
                 results.size());
    } else {
      for (size_t i : indices(results)) {
        setLocalValue(results[i], resultNames[i].first, resultNames[i].second);
      }
    }
  }

  return false;
}

bool SILParser::parseCallInstruction(SILLocation InstLoc,
                                     SILInstructionKind Opcode, SILBuilder &B,
                                     SILInstruction *&ResultVal) {
  UnresolvedValueName FnName;
  SmallVector<UnresolvedValueName, 4> ArgNames;

  auto PartialApplyConvention = ParameterConvention::Direct_Owned;
  bool IsNonThrowingApply = false;
  bool IsNoEscape = false;
  StringRef AttrName;

  while (parseSILOptional(AttrName, *this)) {
    if (AttrName.equals("nothrow"))
      IsNonThrowingApply = true;
    else if (AttrName.equals("callee_guaranteed"))
      PartialApplyConvention = ParameterConvention::Direct_Guaranteed;
    else if (AttrName.equals("on_stack"))
      IsNoEscape = true;
    else
      return true;
  }
  
  if (parseValueName(FnName))
    return true;
  SmallVector<ParsedSubstitution, 4> parsedSubs;
  if (parseSubstitutions(parsedSubs))
    return true;
    
  if (P.parseToken(tok::l_paren, diag::expected_tok_in_sil_instr, "("))
    return true;

  if (P.Tok.isNot(tok::r_paren)) {
    do {
      UnresolvedValueName Arg;
      if (parseValueName(Arg)) return true;
      ArgNames.push_back(Arg);
    } while (P.consumeIf(tok::comma));
  }

  SILType Ty;
  SourceLoc TypeLoc;
  GenericEnvironment *GenericEnv = nullptr;
  if (P.parseToken(tok::r_paren, diag::expected_tok_in_sil_instr, ")") ||
      P.parseToken(tok::colon, diag::expected_tok_in_sil_instr, ":") ||
      parseSILType(Ty, TypeLoc, GenericEnv))
    return true;

  auto FTI = Ty.getAs<SILFunctionType>();
  if (!FTI) {
    P.diagnose(TypeLoc, diag::expected_sil_type_kind, "be a function");
    return true;
  }

  SubstitutionMap subs;
  if (!parsedSubs.empty()) {
    if (!GenericEnv) {
      P.diagnose(TypeLoc, diag::sil_substitutions_on_non_polymorphic_type);
      return true;
    }
    subs = getApplySubstitutionsFromParsed(*this, GenericEnv, parsedSubs);
    if (!subs)
      return true;
  }

  SILValue FnVal = getLocalValue(FnName, Ty, InstLoc, B);

  SILType FnTy = FnVal->getType();
  CanSILFunctionType substFTI = FTI;
  if (!subs.empty()) {
    auto silFnTy = FnTy.castTo<SILFunctionType>();
    substFTI
      = silFnTy->substGenericArgs(SILMod, subs);
    FnTy = SILType::getPrimitiveObjectType(substFTI);
  }
  SILFunctionConventions substConv(substFTI, B.getModule());

  // Validate the operand count.
  if (substConv.getNumSILArguments() != ArgNames.size() &&
      Opcode != SILInstructionKind::PartialApplyInst) {
    P.diagnose(TypeLoc, diag::expected_sil_type_kind,
               "to have the same number of arg names as arg types");
    return true;
  }

  // Validate the coroutine kind.
  if (Opcode == SILInstructionKind::ApplyInst ||
      Opcode == SILInstructionKind::TryApplyInst) {
    if (FTI->getCoroutineKind() != SILCoroutineKind::None) {
      P.diagnose(TypeLoc, diag::expected_sil_type_kind,
                 "to not be a coroutine");
      return true;
    }
  } else if (Opcode == SILInstructionKind::BeginApplyInst) {
    if (FTI->getCoroutineKind() != SILCoroutineKind::YieldOnce) {
      P.diagnose(TypeLoc, diag::expected_sil_type_kind,
                 "to be a yield_once coroutine");
      return true;
    }
  } else {
    assert(Opcode == SILInstructionKind::PartialApplyInst);
    // partial_apply accepts all kinds of function
  }

  switch (Opcode) {
  default: llvm_unreachable("Unexpected case");
  case SILInstructionKind::ApplyInst : {
    if (parseSILDebugLocation(InstLoc, B))
      return true;

    unsigned ArgNo = 0;
    SmallVector<SILValue, 4> Args;
    for (auto &ArgName : ArgNames) {
      SILType expectedTy = substConv.getSILArgumentType(ArgNo++);
      Args.push_back(getLocalValue(ArgName, expectedTy, InstLoc, B));
    }

    ResultVal = B.createApply(InstLoc, FnVal, subs, Args, IsNonThrowingApply);
    break;
  }
  case SILInstructionKind::BeginApplyInst: {
    if (parseSILDebugLocation(InstLoc, B))
      return true;
    
    unsigned ArgNo = 0;
    SmallVector<SILValue, 4> Args;
    for (auto &ArgName : ArgNames) {
      SILType expectedTy = substConv.getSILArgumentType(ArgNo++);
      Args.push_back(getLocalValue(ArgName, expectedTy, InstLoc, B));
    }

    ResultVal =
      B.createBeginApply(InstLoc, FnVal, subs, Args, IsNonThrowingApply);
    break;
  }
  case SILInstructionKind::PartialApplyInst: {
    if (parseSILDebugLocation(InstLoc, B))
      return true;

    // Compute the result type of the partial_apply, based on which arguments
    // are getting applied.
    SmallVector<SILValue, 4> Args;
    unsigned ArgNo = substConv.getNumSILArguments() - ArgNames.size();
    for (auto &ArgName : ArgNames) {
      SILType expectedTy = substConv.getSILArgumentType(ArgNo++);
      Args.push_back(getLocalValue(ArgName, expectedTy, InstLoc, B));
    }

    // FIXME: Why the arbitrary order difference in IRBuilder type argument?
    ResultVal = B.createPartialApply(
        InstLoc, FnVal, subs, Args, PartialApplyConvention,
        IsNoEscape ? PartialApplyInst::OnStackKind::OnStack
                   : PartialApplyInst::OnStackKind::NotOnStack);
    break;
  }
  case SILInstructionKind::TryApplyInst: {
    Identifier normalBBName, errorBBName;
    SourceLoc normalBBLoc, errorBBLoc;
    if (P.parseToken(tok::comma, diag::expected_tok_in_sil_instr, ",") ||
        parseVerbatim("normal") ||
        parseSILIdentifier(normalBBName, normalBBLoc,
                           diag::expected_sil_block_name) ||
        P.parseToken(tok::comma, diag::expected_tok_in_sil_instr, ",") ||
        parseVerbatim("error") ||
        parseSILIdentifier(errorBBName, errorBBLoc,
                           diag::expected_sil_block_name) ||
        parseSILDebugLocation(InstLoc, B))
      return true;

    unsigned argNo = 0;
    SmallVector<SILValue, 4> args;
    for (auto &argName : ArgNames) {
      SILType expectedTy = substConv.getSILArgumentType(argNo++);
      args.push_back(getLocalValue(argName, expectedTy, InstLoc, B));
    }

    SILBasicBlock *normalBB = getBBForReference(normalBBName, normalBBLoc);
    SILBasicBlock *errorBB = getBBForReference(errorBBName, errorBBLoc);
    ResultVal = B.createTryApply(InstLoc, FnVal, subs, args, normalBB, errorBB);
    break;
  }
  }
  return false;
}

bool SILParser::parseSILFunctionRef(SILLocation InstLoc,
                                    SILFunction *&ResultFn) {
  Identifier Name;
  SILType Ty;
  SourceLoc Loc = P.Tok.getLoc();
  if (parseGlobalName(Name) ||
      P.parseToken(tok::colon, diag::expected_sil_colon_value_ref) ||
      parseSILType(Ty))
    return true;

  auto FnTy = Ty.getAs<SILFunctionType>();
  if (!FnTy || !Ty.isObject()) {
    P.diagnose(Loc, diag::expected_sil_function_type);
    return true;
  }
  
  ResultFn = getGlobalNameForReference(Name, FnTy, Loc);
  return false;
}

/// True if the current token sequence looks like the start of a SIL
/// instruction. This can be one of:
///
/// 1. %name
/// 2. ()
/// 3. (%name1
/// 4. identifier | keyword
///   where the identifier is not followed by a ':' or '(', or it is
///   followed by '(' and is an instruction name.  The exceptions here
///   are for recognizing block names.
bool SILParser::isStartOfSILInstruction() {
  if (P.Tok.is(tok::sil_local_name))
    return true;
  if (P.Tok.is(tok::l_paren) &&
      (P.peekToken().is(tok::sil_local_name) || P.peekToken().is(tok::r_paren)))
    return true;
  if (P.Tok.is(tok::identifier) || P.Tok.isKeyword()) {
    auto &peek = P.peekToken();
    if (peek.is(tok::l_paren))
      return getOpcodeByName(P.Tok.getText()).hasValue();
    return !peek.is(tok::colon);
  }
  return false;
}

///   sil-basic-block:
///     sil-instruction+
///     identifier sil-bb-argument-list? ':' sil-instruction+
///   sil-bb-argument-list:
///     '(' sil-typed-valueref (',' sil-typed-valueref)+ ')'
bool SILParser::parseSILBasicBlock(SILBuilder &B) {
  SILBasicBlock *BB;

  // The basic block name is optional.
  if (P.Tok.is(tok::sil_local_name)) {
    BB = getBBForDefinition(Identifier(), SourceLoc());
  } else {
    Identifier BBName;
    SourceLoc NameLoc;
    if (parseSILIdentifier(BBName, NameLoc, diag::expected_sil_block_name))
      return true;

    BB = getBBForDefinition(BBName, NameLoc);
    // For now, since we always assume that PhiArguments have
    // ValueOwnershipKind::Any, do not parse or do anything special. Eventually
    // we will parse the convention.
    bool IsEntry = BB->isEntry();

    // If there is a basic block argument list, process it.
    if (P.consumeIf(tok::l_paren)) {
      do {
        SILType Ty;
        ValueOwnershipKind OwnershipKind = ValueOwnershipKind::Any;
        SourceLoc NameLoc;
        StringRef Name = P.Tok.getText();
        if (P.parseToken(tok::sil_local_name, NameLoc,
                         diag::expected_sil_value_name) ||
            P.parseToken(tok::colon, diag::expected_sil_colon_value_ref))
          return true;

        // If SILOwnership is enabled and we are not assuming that we are
        // parsing unqualified SIL, look for printed value ownership kinds.
        if (F->hasOwnership() &&
            parseSILOwnership(OwnershipKind))
          return true;

        if (parseSILType(Ty))
          return true;

        SILArgument *Arg;
        if (IsEntry) {
          Arg = BB->createFunctionArgument(Ty);
          // Today, we construct the ownership kind straight from the function
          // type. Make sure they are in sync, otherwise bail. We want this to
          // be an exact check rather than a compatibility check since we do not
          // want incompatibilities in between @any and other types of ownership
          // to be ignored.
          if (F->hasOwnership() && Arg->getOwnershipKind() != OwnershipKind) {
            auto diagID =
                diag::silfunc_and_silarg_have_incompatible_sil_value_ownership;
            P.diagnose(NameLoc, diagID, Arg->getOwnershipKind().asString(),
                       OwnershipKind.asString());
            return true;
          }
        } else {
          Arg = BB->createPhiArgument(Ty, OwnershipKind);
        }
        setLocalValue(Arg, Name, NameLoc);
      } while (P.consumeIf(tok::comma));
      
      if (P.parseToken(tok::r_paren, diag::sil_basicblock_arg_rparen))
        return true;
    }
    
    if (P.parseToken(tok::colon, diag::expected_sil_block_colon))
      return true;
  }
  
  // Make sure the block is at the end of the function so that forward
  // references don't affect block layout.
  F->getBlocks().remove(BB);
  F->getBlocks().push_back(BB);

  B.setInsertionPoint(BB);
  do {
    if (parseSILInstruction(B))
      return true;
  } while (isStartOfSILInstruction());

  return false;
}

///   decl-sil:   [[only in SIL mode]]
///     'sil' sil-linkage '@' identifier ':' sil-type decl-sil-body?
///   decl-sil-body:
///     '{' sil-basic-block+ '}'
bool SILParserTUState::parseDeclSIL(Parser &P) {
  // Inform the lexer that we're lexing the body of the SIL declaration.  Do
  // this before we consume the 'sil' token so that all later tokens are
  // properly handled.
  Lexer::SILBodyRAII Tmp(*P.L);

  P.consumeToken(tok::kw_sil);

  SILParser FunctionState(P);

  Optional<SILLinkage> FnLinkage;
  Identifier FnName;
  SILType FnType;
  SourceLoc FnNameLoc;

  Scope S(&P, ScopeKind::TopLevel);
  bool isTransparent = false;
  IsSerialized_t isSerialized = IsNotSerialized;
  bool isCanonical = false;
  IsDynamicallyReplaceable_t isDynamic = IsNotDynamic;
  IsExactSelfClass_t isExactSelfClass = IsNotExactSelfClass;
  bool hasOwnershipSSA = false;
  IsThunk_t isThunk = IsNotThunk;
  bool isGlobalInit = false, isWeakImported = false;
  AvailabilityContext availability = AvailabilityContext::alwaysAvailable();
  bool isWithoutActuallyEscapingThunk = false;
  Inline_t inlineStrategy = InlineDefault;
  OptimizationMode optimizationMode = OptimizationMode::NotSet;
  SmallVector<std::string, 1> Semantics;
  SmallVector<ParsedSpecAttr, 4> SpecAttrs;
  // SWIFT_ENABLE_TENSORFLOW
  SmallVector<SILDifferentiableAttr *, 4> DiffAttrs;
  ValueDecl *ClangDecl = nullptr;
  EffectsKind MRK = EffectsKind::Unspecified;
  SILFunction *DynamicallyReplacedFunction = nullptr;
  Identifier objCReplacementFor;
  if (parseSILLinkage(FnLinkage, P) ||
      parseDeclSILOptional(
          &isTransparent, &isSerialized, &isCanonical, &hasOwnershipSSA,
          &isThunk, &isDynamic, &isExactSelfClass, &DynamicallyReplacedFunction,
          &objCReplacementFor, &isGlobalInit, &inlineStrategy, &optimizationMode, nullptr,
          &isWeakImported, &availability, &isWithoutActuallyEscapingThunk, &Semantics,
          // SWIFT_ENABLE_TENSORFLOW
          &SpecAttrs, &DiffAttrs, &ClangDecl, &MRK, FunctionState, M) ||
      P.parseToken(tok::at_sign, diag::expected_sil_function_name) ||
      P.parseIdentifier(FnName, FnNameLoc, diag::expected_sil_function_name) ||
      P.parseToken(tok::colon, diag::expected_sil_type))
    return true;
  {
    // Construct a Scope for the function body so TypeAliasDecl can be added to
    // the scope.
    Scope Body(&P, ScopeKind::FunctionBody);
    GenericEnvironment *GenericEnv;
    if (FunctionState.parseSILType(FnType, GenericEnv, true /*IsFuncDecl*/))
      return true;
    auto SILFnType = FnType.getAs<SILFunctionType>();
    if (!SILFnType || !FnType.isObject()) {
      P.diagnose(FnNameLoc, diag::expected_sil_function_type);
      return true;
    }
  
    FunctionState.F =
      FunctionState.getGlobalNameForDefinition(FnName, SILFnType, FnNameLoc);
    FunctionState.F->setBare(IsBare);
    FunctionState.F->setTransparent(IsTransparent_t(isTransparent));
    FunctionState.F->setSerialized(IsSerialized_t(isSerialized));
    FunctionState.F->setWasDeserializedCanonical(isCanonical);
    if (!hasOwnershipSSA)
      FunctionState.F->setOwnershipEliminated();
    FunctionState.F->setThunk(IsThunk_t(isThunk));
    FunctionState.F->setIsDynamic(isDynamic);
    FunctionState.F->setIsExactSelfClass(isExactSelfClass);
    FunctionState.F->setDynamicallyReplacedFunction(
        DynamicallyReplacedFunction);
    if (!objCReplacementFor.empty())
      FunctionState.F->setObjCReplacement(objCReplacementFor);
    FunctionState.F->setGlobalInit(isGlobalInit);
    FunctionState.F->setAlwaysWeakImported(isWeakImported);
    FunctionState.F->setAvailabilityForLinkage(availability);
    FunctionState.F->setWithoutActuallyEscapingThunk(
      isWithoutActuallyEscapingThunk);
    FunctionState.F->setInlineStrategy(inlineStrategy);
    FunctionState.F->setOptimizationMode(optimizationMode);
    // SWIFT_ENABLE_TENSORFLOW
    for (auto &Attr : DiffAttrs) {
      // `[differentiable]` attribute parameter index subsets should have
      // capacity equal to number of function parameters. However, when parsing
      // attributes, function parameter count is unknown. Update attributes
      // here if necessary.
      auto &indices = Attr->getIndices();
      if (indices.parameters->getCapacity() != SILFnType->getNumParameters()) {
        auto *newParamIndices = Attr->getIndices().parameters
            ->extendingCapacity(P.Context, SILFnType->getNumParameters());
        Attr->setIndices({Attr->getIndices().source, newParamIndices});
      }
      FunctionState.F->addDifferentiableAttr(Attr);
    }
    FunctionState.F->setEffectsKind(MRK);
    if (ClangDecl)
      FunctionState.F->setClangNodeOwner(ClangDecl);
    for (auto &Attr : Semantics) {
      FunctionState.F->addSemanticsAttr(Attr);
    }
    // Now that we have a SILFunction parse the body, if present.

    bool isDefinition = false;
    SourceLoc LBraceLoc = P.Tok.getLoc();

    if (P.consumeIf(tok::l_brace)) {
      isDefinition = true;

      FunctionState.ContextGenericEnv = GenericEnv;
      FunctionState.F->setGenericEnvironment(GenericEnv);

      if (GenericEnv && !SpecAttrs.empty()) {
        for (auto &Attr : SpecAttrs) {
          SmallVector<Requirement, 2> requirements;
          // Resolve types and convert requirements.
          FunctionState.convertRequirements(FunctionState.F,
                                            Attr.requirements, requirements);
          auto *fenv = FunctionState.F->getGenericEnvironment();
          auto genericSig = evaluateOrDefault(
              P.Context.evaluator,
              AbstractGenericSignatureRequest{
                fenv->getGenericSignature().getPointer(),
                /*addedGenericParams=*/{ },
                std::move(requirements)},
                GenericSignature());
          FunctionState.F->addSpecializeAttr(SILSpecializeAttr::create(
              FunctionState.F->getModule(), genericSig, Attr.exported,
              Attr.kind));
        }
      }

      // SWIFT_ENABLE_TENSORFLOW
      for (auto &attr : DiffAttrs) {
        // Resolve `[differentiable]` attribute where clause requirements.
        // If no where clause, continue.
        if (!attr->getWhereClause())
          continue;
        SmallVector<Requirement, 2> requirements;
        FunctionState.convertRequirements(
            FunctionState.F, attr->getWhereClause()->getRequirements(),
            requirements);
        auto derivativeGenSig = evaluateOrDefault(
            P.Context.evaluator,
            AbstractGenericSignatureRequest{
              FunctionState.F->getGenericEnvironment()->getGenericSignature().getPointer(),
              /*addedGenericParams=*/{},
              std::move(requirements)},
              nullptr);
        attr->setDerivativeGenericSignature(derivativeGenSig);
      }

      // Parse the basic block list.
      SILOpenedArchetypesTracker OpenedArchetypesTracker(FunctionState.F);
      SILBuilder B(*FunctionState.F);
      // Track the archetypes just like SILGen. This
      // is required for adding typedef operands to instructions.
      B.setOpenedArchetypesTracker(&OpenedArchetypesTracker);

      // Define a callback to be invoked on the deserialized types.
      auto OldParsedTypeCallback = FunctionState.ParsedTypeCallback;
      SWIFT_DEFER {
        FunctionState.ParsedTypeCallback = OldParsedTypeCallback;
      };

      FunctionState.ParsedTypeCallback = [&OpenedArchetypesTracker](Type ty) {
        OpenedArchetypesTracker.registerUsedOpenedArchetypes(
          ty->getCanonicalType());
      };

      do {
        if (FunctionState.parseSILBasicBlock(B))
          return true;
      } while (P.Tok.isNot(tok::r_brace) && P.Tok.isNot(tok::eof));

      SourceLoc RBraceLoc;
      P.parseMatchingToken(tok::r_brace, RBraceLoc, diag::expected_sil_rbrace,
                           LBraceLoc);

      // Check that there are no unresolved forward definitions of opened
      // archetypes.
      if (OpenedArchetypesTracker.hasUnresolvedOpenedArchetypeDefinitions())
        llvm_unreachable(
            "All forward definitions of opened archetypes should be resolved");
    }

    FunctionState.F->setLinkage(resolveSILLinkage(FnLinkage, isDefinition));
  }

  if (FunctionState.diagnoseProblems())
    return true;

  // If SIL parsing succeeded, verify the generated SIL.
  if (!P.Diags.hadAnyError())
    FunctionState.F->verify();

  return false;
}

///   decl-sil-stage:   [[only in SIL mode]]
///     'sil_stage' ('raw' | 'canonical')
bool SILParserTUState::parseDeclSILStage(Parser &P) {
  SourceLoc stageLoc = P.consumeToken(tok::kw_sil_stage);
  if (!P.Tok.is(tok::identifier)) {
    P.diagnose(P.Tok, diag::expected_sil_stage_name);
    return true;
  }
  SILStage stage;
  if (P.Tok.isContextualKeyword("raw")) {
    stage = SILStage::Raw;
    P.consumeToken();
  } else if (P.Tok.isContextualKeyword("canonical")) {
    stage = SILStage::Canonical;
    P.consumeToken();
  } else if (P.Tok.isContextualKeyword("lowered")) {
    stage = SILStage::Lowered;
    P.consumeToken();
  } else {
    P.diagnose(P.Tok, diag::expected_sil_stage_name);
    P.consumeToken();
    return true;
  }
  
  if (DidParseSILStage) {
    P.diagnose(stageLoc, diag::multiple_sil_stage_decls);
    return false;
  }
  
  M.setStage(stage);
  DidParseSILStage = true;
  return false;
}

/// Lookup a global variable declaration from its demangled name.
///
/// A variable declaration exists for all sil_global variables defined in
/// Swift. A Swift global defined outside this module will be exposed
/// via an addressor rather than as a sil_global. Globals imported
/// from clang will produce a sil_global but will not have any corresponding
/// VarDecl.
///
/// FIXME: lookupGlobalDecl() can handle collisions between private or
/// fileprivate global variables in the same SIL Module, but the typechecker
/// will still incorrectly diagnose this as an "invalid redeclaration" and give
/// all but the first declaration an error type.
static Optional<VarDecl *> lookupGlobalDecl(Identifier GlobalName,
                                            SILLinkage GlobalLinkage,
                                            SILType GlobalType, Parser &P) {
  // Create a set of DemangleOptions to produce the global variable's
  // identifier, which is used as a search key in the declaration context.
  Demangle::DemangleOptions demangleOpts;
  demangleOpts.QualifyEntities = false;
  demangleOpts.ShowPrivateDiscriminators = false;
  demangleOpts.DisplayEntityTypes = false;
  std::string GlobalDeclName = Demangle::demangleSymbolAsString(
    GlobalName.str(), demangleOpts);

  SmallVector<ValueDecl *, 4> CurModuleResults;
  P.SF.getParentModule()->lookupValue(
      P.Context.getIdentifier(GlobalDeclName), NLKind::UnqualifiedLookup,
      CurModuleResults);
  // Bail-out on clang-imported globals.
  if (CurModuleResults.empty())
    return nullptr;

  // private and fileprivate globals of the same name may be merged into a
  // single SIL module. Find the declaration with the correct type and
  // linkage. (If multiple globals have the same type and linkage then it
  // doesn't matter which declaration we use).
  for (ValueDecl *ValDecl : CurModuleResults) {
    auto *VD = cast<VarDecl>(ValDecl);
    CanType DeclTy = VD->getType()->getCanonicalType();
    if (DeclTy == GlobalType.getASTType()
        && getDeclSILLinkage(VD) == GlobalLinkage) {
      return VD;
    }
  }
  return None;
}

/// decl-sil-global: [[only in SIL mode]]
///   'sil_global' sil-linkage @name : sil-type [external]
bool SILParserTUState::parseSILGlobal(Parser &P) {
  // Inform the lexer that we're lexing the body of the SIL declaration.
  Lexer::SILBodyRAII Tmp(*P.L);

  P.consumeToken(tok::kw_sil_global);
  Optional<SILLinkage> GlobalLinkage;
  Identifier GlobalName;
  SILType GlobalType;
  SourceLoc NameLoc;
  IsSerialized_t isSerialized = IsNotSerialized;
  bool isLet = false;

  Scope S(&P, ScopeKind::TopLevel);
  SILParser State(P);
  if (parseSILLinkage(GlobalLinkage, P) ||
      // SWIFT_ENABLE_TENSORFLOW
      parseDeclSILOptional(nullptr, &isSerialized, nullptr, nullptr, nullptr,
                           nullptr, nullptr, nullptr, nullptr, nullptr,
                           nullptr, nullptr,
                           &isLet, nullptr, nullptr, nullptr, nullptr, nullptr,
                           nullptr, nullptr, nullptr, State, M) ||
      P.parseToken(tok::at_sign, diag::expected_sil_value_name) ||
      P.parseIdentifier(GlobalName, NameLoc, diag::expected_sil_value_name) ||
      P.parseToken(tok::colon, diag::expected_sil_type))
    return true;

  if (State.parseSILType(GlobalType))
    return true;

  // Non-external global variables are definitions by default.
  if (!GlobalLinkage.hasValue())
    GlobalLinkage = SILLinkage::DefaultForDefinition;

  // Lookup the global variable declaration for this sil_global.
  auto VD =
      lookupGlobalDecl(GlobalName, GlobalLinkage.getValue(), GlobalType, P);
  if (!VD) {
    P.diagnose(NameLoc, diag::sil_global_variable_not_found, GlobalName);
    return true;
  }
  auto *GV = SILGlobalVariable::create(
      M, GlobalLinkage.getValue(), isSerialized, GlobalName.str(), GlobalType,
      RegularLocation(NameLoc), VD.getValue());

  GV->setLet(isLet);
  // Parse static initializer if exists.
  if (State.P.consumeIf(tok::equal) && State.P.consumeIf(tok::l_brace)) {
    SILBuilder B(GV);
    do {
      State.parseSILInstruction(B);
    } while (! State.P.consumeIf(tok::r_brace));
  }
  return false;
}

/// decl-sil-property: [[only in SIL mode]]
///   'sil_property' sil-decl-ref '(' sil-key-path-pattern-component ')'

bool SILParserTUState::parseSILProperty(Parser &P) {
  Lexer::SILBodyRAII Tmp(*P.L);

  auto loc = P.consumeToken(tok::kw_sil_property);
  auto InstLoc = RegularLocation(loc);
  SILParser SP(P);
  
  IsSerialized_t Serialized = IsNotSerialized;
  // SWIFT_ENABLE_TENSORFLOW
  if (parseDeclSILOptional(nullptr, &Serialized, nullptr, nullptr, nullptr,
                           nullptr, nullptr, nullptr, nullptr, nullptr, nullptr,
                           nullptr, nullptr, nullptr, nullptr, nullptr, nullptr,
                           nullptr, nullptr, nullptr, nullptr, SP, M))
    return true;
  
  ValueDecl *VD;
  
  if (SP.parseSILDottedPath(VD))
    return true;
  
  GenericParamList *generics;
  GenericEnvironment *patternEnv;
  Scope toplevelScope(&P, ScopeKind::TopLevel);
  Scope genericsScope(&P, ScopeKind::Generics);
  generics = P.parseSILGenericParams().getPtrOrNull();
  patternEnv = handleSILGenericParams(P.Context, generics, &P.SF);
  
  if (patternEnv) {
    if (patternEnv->getGenericSignature()->getCanonicalSignature()
           != VD->getInnermostDeclContext()->getGenericSignatureOfContext()
                ->getCanonicalSignature()) {
      P.diagnose(loc, diag::sil_property_generic_signature_mismatch);
      return true;
    }
  } else {
    if (VD->getInnermostDeclContext()->getGenericSignatureOfContext()) {
      P.diagnose(loc, diag::sil_property_generic_signature_mismatch);
      return true;
    }
  }

  Identifier ComponentKind;
  Optional<KeyPathPatternComponent> Component;
  SourceLoc ComponentLoc;
  SmallVector<SILType, 4> OperandTypes;

  if (P.parseToken(tok::l_paren, diag::expected_tok_in_sil_instr, "("))
    return true;
  
  if (!P.consumeIf(tok::r_paren)) {
    KeyPathPatternComponent parsedComponent;
    if (P.parseIdentifier(ComponentKind, ComponentLoc,
                          diag::expected_tok_in_sil_instr, "component kind")
        || SP.parseKeyPathPatternComponent(parsedComponent, OperandTypes,
                 ComponentLoc, ComponentKind, InstLoc,
                 patternEnv)
        || P.parseToken(tok::r_paren, diag::expected_tok_in_sil_instr, ")"))
      return true;
    
    Component = std::move(parsedComponent);
  }
  
  SILProperty::create(M, Serialized,
                      cast<AbstractStorageDecl>(VD), Component);
  return false;
}

/// decl-sil-vtable: [[only in SIL mode]]
///   'sil_vtable' ClassName decl-sil-vtable-body
/// decl-sil-vtable-body:
///   '{' sil-vtable-entry* '}'
/// sil-vtable-entry:
///   SILDeclRef ':' SILFunctionName
bool SILParserTUState::parseSILVTable(Parser &P) {
  P.consumeToken(tok::kw_sil_vtable);
  SILParser VTableState(P);

  IsSerialized_t Serialized = IsNotSerialized;
  // SWIFT_ENABLE_TENSORFLOW
  if (parseDeclSILOptional(nullptr, &Serialized, nullptr, nullptr, nullptr,
                           nullptr, nullptr, nullptr, nullptr, nullptr, nullptr,
                           nullptr, nullptr, nullptr, nullptr, nullptr, nullptr,
                           nullptr, nullptr, nullptr, nullptr,
                           VTableState, M))
    return true;

  // Parse the class name.
  Identifier Name;
  SourceLoc Loc;
  if (VTableState.parseSILIdentifier(Name, Loc,
                                     diag::expected_sil_value_name))
    return true;

  // Find the class decl.
  llvm::PointerUnion<ValueDecl*, ModuleDecl *> Res =
    lookupTopDecl(P, Name, /*typeLookup=*/true);
  assert(Res.is<ValueDecl*>() && "Class look-up should return a Decl");
  ValueDecl *VD = Res.get<ValueDecl*>();
  if (!VD) {
    P.diagnose(Loc, diag::sil_vtable_class_not_found, Name);
    return true;
  }

  auto *theClass = dyn_cast<ClassDecl>(VD);
  if (!theClass) {
    P.diagnose(Loc, diag::sil_vtable_class_not_found, Name);
    return true;
  }

  SourceLoc LBraceLoc = P.Tok.getLoc();
  P.consumeToken(tok::l_brace);

  // We need to turn on InSILBody to parse SILDeclRef.
  Lexer::SILBodyRAII Tmp(*P.L);
  Scope S(&P, ScopeKind::TopLevel);
  // Parse the entry list.
  std::vector<SILVTable::Entry> vtableEntries;
  if (P.Tok.isNot(tok::r_brace)) {
    do {
      SILDeclRef Ref;
      Identifier FuncName;
      SourceLoc FuncLoc;
      if (VTableState.parseSILDeclRef(Ref, true))
        return true;
      SILFunction *Func = nullptr;
      if (P.Tok.is(tok::kw_nil)) {
        P.consumeToken();
      } else {
        if (P.parseToken(tok::colon, diag::expected_sil_vtable_colon) ||
            P.parseToken(tok::at_sign, diag::expected_sil_function_name) ||
            VTableState.parseSILIdentifier(FuncName, FuncLoc,
                                           diag::expected_sil_value_name))
        return true;
        Func = M.lookUpFunction(FuncName.str());
        if (!Func) {
          P.diagnose(FuncLoc, diag::sil_vtable_func_not_found, FuncName);
          return true;
        }
      }

      auto Kind = SILVTable::Entry::Kind::Normal;
      if (P.Tok.is(tok::l_square)) {
        P.consumeToken(tok::l_square);
        if (P.Tok.isNot(tok::identifier)) {
          P.diagnose(P.Tok.getLoc(), diag::sil_vtable_bad_entry_kind);
          return true;
        }

        if (P.Tok.getText() == "override") {
          P.consumeToken();
          Kind = SILVTable::Entry::Kind::Override;
        } else if (P.Tok.getText() == "inherited") {
          P.consumeToken();
          Kind = SILVTable::Entry::Kind::Inherited;
        } else {
          P.diagnose(P.Tok.getLoc(), diag::sil_vtable_bad_entry_kind);
          return true;
        }

        if (P.parseToken(tok::r_square, diag::sil_vtable_expect_rsquare))
          return true;
      }

      vtableEntries.emplace_back(Ref, Func, Kind);
    } while (P.Tok.isNot(tok::r_brace) && P.Tok.isNot(tok::eof));
  }

  SourceLoc RBraceLoc;
  P.parseMatchingToken(tok::r_brace, RBraceLoc, diag::expected_sil_rbrace,
                       LBraceLoc);

  SILVTable::create(M, theClass, Serialized, vtableEntries);
  return false;
}

static ProtocolDecl *parseProtocolDecl(Parser &P, SILParser &SP) {
  Identifier DeclName;
  SourceLoc DeclLoc;
  if (SP.parseSILIdentifier(DeclName, DeclLoc, diag::expected_sil_value_name))
    return nullptr;

  // Find the protocol decl. The protocol can be imported.
  llvm::PointerUnion<ValueDecl*, ModuleDecl *> Res =
    lookupTopDecl(P, DeclName, /*typeLookup=*/true);
  assert(Res.is<ValueDecl*>() && "Protocol look-up should return a Decl");
  ValueDecl *VD = Res.get<ValueDecl*>();
  if (!VD) {
    P.diagnose(DeclLoc, diag::sil_witness_protocol_not_found, DeclName);
    return nullptr;
  }
  auto *proto = dyn_cast<ProtocolDecl>(VD);
  if (!proto)
    P.diagnose(DeclLoc, diag::sil_witness_protocol_not_found, DeclName);
  return proto;
}

static AssociatedTypeDecl *parseAssociatedTypeDecl(Parser &P, SILParser &SP,
                                                   ProtocolDecl *proto) {
  Identifier DeclName;
  SourceLoc DeclLoc;
  if (SP.parseSILIdentifier(DeclName, DeclLoc, diag::expected_sil_value_name))
    return nullptr;
  // We can return multiple decls, for now, we use the first lookup result.
  // One example is two decls when searching for Generator of Sequence:
  // one from Sequence, the other from _Sequence_Type.
  SmallVector<ValueDecl *, 4> values;
  auto VD = lookupMember(P, proto->getInterfaceType(), DeclName, DeclLoc,
                         values, true/*ExpectMultipleResults*/);
  if (!VD) {
    P.diagnose(DeclLoc, diag::sil_witness_assoc_not_found, DeclName);
    return nullptr;
  }
  return dyn_cast<AssociatedTypeDecl>(VD);
}

static bool parseAssociatedTypePath(SILParser &SP,
                                    SmallVectorImpl<Identifier> &path) {
  do {
    Identifier name;
    SourceLoc loc;
    if (SP.parseSILIdentifier(name, loc, diag::expected_sil_value_name))
      return false;
    path.push_back(name);
  } while (SP.P.consumeIf(tok::period));

  return true;
}

static bool matchesAssociatedTypePath(CanType assocType,
                                      ArrayRef<Identifier> path) {
  if (auto memberType = dyn_cast<DependentMemberType>(assocType)) {
    return (!path.empty() &&
            memberType->getName() == path.back() &&
            matchesAssociatedTypePath(memberType.getBase(), path.drop_back()));
  } else {
    assert(isa<GenericTypeParamType>(assocType));
    return path.empty();
  }
}

static CanType parseAssociatedTypePath(Parser &P, SILParser &SP,
                                       ProtocolDecl *proto) {
  SourceLoc loc = SP.P.Tok.getLoc();
  SmallVector<Identifier, 4> path;
  if (!parseAssociatedTypePath(SP, path))
    return CanType();

  // This is only used for parsing associated conformances, so we can
  // go ahead and just search the requirement signature for something that
  // matches the path.
  for (auto &reqt : proto->getRequirementSignature()) {
    if (reqt.getKind() != RequirementKind::Conformance)
      continue;
    CanType assocType = reqt.getFirstType()->getCanonicalType();
    if (matchesAssociatedTypePath(assocType, path))
      return assocType;
  }

  SmallString<128> name;
  name += path[0].str();
  for (auto elt : makeArrayRef(path).slice(1)) {
    name += '.';
    name += elt.str();
  }
  P.diagnose(loc, diag::sil_witness_assoc_conf_not_found, name);
  return CanType();
}

static bool isSelfConformance(Type conformingType, ProtocolDecl *protocol) {
  if (auto protoTy = conformingType->getAs<ProtocolType>())
    return protoTy->getDecl() == protocol;
  return false;
}

static Optional<ProtocolConformanceRef> parseRootProtocolConformance(Parser &P,
           SILParser &SP, Type ConformingTy, ProtocolDecl *&proto,
           ConformanceContext context) {
  Identifier ModuleKeyword, ModuleName;
  SourceLoc Loc, KeywordLoc;
  proto = parseProtocolDecl(P, SP);
  if (!proto)
    return None;
      
  if (P.parseIdentifier(ModuleKeyword, KeywordLoc,
                        diag::expected_tok_in_sil_instr, "module") ||
      SP.parseSILIdentifier(ModuleName, Loc,
                            diag::expected_sil_value_name))
    return None;

  if (ModuleKeyword.str() != "module") {
    P.diagnose(KeywordLoc, diag::expected_tok_in_sil_instr, "module");
    return None;
  }

  // Calling lookupConformance on a BoundGenericType will return a specialized
  // conformance. We use UnboundGenericType to find the normal conformance.
  Type lookupTy = ConformingTy;
  if (auto bound = lookupTy->getAs<BoundGenericType>())
    lookupTy = bound->getDecl()->getDeclaredType();
  auto lookup = P.SF.getParentModule()->lookupConformance(lookupTy, proto);
  if (!lookup) {
    P.diagnose(KeywordLoc, diag::sil_witness_protocol_conformance_not_found);
    return None;
  }

  // Use a concrete self-conformance if we're parsing this for a witness table.
  if (context == ConformanceContext::WitnessTable &&
      !lookup->isConcrete() &&
      isSelfConformance(ConformingTy, proto)) {
    lookup = ProtocolConformanceRef(P.Context.getSelfConformance(proto));
  }

  return lookup;
}

///  protocol-conformance ::= normal-protocol-conformance
///  protocol-conformance ::=
///    generic-parameter-list? type: 'inherit' '(' protocol-conformance ')'
///  protocol-conformance ::=
///    generic-parameter-list? type: 'specialize' '<' substitution* '>'
///    '(' protocol-conformance ')'
///  normal-protocol-conformance ::=
///    generic-parameter-list? type: protocolName module ModuleName
/// Note that generic-parameter-list is already parsed before calling this.
Optional<ProtocolConformanceRef> SILParser::parseProtocolConformance(
           ProtocolDecl *&proto,
           GenericEnvironment *&genericEnv,
           ConformanceContext context,
           ProtocolDecl *defaultForProto) {
  // Parse generic params for the protocol conformance. We need to make sure
  // they have the right scope.
  Optional<Scope> GenericsScope;
  if (context == ConformanceContext::Ordinary)
    GenericsScope.emplace(&P, ScopeKind::Generics);

  // Make sure we don't leave it uninitialized in the caller
  genericEnv = nullptr;

  auto *genericParams = P.parseSILGenericParams().getPtrOrNull();
  if (genericParams) {
    genericEnv = handleSILGenericParams(P.Context, genericParams, &P.SF);
  }

  auto retVal = parseProtocolConformanceHelper(proto, genericEnv, context,
                                               defaultForProto);

  if (GenericsScope) {
    GenericsScope.reset();
  }
  return retVal;
}

Optional<ProtocolConformanceRef> SILParser::parseProtocolConformanceHelper(
                                    ProtocolDecl *&proto,
                                    GenericEnvironment *witnessEnv,
                                    ConformanceContext context,
                                    ProtocolDecl *defaultForProto) {
  // Parse AST type.
  ParserResult<TypeRepr> TyR = P.parseType();
  if (TyR.isNull())
    return None;
  TypeLoc Ty = TyR.get();
  if (defaultForProto) {
    bindProtocolSelfInTypeRepr(Ty, defaultForProto);
  }

  if (performTypeLocChecking(Ty, /*IsSILType=*/ false, witnessEnv,
                             defaultForProto))
    return None;
  auto ConformingTy = Ty.getType();

  if (P.parseToken(tok::colon, diag::expected_sil_witness_colon))
    return None;

  if (P.Tok.is(tok::identifier) && P.Tok.getText() == "specialize") {
    P.consumeToken();

    // Parse substitutions for specialized conformance.
    SmallVector<ParsedSubstitution, 4> parsedSubs;
    if (parseSubstitutions(parsedSubs, witnessEnv, defaultForProto))
      return None;

    if (P.parseToken(tok::l_paren, diag::expected_sil_witness_lparen))
      return None;
    ProtocolDecl *dummy;
    GenericEnvironment *specializedEnv;
    auto genericConform =
        parseProtocolConformance(dummy, specializedEnv,
                                 ConformanceContext::Ordinary,
                                 defaultForProto);
    if (!genericConform || !genericConform->isConcrete())
      return None;
    if (P.parseToken(tok::r_paren, diag::expected_sil_witness_rparen))
      return None;

    SubstitutionMap subMap =
      getApplySubstitutionsFromParsed(*this, specializedEnv, parsedSubs);
    if (!subMap)
      return None;

    auto result = P.Context.getSpecializedConformance(
      ConformingTy, genericConform->getConcrete(), subMap);
    return ProtocolConformanceRef(result);
  }

  if (P.Tok.is(tok::identifier) && P.Tok.getText() == "inherit") {
    P.consumeToken();

    if (P.parseToken(tok::l_paren, diag::expected_sil_witness_lparen))
      return None;
    auto baseConform = parseProtocolConformance(defaultForProto,
                                                ConformanceContext::Ordinary);
    if (!baseConform || !baseConform->isConcrete())
      return None;
    if (P.parseToken(tok::r_paren, diag::expected_sil_witness_rparen))
      return None;

    auto result = P.Context.getInheritedConformance(ConformingTy,
                                                    baseConform->getConcrete());
    return ProtocolConformanceRef(result);
  }

  auto retVal =
    parseRootProtocolConformance(P, *this, ConformingTy, proto, context);
  return retVal;
}

/// Parser a single SIL vtable entry and add it to either \p witnessEntries
/// or \c conditionalConformances.
static bool parseSILVTableEntry(
         Parser &P,
         SILModule &M,
         ProtocolDecl *proto,
         GenericEnvironment *witnessEnv,
         SILParser &witnessState,
         bool isDefaultWitnessTable,
         std::vector<SILWitnessTable::Entry> &witnessEntries,
         std::vector<SILWitnessTable::ConditionalConformance>
           &conditionalConformances) {
  ProtocolDecl *defaultForProto = isDefaultWitnessTable ? proto : nullptr;
  Identifier EntryKeyword;
  SourceLoc KeywordLoc;
  if (P.parseIdentifier(EntryKeyword, KeywordLoc,
        diag::expected_tok_in_sil_instr,
        "method, associated_type, associated_type_protocol, base_protocol"
        ", no_default"))
    return true;

  if (EntryKeyword.str() == "no_default") {
    witnessEntries.push_back(SILDefaultWitnessTable::Entry());
    return false;
  }

  if (EntryKeyword.str() == "base_protocol") {
    ProtocolDecl *proto = parseProtocolDecl(P, witnessState);
    if (!proto)
      return true;
    if (P.parseToken(tok::colon, diag::expected_sil_witness_colon))
      return true;
    auto conform =
      witnessState.parseProtocolConformance(defaultForProto,
                                            ConformanceContext::Ordinary);
    if (!conform || !conform->isConcrete()) // Ignore this witness entry for now.
      return false;

    witnessEntries.push_back(SILWitnessTable::BaseProtocolWitness{
      proto, conform->getConcrete()
    });
    return false;
  }

  if (EntryKeyword.str() == "associated_type_protocol" ||
      EntryKeyword.str() == "conditional_conformance") {
    if (P.parseToken(tok::l_paren, diag::expected_sil_witness_lparen))
      return true;
    CanType assocOrSubject;
    if (EntryKeyword.str() == "associated_type_protocol") {
      assocOrSubject = parseAssociatedTypePath(P, witnessState, proto);
    } else {
      // Parse AST type.
      ParserResult<TypeRepr> TyR = P.parseType();
      if (TyR.isNull())
        return true;
      TypeLoc Ty = TyR.get();
      if (isDefaultWitnessTable)
        bindProtocolSelfInTypeRepr(Ty, proto);
      if (swift::performTypeLocChecking(P.Context, Ty,
                                        /*isSILMode=*/false,
                                        /*isSILType=*/false,
                                        witnessEnv,
                                        &P.SF))
        return true;

      assocOrSubject = Ty.getType()->getCanonicalType();
    }
    if (!assocOrSubject)
      return true;
    if (P.parseToken(tok::colon, diag::expected_sil_witness_colon))
      return true;
    ProtocolDecl *proto = parseProtocolDecl(P, witnessState);
    if (!proto)
      return true;
    if (P.parseToken(tok::r_paren, diag::expected_sil_witness_rparen) ||
        P.parseToken(tok::colon, diag::expected_sil_witness_colon))
      return true;

    ProtocolConformanceRef conformance(proto);
    if (P.Tok.getText() != "dependent") {
      auto concrete =
        witnessState.parseProtocolConformance(defaultForProto,
                                              ConformanceContext::Ordinary);
      if (!concrete && !concrete->isConcrete()) // Ignore this for now.
        return false;
      conformance = *concrete;
    } else {
      P.consumeToken();
    }

    if (EntryKeyword.str() == "associated_type_protocol")
      witnessEntries.push_back(
          SILWitnessTable::AssociatedTypeProtocolWitness{assocOrSubject,
                                                         proto,
                                                         conformance});
    else
      conditionalConformances.push_back(
          SILWitnessTable::ConditionalConformance{assocOrSubject,
                                                  conformance});

    return false;
  }

  if (EntryKeyword.str() == "associated_type") {
    AssociatedTypeDecl *assoc = parseAssociatedTypeDecl(P, witnessState,
                                                        proto);
    if (!assoc)
      return true;
    if (P.parseToken(tok::colon, diag::expected_sil_witness_colon))
      return true;

    // Parse AST type.
    ParserResult<TypeRepr> TyR = P.parseType();
    if (TyR.isNull())
      return true;
    TypeLoc Ty = TyR.get();
    if (isDefaultWitnessTable)
      bindProtocolSelfInTypeRepr(Ty, proto);
    if (swift::performTypeLocChecking(P.Context, Ty,
                                      /*isSILMode=*/false,
                                      /*isSILType=*/false,
                                      witnessEnv,
                                      &P.SF))
      return true;

    witnessEntries.push_back(SILWitnessTable::AssociatedTypeWitness{
      assoc, Ty.getType()->getCanonicalType()
    });
    return false;
  }

  if (EntryKeyword.str() != "method") {
    P.diagnose(KeywordLoc, diag::expected_tok_in_sil_instr, "method");
    return true;
  }

  SILDeclRef Ref;


  Identifier FuncName;
  SourceLoc FuncLoc;
  if (witnessState.parseSILDeclRef(Ref, true) ||
      P.parseToken(tok::colon, diag::expected_sil_witness_colon))
    return true;

  SILFunction *Func = nullptr;
  if (P.Tok.is(tok::kw_nil)) {
    P.consumeToken();
  } else {
    if (P.parseToken(tok::at_sign, diag::expected_sil_function_name) ||
        witnessState.parseSILIdentifier(FuncName, FuncLoc,
                                        diag::expected_sil_value_name))
      return true;

    Func = M.lookUpFunction(FuncName.str());
    if (!Func) {
      P.diagnose(FuncLoc, diag::sil_witness_func_not_found, FuncName);
      return true;
    }
  }

  witnessEntries.push_back(SILWitnessTable::MethodWitness{
    Ref, Func
  });

  return false;
}

/// decl-sil-witness ::= 'sil_witness_table' sil-linkage?
///                      normal-protocol-conformance decl-sil-witness-body
/// normal-protocol-conformance ::=
///   generic-parameter-list? type: protocolName module ModuleName
/// decl-sil-witness-body:
///   '{' sil-witness-entry* '}'
/// sil-witness-entry:
///   method SILDeclRef ':' @SILFunctionName
///   associated_type AssociatedTypeDeclName: Type
///   associated_type_protocol (AssocName: ProtocolName):
///                              protocol-conformance|dependent
///   base_protocol ProtocolName: protocol-conformance
bool SILParserTUState::parseSILWitnessTable(Parser &P) {
  P.consumeToken(tok::kw_sil_witness_table);
  SILParser WitnessState(P);
  
  // Parse the linkage.
  Optional<SILLinkage> Linkage;
  parseSILLinkage(Linkage, P);
  
  IsSerialized_t isSerialized = IsNotSerialized;
  // SWIFT_ENABLE_TENSORFLOW
  if (parseDeclSILOptional(nullptr, &isSerialized, nullptr, nullptr, nullptr,
                           nullptr, nullptr, nullptr, nullptr, nullptr, nullptr,
                           nullptr, nullptr, nullptr, nullptr, nullptr, nullptr,
                           nullptr, nullptr, nullptr, nullptr,
                           WitnessState, M))
    return true;

  Scope S(&P, ScopeKind::TopLevel);
  // We should use WitnessTableBody. This ensures that the generic params
  // are visible.
  Optional<Scope> BodyScope;
  BodyScope.emplace(&P, ScopeKind::FunctionBody);

  // Parse the protocol conformance.
  ProtocolDecl *proto;
  GenericEnvironment *witnessEnv;
  auto conf = WitnessState.parseProtocolConformance(proto,
                                                    witnessEnv,
                                              ConformanceContext::WitnessTable,
                                                    nullptr);
  WitnessState.ContextGenericEnv = witnessEnv;

  // FIXME: should we really allow a specialized or inherited conformance here?
  auto theConformance =
    (conf && conf->isConcrete())
      ? conf->getConcrete()->getRootConformance()
      : nullptr;

  SILWitnessTable *wt = nullptr;
  if (theConformance) {
    wt = M.lookUpWitnessTable(theConformance, false);
    assert((!wt || wt->isDeclaration()) &&
           "Attempting to create duplicate witness table.");
  }

  // If we don't have an lbrace, then this witness table is a declaration.
  if (P.Tok.getKind() != tok::l_brace) {
    // Default to public external linkage.
    if (!Linkage)
      Linkage = SILLinkage::PublicExternal;
    // We ignore empty witness table without normal protocol conformance.
    if (!wt && theConformance)
      wt = SILWitnessTable::create(M, *Linkage, theConformance);
    BodyScope.reset();
    return false;
  }

  if (!theConformance) {
    P.diagnose(P.Tok, diag::sil_witness_protocol_conformance_not_found);
    return true;
  }

  SourceLoc LBraceLoc = P.Tok.getLoc();
  P.consumeToken(tok::l_brace);

  // We need to turn on InSILBody to parse SILDeclRef.
  Lexer::SILBodyRAII Tmp(*P.L);
  // Parse the entry list.
  std::vector<SILWitnessTable::Entry> witnessEntries;
  std::vector<SILWitnessTable::ConditionalConformance> conditionalConformances;

  if (P.Tok.isNot(tok::r_brace)) {
    do {
      if (parseSILVTableEntry(P, M, proto, witnessEnv, WitnessState, false,
                              witnessEntries, conditionalConformances))
        return true;
    } while (P.Tok.isNot(tok::r_brace) && P.Tok.isNot(tok::eof));
  }

  SourceLoc RBraceLoc;
  P.parseMatchingToken(tok::r_brace, RBraceLoc, diag::expected_sil_rbrace,
                       LBraceLoc);
  
  // Default to public linkage.
  if (!Linkage)
    Linkage = SILLinkage::Public;

  if (!wt)
    wt = SILWitnessTable::create(M, *Linkage, theConformance);
  else
    wt->setLinkage(*Linkage);
  wt->convertToDefinition(witnessEntries, conditionalConformances,
                          isSerialized);
  BodyScope.reset();
  return false;
}

/// decl-sil-default-witness ::= 'sil_default_witness_table' 
///                              sil-linkage identifier
///                              decl-sil-default-witness-body
/// decl-sil-default-witness-body:
///   '{' sil-default-witness-entry* '}'
/// sil-default-witness-entry:
///   sil-witness-entry
///   'no_default'
bool SILParserTUState::parseSILDefaultWitnessTable(Parser &P) {
  P.consumeToken(tok::kw_sil_default_witness_table);
  SILParser WitnessState(P);
  
  // Parse the linkage.
  Optional<SILLinkage> Linkage;
  parseSILLinkage(Linkage, P);
  
  Scope S(&P, ScopeKind::TopLevel);
  // We should use WitnessTableBody. This ensures that the generic params
  // are visible.
  Optional<Scope> BodyScope;
  BodyScope.emplace(&P, ScopeKind::FunctionBody);

  // Parse the protocol.
  ProtocolDecl *protocol = parseProtocolDecl(P, WitnessState);
  if (!protocol)
    return true;

  // Parse the body.
  SourceLoc LBraceLoc = P.Tok.getLoc();
  P.consumeToken(tok::l_brace);

  // We need to turn on InSILBody to parse SILDeclRef.
  Lexer::SILBodyRAII Tmp(*P.L);

  // Parse the entry list.
  std::vector<SILWitnessTable::Entry> witnessEntries;
  std::vector<SILWitnessTable::ConditionalConformance> conditionalConformances;

  if (P.Tok.isNot(tok::r_brace)) {
    do {
      if (parseSILVTableEntry(P, M, protocol, protocol->getGenericEnvironment(),
                              WitnessState, true, witnessEntries,
                              conditionalConformances))
        return true;
    } while (P.Tok.isNot(tok::r_brace) && P.Tok.isNot(tok::eof));
  }

  SourceLoc RBraceLoc;
  P.parseMatchingToken(tok::r_brace, RBraceLoc, diag::expected_sil_rbrace,
                       LBraceLoc);
  
  // Default to public linkage.
  if (!Linkage)
    Linkage = SILLinkage::Public;

  SILDefaultWitnessTable::create(M, *Linkage, protocol, witnessEntries);
  BodyScope.reset();
  return false;
}

/// decl-sil-differentiability-witness ::=
///   'sil_differentiability_witness'
///   ('[' 'serialized' ']')?
///   sil-linkage?
///   '[' 'parameters' index-subset ']'
///   '[' 'results' index-subset ']'
///   ('[' 'where' derivatve-generic-signature-requirements ']')?
///   sil-function-name ':' sil-type
///   '{'
///   ('jvp' sil-function-name ':' sil-type)?
///   ('vjp' sil-function-name ':' sil-type)?
///   '}'
///
/// index-subset ::=
///   [0-9]+ (' ' [0-9]+)*
bool SILParserTUState::parseSILDifferentiabilityWitness(Parser &P) {
  P.consumeToken(tok::kw_sil_differentiability_witness);
  SILParser State(P);

  // Parse the linkage.
  Optional<SILLinkage> linkage;
  if (parseSILLinkage(linkage, P))
    return true;
  // Default to public linkage.
  if (!linkage)
    linkage = SILLinkage::Public;

  // Parse '[serialized]' flag (optional).
  bool isSerialized = false;
  if (P.Tok.is(tok::l_square) && P.peekToken().is(tok::identifier) &&
      P.peekToken().getText() == "serialized") {
    isSerialized = true;
    P.consumeToken(tok::l_square);
    P.consumeToken(tok::identifier);
    if (P.parseToken(tok::r_square, diag::sil_diff_witness_expected_token, "]"))
      return true;
  }

  Scope scope(&P, ScopeKind::TopLevel);
  Scope body(&P, ScopeKind::FunctionBody);

  // Parse a SIL function name.
  auto parseFunctionName = [&](SILFunction *&fn) -> bool {
    Identifier name;
    SILType ty;
    SourceLoc fnNameLoc = P.Tok.getLoc();
    // We need to turn on InSILBody to parse the function reference.
    Lexer::SILBodyRAII tmp(*P.L);
    GenericEnvironment *ignoredEnv;
    if ((State.parseGlobalName(name)) ||
        P.parseToken(tok::colon, diag::expected_sil_colon_value_ref) ||
        State.parseSILType(ty, ignoredEnv, /*IsFuncDecl*/ true))
      return true;

    // The function doesn't exist yet. Create a zombie forward declaration.
    auto fnType = ty.getAs<SILFunctionType>();
    if (!fnType || !ty.isObject()) {
      P.diagnose(fnNameLoc, diag::expected_sil_function_type);
      return true;
    }
    fn = State.getGlobalNameForReference(name, fnType, fnNameLoc, true);
    State.TUState.PotentialZombieFns.insert(fn);
    return false;
  };

  SourceLoc lastLoc = P.getEndOfPreviousLoc();
  // Parse an index set, prefaced with the given label.
  auto parseIndexSet = [&](StringRef label, SmallVectorImpl<unsigned> &indices,
                           const Diagnostic &parseIndexDiag) -> bool {
    // Parse `[<label> <integer_literal>...]`.
    if (P.parseToken(tok::l_square, diag::sil_autodiff_expected_lsquare,
                     "index list") ||
        P.parseSpecificIdentifier(
            label, diag::sil_autodiff_expected_index_list_label, label))
      return true;
    while (P.Tok.is(tok::integer_literal)) {
      unsigned index;
      if (P.parseUnsignedInteger(index, lastLoc, parseIndexDiag))
        return true;
      indices.push_back(index);
    }
    if (P.parseToken(tok::r_square, diag::sil_autodiff_expected_rsquare,
                     "index list"))
      return true;
    return false;
  };
  // Parse parameter and result indices.
  SmallVector<unsigned, 8> parameterIndices;
  SmallVector<unsigned, 8> resultIndices;
  // Parse parameter and result indices.
  if (parseIndexSet("parameters", parameterIndices,
                    diag::sil_autodiff_expected_parameter_index))
    return true;
  if (parseIndexSet("results", resultIndices,
                    diag::sil_autodiff_expected_result_index))
    return true;

  // Parse a trailing 'where' clause (optional).
  // This represents derivative generic signature requirements.
  GenericSignature derivativeGenSig = GenericSignature();
  SourceLoc whereLoc;
  SmallVector<RequirementRepr, 4> derivativeRequirementReprs;
  if (P.Tok.is(tok::l_square) && P.peekToken().is(tok::kw_where)) {
    P.consumeToken(tok::l_square);
    bool firstTypeInComplete;
    P.parseGenericWhereClause(whereLoc, derivativeRequirementReprs,
                              firstTypeInComplete,
                              /*AllowLayoutConstraints*/ false);
    if (P.parseToken(tok::r_square, diag::sil_autodiff_expected_rsquare,
                     "where clause"))
      return true;
  }

  // Parse original function name.
  SILFunction *originalFn;
  if (parseFunctionName(originalFn))
    return true;

  // Resolve derivative requirements.
  if (!derivativeRequirementReprs.empty()) {
    SmallVector<Requirement, 4> requirements;
    auto *whereClause = TrailingWhereClause::create(
        originalFn->getModule().getASTContext(), whereLoc,
        derivativeRequirementReprs);
    SILParser SP(P);
    SP.convertRequirements(originalFn, whereClause->getRequirements(),
                           requirements);
    assert(requirements.size() == derivativeRequirementReprs.size());
    derivativeGenSig = evaluateOrDefault(
        P.Context.evaluator,
        AbstractGenericSignatureRequest{
            originalFn->getLoweredFunctionType()->getGenericSignature().getPointer(),
            /*addedGenericParams=*/{},
            std::move(requirements)},
            nullptr);
  }

  // Parse differentiability witness body.
  SILFunction *jvp = nullptr;
  SILFunction *vjp = nullptr;
  if (P.Tok.is(tok::l_brace)) {
    // Parse '{'.
    SourceLoc lBraceLoc;
    P.consumeIf(tok::l_brace, lBraceLoc);
    // Parse JVP (optional).
    if (P.Tok.is(tok::identifier) && P.Tok.getText() == "jvp") {
      P.consumeToken(tok::identifier);
      if (P.parseToken(tok::colon, diag::sil_diff_witness_expected_token, ":"))
        return true;
      Scope body(&P, ScopeKind::FunctionBody);
      if (parseFunctionName(jvp))
        return true;
    }
    // Parse VJP (optional).
    if (P.Tok.is(tok::identifier) && P.Tok.getText() == "vjp") {
      P.consumeToken(tok::identifier);
      if (P.parseToken(tok::colon, diag::sil_diff_witness_expected_token, ":"))
        return true;
      Scope body(&P, ScopeKind::FunctionBody);
      if (parseFunctionName(vjp))
        return true;
    }
    // Parse '}'.
    if (P.parseMatchingToken(tok::r_brace, lastLoc, diag::expected_sil_rbrace,
                             lBraceLoc))
      return true;
  }

  auto origFnType = originalFn->getLoweredFunctionType();
  auto *parameterIndexSet = IndexSubset::get(
      P.Context, origFnType->getNumParameters(), parameterIndices);
  auto *resultIndexSet = IndexSubset::get(
      P.Context, origFnType->getNumResults(), resultIndices);
  SILDifferentiabilityWitness::create(
      M, *linkage, originalFn, parameterIndexSet, resultIndexSet,
      derivativeGenSig, jvp, vjp, isSerialized);
  return false;
}
// SWIFT_ENABLE_TENSORFLOW END

llvm::Optional<llvm::coverage::Counter> SILParser::parseSILCoverageExpr(
    llvm::coverage::CounterExpressionBuilder &Builder) {
  if (P.Tok.is(tok::integer_literal)) {
    unsigned CounterId;
    if (parseInteger(CounterId, diag::sil_coverage_invalid_counter))
      return None;
    return llvm::coverage::Counter::getCounter(CounterId);
  }

  if (P.Tok.is(tok::identifier)) {
    Identifier Zero;
    SourceLoc Loc;
    if (parseSILIdentifier(Zero, Loc, diag::sil_coverage_invalid_counter))
      return None;
    if (Zero.str() != "zero") {
      P.diagnose(Loc, diag::sil_coverage_invalid_counter);
      return None;
    }
    return llvm::coverage::Counter::getZero();
  }

  if (P.Tok.is(tok::l_paren)) {
    P.consumeToken(tok::l_paren);
    auto LHS = parseSILCoverageExpr(Builder);
    if (!LHS)
      return None;
    Identifier Operator;
    SourceLoc Loc;
    if (P.parseAnyIdentifier(Operator, Loc,
                             diag::sil_coverage_invalid_operator))
      return None;
    if (Operator.str() != "+" && Operator.str() != "-") {
      P.diagnose(Loc, diag::sil_coverage_invalid_operator);
      return None;
    }
    auto RHS = parseSILCoverageExpr(Builder);
    if (!RHS)
      return None;
    if (P.parseToken(tok::r_paren, diag::sil_coverage_expected_rparen))
      return None;

    if (Operator.str() == "+")
      return Builder.add(*LHS, *RHS);
    return Builder.subtract(*LHS, *RHS);
  }

  P.diagnose(P.Tok, diag::sil_coverage_invalid_counter);
  return None;
}

/// decl-sil-coverage-map ::= 'sil_coverage_map' CoveredName PGOFuncName CoverageHash
///                           decl-sil-coverage-body
/// decl-sil-coverage-body:
///   '{' sil-coverage-entry* '}'
/// sil-coverage-entry:
///   sil-coverage-loc ':' sil-coverage-expr
/// sil-coverage-loc:
///   StartLine ':' StartCol '->' EndLine ':' EndCol
/// sil-coverage-expr:
///   ...
bool SILParserTUState::parseSILCoverageMap(Parser &P) {
  P.consumeToken(tok::kw_sil_coverage_map);
  SILParser State(P);

  // Parse the filename.
  Identifier Filename;
  SourceLoc FileLoc;
  if (State.parseSILIdentifier(Filename, FileLoc,
                               diag::expected_sil_value_name))
    return true;

  // Parse the covered name.
  if (!P.Tok.is(tok::string_literal)) {
    P.diagnose(P.Tok, diag::sil_coverage_expected_quote);
    return true;
  }
  StringRef FuncName = P.Tok.getText().drop_front().drop_back();
  P.consumeToken();

  // Parse the PGO func name.
  if (!P.Tok.is(tok::string_literal)) {
    P.diagnose(P.Tok, diag::sil_coverage_expected_quote);
    return true;
  }
  StringRef PGOFuncName = P.Tok.getText().drop_front().drop_back();
  P.consumeToken();

  uint64_t Hash;
  if (State.parseInteger(Hash, diag::sil_coverage_invalid_hash))
    return true;

  if (!P.Tok.is(tok::l_brace)) {
    P.diagnose(P.Tok, diag::sil_coverage_expected_lbrace);
    return true;
  }
  SourceLoc LBraceLoc = P.Tok.getLoc();
  P.consumeToken(tok::l_brace);

  llvm::coverage::CounterExpressionBuilder Builder;
  std::vector<SILCoverageMap::MappedRegion> Regions;
  bool BodyHasError = false;
  if (P.Tok.isNot(tok::r_brace)) {
    do {
      unsigned StartLine, StartCol, EndLine, EndCol;
      if (State.parseInteger(StartLine, diag::sil_coverage_expected_loc) ||
          P.parseToken(tok::colon, diag::sil_coverage_expected_loc) ||
          State.parseInteger(StartCol, diag::sil_coverage_expected_loc) ||
          P.parseToken(tok::arrow, diag::sil_coverage_expected_arrow) ||
          State.parseInteger(EndLine, diag::sil_coverage_expected_loc) ||
          P.parseToken(tok::colon, diag::sil_coverage_expected_loc) ||
          State.parseInteger(EndCol, diag::sil_coverage_expected_loc)) {
        BodyHasError = true;
        break;
      }

      if (P.parseToken(tok::colon, diag::sil_coverage_expected_colon)) {
        BodyHasError = true;
        break;
      }

      auto Counter = State.parseSILCoverageExpr(Builder);
      if (!Counter) {
        BodyHasError = true;
        break;
      }

      Regions.emplace_back(StartLine, StartCol, EndLine, EndCol, *Counter);
    } while (P.Tok.isNot(tok::r_brace) && P.Tok.isNot(tok::eof));
  }
  if (BodyHasError)
    P.skipUntilDeclRBrace();

  SourceLoc RBraceLoc;
  P.parseMatchingToken(tok::r_brace, RBraceLoc, diag::expected_sil_rbrace,
                       LBraceLoc);

  if (!BodyHasError)
    SILCoverageMap::create(M, Filename.str(), FuncName.str(), PGOFuncName.str(),
                           Hash, Regions, Builder.getExpressions());
  return false;
}

/// sil-scope-ref ::= 'scope' [0-9]+
/// sil-scope ::= 'sil_scope' [0-9]+ '{'
///                 debug-loc
///                 'parent' scope-parent
///                 ('inlined_at' sil-scope-ref)?
///               '}'
/// scope-parent ::= sil-function-name ':' sil-type
/// scope-parent ::= sil-scope-ref
/// debug-loc ::= 'loc' string-literal ':' [0-9]+ ':' [0-9]+
bool SILParserTUState::parseSILScope(Parser &P) {
  P.consumeToken(tok::kw_sil_scope);
  SILParser ScopeState(P);

  SourceLoc SlotLoc = P.Tok.getLoc();
  unsigned Slot;
  if (ScopeState.parseInteger(Slot, diag::sil_invalid_scope_slot))
    return true;

  SourceLoc LBraceLoc = P.Tok.getLoc();
  P.consumeToken(tok::l_brace);

  StringRef Key = P.Tok.getText();
  RegularLocation Loc{SILLocation::DebugLoc()};
  if (Key == "loc")
    if (ScopeState.parseSILLocation(Loc))
      return true;
  ScopeState.parseVerbatim("parent");
  Identifier FnName;
  SILDebugScope *Parent = nullptr;
  SILFunction *ParentFn = nullptr;
  if (P.Tok.is(tok::integer_literal)) {
    /// scope-parent ::= sil-scope-ref
    if (ScopeState.parseScopeRef(Parent))
      return true;
  } else {
    /// scope-parent ::= sil-function-name
    SILType Ty;
    SourceLoc FnLoc = P.Tok.getLoc();
    // We need to turn on InSILBody to parse the function reference.
    Lexer::SILBodyRAII Tmp(*P.L);
    GenericEnvironment *IgnoredEnv;
    Scope S(&P, ScopeKind::TopLevel);
    Scope Body(&P, ScopeKind::FunctionBody);
    if ((ScopeState.parseGlobalName(FnName)) ||
        P.parseToken(tok::colon, diag::expected_sil_colon_value_ref) ||
        ScopeState.parseSILType(Ty, IgnoredEnv, true))
      return true;

    // The function doesn't exist yet. Create a zombie forward declaration.
    auto FnTy = Ty.getAs<SILFunctionType>();
    if (!FnTy || !Ty.isObject()) {
      P.diagnose(FnLoc, diag::expected_sil_function_type);
      return true;
    }
    ParentFn = ScopeState.getGlobalNameForReference(FnName, FnTy, FnLoc, true);
    ScopeState.TUState.PotentialZombieFns.insert(ParentFn);
  }

  SILDebugScope *InlinedAt = nullptr;
  if (P.Tok.getText() == "inlined_at") {
    P.consumeToken();
    if (ScopeState.parseScopeRef(InlinedAt))
      return true;
  }

  SourceLoc RBraceLoc;
  P.parseMatchingToken(tok::r_brace, RBraceLoc, diag::expected_sil_rbrace,
                       LBraceLoc);

  auto &Scope = ScopeSlots[Slot];
  if (Scope) {
    P.diagnose(SlotLoc, diag::sil_scope_redefined, Slot);
    return true;
  }

  Scope = new (M) SILDebugScope(Loc, ParentFn, Parent, InlinedAt);
  return false;
}<|MERGE_RESOLUTION|>--- conflicted
+++ resolved
@@ -3091,120 +3091,6 @@
     break;
   }
   case SILInstructionKind::DifferentiabilityWitnessFunctionInst: {
-<<<<<<< HEAD
-    // Parse the rest of the instruction: an extractee, a linear function
-    // operand, and a debug location.
-    DifferentiabilityKind differentiabilityKind;
-    AutoDiffDerivativeFunctionKind derivativeKind;
-    SourceLoc lastLoc;
-    if (P.parseToken(tok::l_square,
-            diag::sil_inst_autodiff_expected_linear_extractee_kind))
-      return true;
-    Identifier kindId;
-    if (parseSILIdentifier(kindId, lastLoc,
-            diag::sil_inst_autodiff_expected_differentiability_witness_kind))
-      return true;
-    if (kindId.str() == "jvp") {
-      differentiabilityKind = DifferentiabilityKind::Normal;
-      derivativeKind = AutoDiffDerivativeFunctionKind::JVP;
-    } else if (kindId.str() == "vjp") {
-      differentiabilityKind = DifferentiabilityKind::Normal;
-      derivativeKind = AutoDiffDerivativeFunctionKind::VJP;
-    } else if (kindId.str() == "transpose") {
-      differentiabilityKind = DifferentiabilityKind::Linear;
-    } else {
-      P.diagnose(
-          P.Tok,
-          diag::sil_inst_autodiff_expected_differentiability_witness_kind);
-      return true;
-    }
-    if (P.parseToken(tok::r_square,
-                     diag::sil_inst_autodiff_attr_expected_rsquare,
-                     "differentiability witness kind"))
-      return true;
-    // Parse an index subset, prefaced with the given label.
-    auto parseIndexSubset =
-        [&](StringRef label, IndexSubset *& indexSubset) -> bool {
-      if (P.parseToken(tok::l_square, diag::sil_diff_witness_expected_token,
-                       "["))
-        return true;
-      if (P.parseSpecificIdentifier(
-            label, diag::sil_diff_witness_expected_token, label))
-        return true;
-      // Parse parameter index list.
-      SmallVector<unsigned, 8> indices;
-      // Function that parses an index into `paramIndices`. Returns true on error.
-      auto parseParam = [&]() -> bool {
-        unsigned index;
-        // TODO: Reject non-ascending index lists.
-        if (P.parseUnsignedInteger(index, lastLoc,
-                diag::sil_diff_witness_expected_index_list))
-          return true;
-        indices.push_back(index);
-        return false;
-      };
-      // Parse first.
-      if (parseParam())
-        return true;
-      // Parse rest.
-      while (P.Tok.isNot(tok::r_square))
-        if (parseParam())
-          return true;
-      if (P.parseToken(tok::r_square, diag::sil_diff_witness_expected_token,
-                       "]"))
-        return true;
-      auto maxIndexRef = std::max_element(indices.begin(), indices.end());
-      indexSubset = IndexSubset::get(
-          P.Context, maxIndexRef ? *maxIndexRef + 1 : 0, indices);
-      return false;
-    };
-    IndexSubset *parameterIndices;
-    IndexSubset *resultIndices;
-    // Parse parameter and result indices.
-    if (parseIndexSubset("parameters", parameterIndices))
-      return true;
-    if (parseIndexSubset("results", resultIndices))
-      return true;
-    // Parse a trailing 'where' clause (optional).
-    // This represents witness generic signature requirements.
-    GenericSignature *witnessGenSig = nullptr;
-    SourceLoc whereLoc;
-    SmallVector<RequirementRepr, 4> witnessRequirementReprs;
-    if (P.Tok.is(tok::l_square) && P.peekToken().is(tok::kw_where)) {
-      P.consumeToken(tok::l_square);
-      bool firstTypeInComplete;
-      P.parseGenericWhereClause(whereLoc, witnessRequirementReprs,
-                                firstTypeInComplete,
-                                /*AllowLayoutConstraints*/ false);
-      if (P.parseToken(tok::r_square, diag::sil_diff_witness_expected_token,
-                       "]"))
-        return true;
-    }
-    // Parse original function name.
-    SILFunction *originalFunction;
-    if (parseSILFunctionRef(InstLoc, originalFunction))
-      return true;
-    // Resolve witness requirements.
-    if (!witnessRequirementReprs.empty()) {
-      SmallVector<Requirement, 4> requirements;
-      auto *whereClause = TrailingWhereClause::create(
-          originalFunction->getModule().getASTContext(), whereLoc,
-          witnessRequirementReprs);
-      convertRequirements(originalFunction, whereClause->getRequirements(),
-                          requirements);
-      assert(requirements.size() == witnessRequirementReprs.size());
-      witnessGenSig = evaluateOrDefault(
-          P.Context.evaluator,
-          AbstractGenericSignatureRequest{
-              originalFunction->getLoweredFunctionType()->getGenericSignature(),
-              /*addedGenericParams=*/{},
-              std::move(requirements)},
-              nullptr);
-    }
-    ResultVal = B.createDifferentiabilityWitnessFunction(
-        InstLoc, originalFunction, differentiabilityKind, derivativeKind,
-        parameterIndices, resultIndices, witnessGenSig);
-=======
     // e.g. differentiability_witness_function
     //      [jvp] [parameters 0 1] [results 0] <T where T: Differentiable>
     //      @foo : $(T) -> T
@@ -3306,7 +3192,6 @@
     ResultVal = B.createDifferentiabilityWitnessFunction(
         InstLoc, originalFunction, witnessKind, parameterIndexSet,
         resultIndexSet, witnessGenSig);
->>>>>>> 5c03b64e
     break;
   }
   // SWIFT_ENABLE_TENSORFLOW END
