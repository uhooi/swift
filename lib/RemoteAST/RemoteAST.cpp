//===--- RemoteAST.cpp ----------------------------------------------------===//
//
// This source file is part of the Swift.org open source project
//
// Copyright (c) 2014 - 2017 Apple Inc. and the Swift project authors
// Licensed under Apache License v2.0 with Runtime Library Exception
//
// See https://swift.org/LICENSE.txt for license information
// See https://swift.org/CONTRIBUTORS.txt for the list of Swift project authors
//
//===----------------------------------------------------------------------===//
//
// This file implements the RemoteAST interface.
//
//===----------------------------------------------------------------------===//

#include "swift/RemoteAST/RemoteAST.h"
#include "swift/Remote/MetadataReader.h"
#include "swift/Strings.h"
#include "swift/Subsystems.h"
#include "swift/AST/ASTContext.h"
#include "swift/AST/Decl.h"
#include "swift/AST/ExistentialLayout.h"
#include "swift/AST/GenericSignature.h"
#include "swift/AST/Module.h"
#include "swift/AST/NameLookup.h"
#include "swift/AST/SubstitutionMap.h"
#include "swift/AST/Types.h"
#include "swift/AST/TypeRepr.h"
#include "swift/Basic/Mangler.h"
#include "swift/ClangImporter/ClangImporter.h"
#include "llvm/ADT/StringSwitch.h"

// TODO: Develop a proper interface for this.
#include "swift/AST/IRGenOptions.h"
#include "swift/AST/SILOptions.h"
#include "swift/SIL/SILModule.h"
#include "../IRGen/IRGenModule.h"
#include "../IRGen/FixedTypeInfo.h"
#include "../IRGen/GenClass.h"
#include "../IRGen/GenStruct.h"
#include "../IRGen/GenTuple.h"
#include "../IRGen/MemberAccessStrategy.h"

using namespace swift;
using namespace swift::remote;
using namespace swift::remoteAST;

using irgen::Alignment;
using irgen::Size;

static inline RemoteAddress operator+(RemoteAddress address, Size offset) {
  return RemoteAddress(address.getAddressData() + offset.getValue());
}

namespace {

/// A "minimal" class for querying IRGen.
struct IRGenContext {
  IRGenOptions IROpts;
  SILOptions SILOpts;
  std::unique_ptr<SILModule> SILMod;
  llvm::LLVMContext LLVMContext;
  irgen::IRGenerator IRGen;
  irgen::IRGenModule IGM;

private:
  IRGenContext(ASTContext &ctx, ModuleDecl *module)
    : IROpts(createIRGenOptions()),
      SILMod(SILModule::createEmptyModule(module, SILOpts)),
      IRGen(IROpts, *SILMod),
      IGM(IRGen, IRGen.createTargetMachine(), LLVMContext) {}

  static IRGenOptions createIRGenOptions() {
    IRGenOptions IROpts;
    IROpts.EnableResilienceBypass = true;
    return IROpts;
  }

public:
  static std::unique_ptr<IRGenContext>
  create(ASTContext &ctx, DeclContext *nominalDC) {
    auto module = nominalDC->getParentModule();
    return std::unique_ptr<IRGenContext>(new IRGenContext(ctx, module));
  }
};

/// An implementation of MetadataReader's BuilderType concept that
/// just finds and builds things in the AST.
class RemoteASTTypeBuilder {
  ASTContext &Ctx;
  Demangle::NodeFactory Factory;

  /// The notional context in which we're writing and type-checking code.
  /// Created lazily.
  DeclContext *NotionalDC = nullptr;

  Optional<Failure> CurFailure;

public:
  using BuiltType = swift::Type;
  using BuiltNominalTypeDecl = swift::NominalTypeDecl *;
  using BuiltProtocolDecl = swift::ProtocolDecl *;
  explicit RemoteASTTypeBuilder(ASTContext &ctx) : Ctx(ctx) {}

  std::unique_ptr<IRGenContext> createIRGenContext() {
    return IRGenContext::create(Ctx, getNotionalDC());
  }

  template <class Result, class FailureKindTy, class... FailureArgTys>
  Result fail(FailureKindTy kind, FailureArgTys &&...failureArgs) {
    if (!CurFailure) {
      CurFailure.emplace(kind, std::forward<FailureArgTys>(failureArgs)...);
    }
    return Result();
  }

  template <class T, class DefaultFailureKindTy, class... DefaultFailureArgTys>
  Result<T> getFailureAsResult(DefaultFailureKindTy defaultFailureKind,
                               DefaultFailureArgTys &&...defaultFailureArgs) {
    // If we already have a failure, use that.
    if (CurFailure) {
      Result<T> result = std::move(*CurFailure);
      CurFailure.reset();
      return result;
    }

    // Otherwise, use the default failure.
    return Result<T>::emplaceFailure(defaultFailureKind,
               std::forward<DefaultFailureArgTys>(defaultFailureArgs)...);
  }

  Demangle::NodeFactory &getNodeFactory() { return Factory; }

  Type createBuiltinType(const std::string &mangledName) {
    // TODO
    return Type();
  }

  NominalTypeDecl *createNominalTypeDecl(StringRef mangledName) {
    Demangle::Demangler Dem;
    Demangle::NodePointer node = Dem.demangleType(mangledName);
    if (!node) return nullptr;

    return createNominalTypeDecl(node);
  }
  
  NominalTypeDecl *createNominalTypeDecl(const Demangle::NodePointer &node);

  ProtocolDecl *createProtocolDecl(const Demangle::NodePointer &node) {
    return dyn_cast_or_null<ProtocolDecl>(createNominalTypeDecl(node));
  }

  Type createNominalType(NominalTypeDecl *decl) {
    // If the declaration is generic, fail.
    if (decl->isGenericContext())
      return Type();

    return decl->getDeclaredType();
  }

  Type createNominalType(NominalTypeDecl *decl, Type parent) {
    // If the declaration is generic, fail.
    if (decl->getGenericParams())
      return Type();

    // Validate the parent type.
    if (!validateNominalParent(decl, parent))
      return Type();

    return NominalType::get(decl, parent, Ctx);
  }

  Type createBoundGenericType(NominalTypeDecl *decl, ArrayRef<Type> args) {
    // If the declaration isn't generic, fail.
    if (!decl->isGenericContext())
      return Type();

    // Build a SubstitutionMap.
    auto *genericSig = decl->getGenericSignature();

    SmallVector<GenericTypeParamType *, 4> genericParams;
    genericSig->forEachParam([&](GenericTypeParamType *gp, bool canonical) {
      if (canonical)
        genericParams.push_back(gp);
    });
    if (genericParams.size() != args.size())
      return Type();

    auto subMap = SubstitutionMap::get(
        genericSig,
        [&](SubstitutableType *t) -> Type {
          for (unsigned i = 0, e = genericParams.size(); i < e; ++i) {
            if (t->isEqual(genericParams[i]))
              return args[i];
          }
          return Type();
        },
        // FIXME: Wrong module
        LookUpConformanceInModule(decl->getParentModule()));

    auto origType = decl->getDeclaredInterfaceType();

    // FIXME: We're not checking that the type satisfies the generic
    // requirements of the signature here.
    auto substType = origType.subst(subMap);
    return substType;
  }

  Type createBoundGenericType(NominalTypeDecl *decl, ArrayRef<Type> args,
                              Type parent) {
    // If the declaration isn't generic, fail.
    if (!decl->getGenericParams())
      return Type();

    // Validate the parent type.
    if (!validateNominalParent(decl, parent))
      return Type();

    // Make a generic type repr that's been resolved to this decl.
    TypeReprList genericArgReprs(args);
    auto genericRepr = GenericIdentTypeRepr::create(Ctx, SourceLoc(),
                                                    decl->getName(),
                                                    genericArgReprs.getList(),
                                                    SourceRange());
    // FIXME
    genericRepr->setValue(decl, nullptr);

    Type genericType;

    // If we have a parent type, we need to build a compound type repr.
    if (parent) {
      // Life would be much easier if we could just use a FixedTypeRepr for
      // the parent.  But we can't!  So we have to recursively expand
      // like this; and recursing with a lambda isn't impossible, so it gets
      // even worse.
      SmallVector<Type, 4> ancestry;
      for (auto p = parent; p; p = p->getNominalParent()) {
        ancestry.push_back(p);
      }

      struct GenericRepr {
        TypeReprList GenericArgs;
        GenericIdentTypeRepr *Ident;

        GenericRepr(const ASTContext &Ctx, BoundGenericType *type)
          : GenericArgs(type->getGenericArgs()),
            Ident(GenericIdentTypeRepr::create(Ctx, SourceLoc(),
                                               type->getDecl()->getName(),
                                               GenericArgs.getList(),
                                               SourceRange())) {
          // FIXME
          Ident->setValue(type->getDecl(), nullptr);
        }

        // SmallVector::emplace_back will never need to call this because
        // we reserve the right size, but it does try statically.
        GenericRepr(const GenericRepr &other) : GenericArgs({}), Ident(nullptr) {
          llvm_unreachable("should not be called dynamically");
        }
      };

      // Pre-allocate the component vectors so that we can form references
      // into them safely.
      SmallVector<SimpleIdentTypeRepr, 4> simpleComponents;
      SmallVector<GenericRepr, 4> genericComponents;
      simpleComponents.reserve(ancestry.size());
      genericComponents.reserve(ancestry.size());

      // Build the parent hierarchy.
      SmallVector<ComponentIdentTypeRepr*, 4> componentReprs;
      for (size_t i = ancestry.size(); i != 0; --i) {
        Type p = ancestry[i - 1];
        if (auto boundGeneric = p->getAs<BoundGenericType>()) {
          genericComponents.emplace_back(Ctx, boundGeneric);
          componentReprs.push_back(genericComponents.back().Ident);
        } else {
          auto nominal = p->castTo<NominalType>();
          simpleComponents.emplace_back(SourceLoc(),
                                        nominal->getDecl()->getName());
          // FIXME
          simpleComponents.back().setValue(nominal->getDecl(), nullptr);
          componentReprs.push_back(&simpleComponents.back());
        }
      }
      componentReprs.push_back(genericRepr);

      auto compoundRepr = CompoundIdentTypeRepr::create(Ctx, componentReprs);
      genericType = checkTypeRepr(compoundRepr);
    } else {
      genericType = checkTypeRepr(genericRepr);
    }

    // If type-checking failed, we've failed.
    if (!genericType) return Type();

    // Validate that we used the right decl.
    if (auto bgt = genericType->getAs<BoundGenericType>()) {
      if (bgt->getDecl() != decl)
        return Type();
    }

    return genericType;
  }

  Type createTupleType(ArrayRef<Type> eltTypes, StringRef labels,
                       bool isVariadic) {
    // Just bail out on variadic tuples for now.
    if (isVariadic) return Type();

    SmallVector<TupleTypeElt, 4> elements;
    elements.reserve(eltTypes.size());
    for (auto eltType : eltTypes) {
      Identifier label;
      if (!labels.empty()) {
        auto split = labels.split(' ');
        if (!split.first.empty())
          label = Ctx.getIdentifier(split.first);
        labels = split.second;
      }
      elements.emplace_back(eltType, label);
    }

    return TupleType::get(elements, Ctx);
  }

  Type createFunctionType(ArrayRef<remote::FunctionParam<Type>> params,
                          Type output, FunctionTypeFlags flags) {
    FunctionTypeRepresentation representation;
    switch (flags.getConvention()) {
    case FunctionMetadataConvention::Swift:
      representation = FunctionTypeRepresentation::Swift;
      break;
    case FunctionMetadataConvention::Block:
      representation = FunctionTypeRepresentation::Block;
      break;
    case FunctionMetadataConvention::Thin:
      representation = FunctionTypeRepresentation::Thin;
      break;
    case FunctionMetadataConvention::CFunctionPointer:
      representation = FunctionTypeRepresentation::CFunctionPointer;
      break;
    }
    
    // SWIFT_ENABLE_TENSORFLOW
    FunctionTypeDifferentiability diffability;
    switch (flags.getDifferentiability()) {
    case FunctionMetadataDifferentiability::None:
      diffability = FunctionTypeDifferentiability::None;
      break;
    case FunctionMetadataDifferentiability::Forward:
      diffability = FunctionTypeDifferentiability::Forward;
      break;
    case FunctionMetadataDifferentiability::Reverse:
      diffability = FunctionTypeDifferentiability::Reverse;
      break;
    case FunctionMetadataDifferentiability::Bidirectional:
      diffability = FunctionTypeDifferentiability::Bidirectional;
      break;
    case FunctionMetadataDifferentiability::Linear:
      diffability = FunctionTypeDifferentiability::Linear;
      break;
    case FunctionMetadataDifferentiability::Constant:
      diffability = FunctionTypeDifferentiability::Constant;
      break;
    }

    auto einfo = AnyFunctionType::ExtInfo(representation,
                                          /*throws*/ flags.throws());
    if (flags.isEscaping())
      einfo = einfo.withNoEscape(false);
    else
      einfo = einfo.withNoEscape(true);
    
    // SWIFT_ENABLE_TENSORFLOW
    einfo = einfo.withDifferentiability(diffability);

    // The result type must be materializable.
    if (!output->isMaterializable()) return Type();

    llvm::SmallVector<AnyFunctionType::Param, 8> funcParams;
    for (const auto &param : params) {
      auto type = param.getType();

      // All the argument types must be materializable.
      if (!type->isMaterializable())
        return Type();

      auto label = Ctx.getIdentifier(param.getLabel());
      auto flags = param.getFlags();
      auto ownership = flags.getValueOwnership();
      auto parameterFlags = ParameterTypeFlags()
                                .withValueOwnership(ownership)
<<<<<<< HEAD
                                // SWIFT_ENABLE_TENSORFLOW
                                .withVariadic(flags.isVariadic())
                                .withNonDifferentiable(flags.isNonDifferentiable());
=======
                                .withVariadic(flags.isVariadic())
                                .withAutoClosure(flags.isAutoClosure());
>>>>>>> 2c2f71dd

      funcParams.push_back(AnyFunctionType::Param(type, label, parameterFlags));
    }

    return FunctionType::get(funcParams, output, einfo);
  }

  Type createProtocolCompositionType(ArrayRef<ProtocolDecl *> protocols,
                                     Type superclass,
                                     bool isClassBound) {
    std::vector<Type> members;
    for (auto protocol : protocols)
      members.push_back(protocol->getDeclaredType());
    if (superclass && superclass->getClassOrBoundGenericClass())
      members.push_back(superclass);
    return ProtocolCompositionType::get(Ctx, members, isClassBound);
  }

  Type createExistentialMetatypeType(Type instance) {
    if (!instance->isAnyExistentialType())
      return Type();
    return ExistentialMetatypeType::get(instance);
  }

  Type createMetatypeType(Type instance, bool wasAbstract=false) {
    // FIXME: Plumb through metatype representation and generalize silly
    // 'wasAbstract' flag
    return MetatypeType::get(instance);
  }

  Type createGenericTypeParameterType(unsigned depth, unsigned index) {
    return GenericTypeParamType::get(depth, index, Ctx);
  }

  Type createDependentMemberType(StringRef member, Type base,
                                 ProtocolDecl *protocol) {
    if (!base->isTypeParameter())
      return Type();

    auto flags = OptionSet<NominalTypeDecl::LookupDirectFlags>();
    flags |= NominalTypeDecl::LookupDirectFlags::IgnoreNewExtensions;
    for (auto member : protocol->lookupDirect(Ctx.getIdentifier(member),
                                              flags)) {
      if (auto assocType = dyn_cast<AssociatedTypeDecl>(member))
        return DependentMemberType::get(base, assocType);
    }

    return Type();
  }

#define REF_STORAGE(Name, ...) \
  Type create##Name##StorageType(Type base) { \
    if (!base->allowsOwnership()) \
      return Type(); \
    return Name##StorageType::get(base, Ctx); \
  }
#include "swift/AST/ReferenceStorage.def"

  Type createSILBoxType(Type base) {
    return SILBoxType::get(base->getCanonicalType());
  }

  Type createObjCClassType(StringRef name) {
    auto typeDecl =
        findForeignNominalTypeDecl(name, /*relatedEntityKind*/{},
                                   ForeignModuleKind::Imported,
                                   Demangle::Node::Kind::Class);
    if (!typeDecl) return Type();
    return createNominalType(typeDecl, /*parent*/ Type());
  }

  Type createForeignClassType(StringRef mangledName) {
    auto typeDecl = createNominalTypeDecl(mangledName);
    if (!typeDecl) return Type();

    return createNominalType(typeDecl, /*parent*/ Type());
  }

  Type getUnnamedForeignClassType() {
    return Type();
  }

  Type getOpaqueType() {
    return Type();
  }

private:
  bool validateNominalParent(NominalTypeDecl *decl, Type parent) {
    auto parentDecl = decl->getDeclContext()->getSelfNominalTypeDecl();

    // If we don't have a parent type, fast-path.
    if (!parent) {
      return parentDecl == nullptr;
    }

    // We do have a parent type.  If the nominal type doesn't, it's an error.
    if (!parentDecl) {
      return false;
    }

    // FIXME: validate that the parent is a correct application of the
    // enclosing context?
    return true;
  }

  DeclContext *findDeclContext(const Demangle::NodePointer &node);
  ModuleDecl *findModule(const Demangle::NodePointer &node);
  Demangle::NodePointer findModuleNode(const Demangle::NodePointer &node);

  enum class ForeignModuleKind {
    Imported,
    SynthesizedByImporter
  };

  Optional<ForeignModuleKind>
  getForeignModuleKind(const Demangle::NodePointer &node);

  NominalTypeDecl *findNominalTypeDecl(DeclContext *dc,
                                       Identifier name,
                                       Identifier privateDiscriminator,
                                       Demangle::Node::Kind kind);
  NominalTypeDecl *findForeignNominalTypeDecl(StringRef name,
                                              StringRef relatedEntityKind,
                                              ForeignModuleKind lookupKind,
                                              Demangle::Node::Kind kind);

  Type checkTypeRepr(TypeRepr *repr) {
    DeclContext *dc = getNotionalDC();

    TypeLoc loc(repr);
    if (performTypeLocChecking(Ctx, loc, dc, /*diagnose*/ false))
      return Type();

    return loc.getType();
  }

  static NominalTypeDecl *getAcceptableNominalTypeCandidate(ValueDecl *decl, 
                                                  Demangle::Node::Kind kind) {
    if (kind == Demangle::Node::Kind::Class) {
      return dyn_cast<ClassDecl>(decl);
    } else if (kind == Demangle::Node::Kind::Enum) {
      return dyn_cast<EnumDecl>(decl);
    } else if (kind == Demangle::Node::Kind::Protocol) {
      return dyn_cast<ProtocolDecl>(decl);
    } else {
      assert(kind == Demangle::Node::Kind::Structure);
      return dyn_cast<StructDecl>(decl);
    }
  }

  DeclContext *getNotionalDC() {
    if (!NotionalDC) {
      NotionalDC = ModuleDecl::create(Ctx.getIdentifier(".RemoteAST"), Ctx);
      NotionalDC = new (Ctx) TopLevelCodeDecl(NotionalDC);
    }
    return NotionalDC;
  }

  class TypeReprList {
    SmallVector<FixedTypeRepr, 4> Reprs;
    SmallVector<TypeRepr*, 4> Refs;

  public:
    explicit TypeReprList(ArrayRef<Type> types) {
      Reprs.reserve(types.size());
      Refs.reserve(types.size());

      for (auto type : types) {
        Reprs.emplace_back(type, SourceLoc());
        Refs.push_back(&Reprs.back());
      }
    }

    ArrayRef<TypeRepr*> getList() const {
      return Refs;
    }
  };
};
} // end anonymous namespace

NominalTypeDecl *
RemoteASTTypeBuilder::createNominalTypeDecl(const Demangle::NodePointer &node) {
  auto DC = findDeclContext(node);
  if (!DC) {
    return fail<NominalTypeDecl*>(Failure::CouldNotResolveTypeDecl,
                                  Demangle::mangleNode(node));
  }

  auto decl = dyn_cast<NominalTypeDecl>(DC);
  if (!decl) return nullptr;

  return decl;
}

ModuleDecl *RemoteASTTypeBuilder::findModule(const Demangle::NodePointer &node){
  assert(node->getKind() == Demangle::Node::Kind::Module);
  const auto &moduleName = node->getText();
  return Ctx.getModuleByName(moduleName);
}

Demangle::NodePointer
RemoteASTTypeBuilder::findModuleNode(const Demangle::NodePointer &node) {
  if (node->getKind() == Demangle::Node::Kind::Module)
    return node;

  if (!node->hasChildren()) return nullptr;
  const auto &child = node->getFirstChild();
  if (child->getKind() != Demangle::Node::Kind::DeclContext)
    return nullptr;

  return findModuleNode(child->getFirstChild());
}

Optional<RemoteASTTypeBuilder::ForeignModuleKind>
RemoteASTTypeBuilder::getForeignModuleKind(const Demangle::NodePointer &node) {
  if (node->getKind() == Demangle::Node::Kind::DeclContext)
    return getForeignModuleKind(node->getFirstChild());

  if (node->getKind() != Demangle::Node::Kind::Module)
    return None;

  return llvm::StringSwitch<Optional<ForeignModuleKind>>(node->getText())
      .Case(MANGLING_MODULE_OBJC, ForeignModuleKind::Imported)
      .Case(MANGLING_MODULE_CLANG_IMPORTER,
            ForeignModuleKind::SynthesizedByImporter)
      .Default(None);
}

DeclContext *
RemoteASTTypeBuilder::findDeclContext(const Demangle::NodePointer &node) {
  switch (node->getKind()) {
  case Demangle::Node::Kind::DeclContext:
  case Demangle::Node::Kind::Type:
    return findDeclContext(node->getFirstChild());

  case Demangle::Node::Kind::Module:
    return findModule(node);

  case Demangle::Node::Kind::Class:
  case Demangle::Node::Kind::Enum:
  case Demangle::Node::Kind::Protocol:
  case Demangle::Node::Kind::Structure:
  case Demangle::Node::Kind::TypeAlias: {
    const auto &declNameNode = node->getChild(1);

    // Handle local declarations.
    if (declNameNode->getKind() == Demangle::Node::Kind::LocalDeclName) {
      // Find the AST node for the defining module.
      auto moduleNode = findModuleNode(node);
      if (!moduleNode) return nullptr;

      auto module = findModule(moduleNode);
      if (!module) return nullptr;

      // Look up the local type by its mangling.
      auto mangledName = Demangle::mangleNode(node);
      auto decl = module->lookupLocalType(mangledName);
      if (!decl) return nullptr;

      return dyn_cast<DeclContext>(decl);
    }

    StringRef name;
    StringRef relatedEntityKind;
    Identifier privateDiscriminator;
    if (declNameNode->getKind() == Demangle::Node::Kind::Identifier) {
      name = declNameNode->getText();

    } else if (declNameNode->getKind() ==
                 Demangle::Node::Kind::PrivateDeclName) {
      name = declNameNode->getChild(1)->getText();
      privateDiscriminator =
        Ctx.getIdentifier(declNameNode->getChild(0)->getText());

    } else if (declNameNode->getKind() ==
                 Demangle::Node::Kind::RelatedEntityDeclName) {
      name = declNameNode->getChild(0)->getText();
      relatedEntityKind = declNameNode->getText();

    // Ignore any other decl-name productions for now.
    } else {
      return nullptr;
    }

    DeclContext *dc = findDeclContext(node->getChild(0));
    if (!dc) {
      // Do some backup logic for foreign type declarations.
      if (privateDiscriminator.empty()) {
        if (auto foreignModuleKind = getForeignModuleKind(node->getChild(0))) {
          return findForeignNominalTypeDecl(name, relatedEntityKind,
                                            foreignModuleKind.getValue(),
                                            node->getKind());
        }
      }
      return nullptr;
    }

    return findNominalTypeDecl(dc, Ctx.getIdentifier(name),
                               privateDiscriminator, node->getKind());
  }

  case Demangle::Node::Kind::Global:
    return findDeclContext(node->getChild(0));

  // Bail out on other kinds of contexts.
  // TODO: extensions
  // TODO: local contexts
  default:
    return nullptr;
  }
}

NominalTypeDecl *
RemoteASTTypeBuilder::findNominalTypeDecl(DeclContext *dc,
                                          Identifier name,
                                          Identifier privateDiscriminator,
                                          Demangle::Node::Kind kind) {
  auto module = dc->getParentModule();

  SmallVector<ValueDecl *, 4> lookupResults;
  module->lookupMember(lookupResults, dc, name, privateDiscriminator);

  NominalTypeDecl *result = nullptr;
  for (auto decl : lookupResults) {
    // Ignore results that are not the right kind of nominal type declaration.
    NominalTypeDecl *candidate = getAcceptableNominalTypeCandidate(decl, kind);
    if (!candidate)
      continue;

    // Ignore results that aren't actually from the defining module.
    if (candidate->getParentModule() != module)
      continue;

    // This is a viable result.

    // If we already have a viable result, it's ambiguous, so give up.
    if (result) return nullptr;
    result = candidate;
  }

  return result;
}

static Optional<ClangTypeKind>
getClangTypeKindForNodeKind(Demangle::Node::Kind kind) {
  switch (kind) {
  case Demangle::Node::Kind::Protocol:
    return ClangTypeKind::ObjCProtocol;
  case Demangle::Node::Kind::Class:
    return ClangTypeKind::ObjCClass;
  case Demangle::Node::Kind::TypeAlias:
    return ClangTypeKind::Typedef;
  case Demangle::Node::Kind::Structure:
  case Demangle::Node::Kind::Enum:
    return ClangTypeKind::Tag;
  default:
    return None;
  }
}

NominalTypeDecl *
RemoteASTTypeBuilder::findForeignNominalTypeDecl(StringRef name,
                                                 StringRef relatedEntityKind,
                                                 ForeignModuleKind foreignKind,
                                                 Demangle::Node::Kind kind) {
  // Check to see if we have an importer loaded.
  auto importer = static_cast<ClangImporter *>(Ctx.getClangModuleLoader());
  if (!importer) return nullptr;

  // Find the unique declaration that has the right kind.
  struct Consumer : VisibleDeclConsumer {
    Demangle::Node::Kind ExpectedKind;
    NominalTypeDecl *Result = nullptr;
    bool HadError = false;

    explicit Consumer(Demangle::Node::Kind kind) : ExpectedKind(kind) {}

    void foundDecl(ValueDecl *decl, DeclVisibilityKind reason) override {
      if (HadError) return;
      if (decl == Result) return;
      if (!Result) {
        // A synthesized type from the Clang importer may resolve to a
        // compatibility alias.
        if (auto resultAlias = dyn_cast<TypeAliasDecl>(decl)) {
          if (resultAlias->isCompatibilityAlias()) {
            Result = resultAlias->getUnderlyingTypeLoc().getType()
                                ->getAnyNominal();
          }
        } else {
          Result = dyn_cast<NominalTypeDecl>(decl);
        }
        HadError |= !Result;
      } else {
        HadError = true;
        Result = nullptr;
      }
    }
  } consumer(kind);

  switch (foreignKind) {
  case ForeignModuleKind::SynthesizedByImporter:
    if (!relatedEntityKind.empty()) {
      Optional<ClangTypeKind> lookupKind = getClangTypeKindForNodeKind(kind);
      if (!lookupKind)
        return nullptr;
      importer->lookupRelatedEntity(name, lookupKind.getValue(),
                                    relatedEntityKind, [&](TypeDecl *found) {
        consumer.foundDecl(found, DeclVisibilityKind::VisibleAtTopLevel);
      });
      break;
    }
    importer->lookupValue(Ctx.getIdentifier(name), consumer);
    if (consumer.Result)
      consumer.Result = getAcceptableNominalTypeCandidate(consumer.Result,kind);
    break;
  case ForeignModuleKind::Imported: {
    Optional<ClangTypeKind> lookupKind = getClangTypeKindForNodeKind(kind);
    if (!lookupKind)
      return nullptr;
    importer->lookupTypeDecl(name, lookupKind.getValue(),
                             [&](TypeDecl *found) {
      consumer.foundDecl(found, DeclVisibilityKind::VisibleAtTopLevel);
    });
  }
  }

  return consumer.Result;
}

namespace {

/// The basic implementation of the RemoteASTContext interface.
/// The template subclasses do target-specific logic.
class RemoteASTContextImpl {
  std::unique_ptr<IRGenContext> IRGen;
public:
  RemoteASTContextImpl() = default;
  virtual ~RemoteASTContextImpl() = default;

  virtual Result<Type>
  getTypeForRemoteTypeMetadata(RemoteAddress metadata, bool skipArtificial) = 0;
  virtual Result<MetadataKind>
  getKindForRemoteTypeMetadata(RemoteAddress metadata) = 0;
  virtual Result<NominalTypeDecl*>
  getDeclForRemoteNominalTypeDescriptor(RemoteAddress descriptor) = 0;
  virtual Result<RemoteAddress>
  getHeapMetadataForObject(RemoteAddress object) = 0;
  virtual Result<std::pair<Type, RemoteAddress>>
  getDynamicTypeAndAddressForExistential(RemoteAddress object,
                                         Type staticType) = 0;

  Result<uint64_t>
  getOffsetOfMember(Type type, RemoteAddress optMetadata, StringRef memberName){
    // Sanity check: obviously invalid arguments.
    if (!type || memberName.empty())
      return Result<uint64_t>::emplaceFailure(Failure::BadArgument);

    // Sanity check: if the caller gave us a dependent type, there's no way
    // we can handle that.
    if (type->hasTypeParameter() || type->hasArchetype())
      return Result<uint64_t>::emplaceFailure(Failure::DependentArgument);

    // Split into cases.
    if (auto typeDecl = type->getNominalOrBoundGenericNominal()) {
      return getOffsetOfField(type, typeDecl, optMetadata, memberName);
    } else if (auto tupleType = type->getAs<TupleType>()) {
      return getOffsetOfTupleElement(tupleType, optMetadata, memberName);
    } else {
      return Result<uint64_t>::emplaceFailure(Failure::TypeHasNoSuchMember,
                                              memberName);
    }
  }

protected:
  template <class T>
  Result<T> getFailure() {
    return getBuilder().getFailureAsResult<T>(Failure::Unknown);
  }

  template <class T, class KindTy, class... ArgTys>
  Result<T> fail(KindTy kind, ArgTys &&...args) {
    return Result<T>::emplaceFailure(kind, std::forward<ArgTys>(args)...);
  }

private:
  virtual RemoteASTTypeBuilder &getBuilder() = 0;
  virtual MemoryReader &getReader() = 0;
  virtual bool readWordOffset(RemoteAddress address, int64_t *offset) = 0;
  virtual std::unique_ptr<IRGenContext> createIRGenContext() = 0;
  virtual Result<uint64_t>
  getOffsetOfTupleElementFromMetadata(RemoteAddress metadata,
                                      unsigned elementIndex) = 0;
  virtual Result<uint64_t>
  getOffsetOfFieldFromMetadata(RemoteAddress metadata,
                               StringRef memberName) = 0;

  IRGenContext *getIRGen() {
    if (!IRGen) IRGen = createIRGenContext();
    return IRGen.get();
  }

  Result<uint64_t>
  getOffsetOfField(Type type, NominalTypeDecl *typeDecl,
                   RemoteAddress optMetadata, StringRef memberName) {
    if (!isa<StructDecl>(typeDecl) && !isa<ClassDecl>(typeDecl))
      return fail<uint64_t>(Failure::Unimplemented,
                            "access members of this kind of type");

    // Try to find the member.
    VarDecl *member = findField(typeDecl, memberName);

    // If we found a member, try to find its offset statically.
    if (member) {
      if (auto irgen = getIRGen()) {
        return getOffsetOfFieldFromIRGen(irgen->IGM, type, typeDecl,
                                          optMetadata, member);
      }
    }

    // Try searching the metadata for a member with the given name.
    if (optMetadata) {
      return getOffsetOfFieldFromMetadata(optMetadata, memberName);
    }

    // Okay, that's everything we know how to try.

    // Use a specialized diagnostic if we couldn't find any such member.
    if (!member) {
      return fail<uint64_t>(Failure::TypeHasNoSuchMember, memberName);
    }

    return fail<uint64_t>(Failure::Unknown);
  }

  /// Look for an instance property of the given nominal type that's
  /// known to be stored.
  VarDecl *findField(NominalTypeDecl *typeDecl, StringRef memberName) {
    for (auto field : typeDecl->getStoredProperties()) {
      if (field->getName().str() == memberName)
        return field;
    }
    return nullptr;
  }

  using MemberAccessStrategy = irgen::MemberAccessStrategy;

  Result<uint64_t>
  getOffsetOfFieldFromIRGen(irgen::IRGenModule &IGM, Type type,
                            NominalTypeDecl *typeDecl,
                            RemoteAddress optMetadata, VarDecl *member) {
    SILType loweredTy = IGM.getSILTypes().getLoweredType(type);

    MemberAccessStrategy strategy =
      (isa<StructDecl>(typeDecl)
        ? getPhysicalStructMemberAccessStrategy(IGM, loweredTy, member)
        : getPhysicalClassMemberAccessStrategy(IGM, loweredTy, member));

    switch (strategy.getKind()) {
    case MemberAccessStrategy::Kind::Complex:
      return fail<uint64_t>(Failure::Unimplemented,
                            "access members with complex storage");

    case MemberAccessStrategy::Kind::DirectFixed:
      return uint64_t(strategy.getDirectOffset().getValue());

    case MemberAccessStrategy::Kind::DirectGlobal: {
      RemoteAddress directOffsetAddress =
        getReader().getSymbolAddress(strategy.getDirectGlobalSymbol());
      if (!directOffsetAddress)
        return getFailure<uint64_t>();

      return readDirectOffset(directOffsetAddress,
                              strategy.getDirectOffsetKind());
    }

    case MemberAccessStrategy::Kind::IndirectFixed: {
      // We can't apply indirect offsets without metadata.
      if (!optMetadata)
        return fail<uint64_t>(Failure::Unimplemented,
                              "access generically-offset members without "
                              "metadata");

      Size indirectOffset = strategy.getIndirectOffset();
      return readIndirectOffset(optMetadata, indirectOffset,
                                strategy.getDirectOffsetKind());
    }

    case MemberAccessStrategy::Kind::IndirectGlobal: {
      // We can't apply indirect offsets without metadata.
      if (!optMetadata)
        return fail<uint64_t>(Failure::Unimplemented,
                              "access generically-offset members without "
                              "metadata");

      RemoteAddress indirectOffsetAddress =
        getReader().getSymbolAddress(strategy.getIndirectGlobalSymbol());

      Size indirectOffset;
      if (!readOffset(indirectOffsetAddress,
                      strategy.getIndirectOffsetKind(),
                      indirectOffset))
        return getFailure<uint64_t>();

      return readIndirectOffset(optMetadata, indirectOffset,
                                strategy.getDirectOffsetKind());
    }
    }
    llvm_unreachable("bad member MemberAccessStrategy");
  }

  bool readOffset(RemoteAddress address,
                  MemberAccessStrategy::OffsetKind kind,
                  Size &offset) {
    switch (kind) {
    case MemberAccessStrategy::OffsetKind::Bytes_Word: {
      int64_t rawOffset;
      if (!readWordOffset(address, &rawOffset))
        return false;
      offset = Size(rawOffset);
      return true;
    }
    }
    llvm_unreachable("bad offset kind");
  }

  Result<uint64_t> readIndirectOffset(RemoteAddress metadata,
                                      Size indirectOffset,
                                      MemberAccessStrategy::OffsetKind kind) {
    RemoteAddress directOffsetAddress = metadata + indirectOffset;
    return readDirectOffset(directOffsetAddress, kind);
  }


  Result<uint64_t> readDirectOffset(RemoteAddress directOffsetAddress,
                                    MemberAccessStrategy::OffsetKind kind) {
    Size directOffset;
    if (!readOffset(directOffsetAddress, kind, directOffset))
      return getFailure<uint64_t>();

    return uint64_t(directOffset.getValue());
  }

  /// Read the
  Result<uint64_t>
  getOffsetOfTupleElement(TupleType *type, RemoteAddress optMetadata,
                          StringRef memberName) {
    // Check that the member "name" is a valid index into the tuple.
    unsigned targetIndex;
    if (memberName.getAsInteger(10, targetIndex) ||
        targetIndex >= type->getNumElements())
      return fail<uint64_t>(Failure::TypeHasNoSuchMember, memberName);

    // Fast path: element 0 is always at offset 0.
    if (targetIndex == 0) return uint64_t(0);

    // Create an IRGen instance.
    auto irgen = getIRGen();
    if (!irgen) return Result<uint64_t>::emplaceFailure(Failure::Unknown);
    auto &IGM = irgen->IGM;

    SILType loweredTy = IGM.getSILTypes().getLoweredType(type);

    // If the type has a statically fixed offset, return that.
    if (auto offset =
          irgen::getFixedTupleElementOffset(IGM, loweredTy, targetIndex))
      return offset->getValue();

    // If we have metadata, go load from that.
    if (optMetadata)
      return getOffsetOfTupleElementFromMetadata(optMetadata, targetIndex);

    // Okay, reproduce tuple layout.

    // Find the last element with a known offset.  Note that we don't
    // have to ask IRGen about element 0 because we know its size is zero.
    Size lastOffset = Size(0);
    unsigned lastIndex = targetIndex;
    for (--lastIndex; lastIndex != 0; --lastIndex) {
      if (auto offset =
            irgen::getFixedTupleElementOffset(IGM, loweredTy, lastIndex)) {
        lastOffset = *offset;
        break;
      }
    }

    // Okay, iteratively build up from there.
    for (; ; ++lastIndex) {
      // Try to get the size and alignment of this element.
      SILType eltTy = loweredTy.getTupleElementType(lastIndex);
      auto sizeAndAlignment = getTypeSizeAndAlignment(IGM, eltTy);
      if (!sizeAndAlignment) return getFailure<uint64_t>();

      // Round up to the alignment of the element.
      lastOffset = lastOffset.roundUpToAlignment(sizeAndAlignment->second);

      // If this is the target, we're done.
      if (lastIndex == targetIndex)
        return lastOffset.getValue();

      // Otherwise, skip forward by the size of the element.
      lastOffset += sizeAndAlignment->first;
    }

    llvm_unreachable("didn't reach target index");
  }

  /// Attempt to discover the size and alignment of the given type.
  Optional<std::pair<Size, Alignment>>
  getTypeSizeAndAlignment(irgen::IRGenModule &IGM, SILType eltTy) {
    auto &eltTI = IGM.getTypeInfo(eltTy);
    if (auto fixedTI = dyn_cast<irgen::FixedTypeInfo>(&eltTI)) {
      return std::make_pair(fixedTI->getFixedSize(),
                            fixedTI->getFixedAlignment());
    }

    // TODO: handle resilient types
    return None;
  }
};

/// A template for generating target-specific implementations of the
/// RemoteASTContext interface.
template <class Runtime>
class RemoteASTContextConcreteImpl final : public RemoteASTContextImpl {
  MetadataReader<Runtime, RemoteASTTypeBuilder> Reader;

  RemoteASTTypeBuilder &getBuilder() override {
    return Reader.Builder;
  }

  MemoryReader &getReader() override {
    return *Reader.Reader;
  }

  bool readWordOffset(RemoteAddress address, int64_t *extendedOffset) override {
    using unsigned_size_t = typename Runtime::StoredSize;
    using signed_size_t = typename std::make_signed<unsigned_size_t>::type;
    signed_size_t offset;
    if (!getReader().readInteger(address, &offset))
      return false;

    *extendedOffset = offset;
    return true;
  }

public:
  RemoteASTContextConcreteImpl(std::shared_ptr<MemoryReader> &&reader,
                               ASTContext &ctx)
    : Reader(std::move(reader), ctx) {}

  Result<Type> getTypeForRemoteTypeMetadata(RemoteAddress metadata,
                                            bool skipArtificial) override {
    if (auto result = Reader.readTypeFromMetadata(metadata.getAddressData(),
                                                  skipArtificial))
      return result;
    return getFailure<Type>();
  }

  Result<MetadataKind>
  getKindForRemoteTypeMetadata(RemoteAddress metadata) override {
    auto result = Reader.readKindFromMetadata(metadata.getAddressData());
    if (result)
      return *result;
    return getFailure<MetadataKind>();
  }

  Result<NominalTypeDecl*>
  getDeclForRemoteNominalTypeDescriptor(RemoteAddress descriptor) override {
    if (auto result =
          Reader.readNominalTypeFromDescriptor(descriptor.getAddressData()))
      return result;
    return getFailure<NominalTypeDecl*>();
  }

  std::unique_ptr<IRGenContext> createIRGenContext() override {
    return getBuilder().createIRGenContext();
  }

  Result<uint64_t>
  getOffsetOfTupleElementFromMetadata(RemoteAddress metadata,
                                      unsigned index) override {
    typename Runtime::StoredSize offset;
    if (Reader.readTupleElementOffset(metadata.getAddressData(),
                                      index, &offset))
      return uint64_t(offset);
    return getFailure<uint64_t>();
  }

  Result<uint64_t>
  getOffsetOfFieldFromMetadata(RemoteAddress metadata,
                               StringRef memberName) override {
    // TODO: this would be useful for resilience
    return fail<uint64_t>(Failure::Unimplemented,
                          "look up field offset by name");
  }

  Result<RemoteAddress>
  getHeapMetadataForObject(RemoteAddress object) override {
    auto result = Reader.readMetadataFromInstance(object.getAddressData());
    if (result) return RemoteAddress(*result);
    return getFailure<RemoteAddress>();
  }

  Result<std::pair<Type, RemoteAddress>>
  getDynamicTypeAndAddressClassExistential(RemoteAddress object) {
    auto pointerval = Reader.readPointerValue(object.getAddressData());
    if (!pointerval)
      return getFailure<std::pair<Type, RemoteAddress>>();
    auto result = Reader.readMetadataFromInstance(*pointerval);
    if (!result)
      return getFailure<std::pair<Type, RemoteAddress>>();
    auto typeResult = Reader.readTypeFromMetadata(result.getValue());
    if (!typeResult)
      return getFailure<std::pair<Type, RemoteAddress>>();
    return std::make_pair<Type, RemoteAddress>(std::move(typeResult),
                                               RemoteAddress(*pointerval));
  }

  Result<std::pair<Type, RemoteAddress>>
  getDynamicTypeAndAddressErrorExistential(RemoteAddress object) {
    auto pointerval = Reader.readPointerValue(object.getAddressData());
    if (!pointerval)
      return getFailure<std::pair<Type, RemoteAddress>>();
    auto result =
        Reader.readMetadataAndValueErrorExistential(RemoteAddress(*pointerval));
    if (!result)
      return getFailure<std::pair<Type, RemoteAddress>>();
    RemoteAddress metadataAddress = result->first;
    RemoteAddress valueAddress = result->second;

    auto typeResult =
        Reader.readTypeFromMetadata(metadataAddress.getAddressData());
    if (!typeResult)
      return getFailure<std::pair<Type, RemoteAddress>>();
    return std::make_pair<Type, RemoteAddress>(std::move(typeResult),
                                               std::move(valueAddress));
  }

  Result<std::pair<Type, RemoteAddress>>
  getDynamicTypeAndAddressOpaqueExistential(RemoteAddress object) {
    auto result = Reader.readMetadataAndValueOpaqueExistential(object);
    if (!result)
      return getFailure<std::pair<Type, RemoteAddress>>();
    RemoteAddress metadataAddress = result->first;
    RemoteAddress valueAddress = result->second;

    auto typeResult =
        Reader.readTypeFromMetadata(metadataAddress.getAddressData());
    if (!typeResult)
      return getFailure<std::pair<Type, RemoteAddress>>();
    return std::make_pair<Type, RemoteAddress>(std::move(typeResult),
                                               std::move(valueAddress));
  }

  Result<std::pair<Type, RemoteAddress>>
  getDynamicTypeAndAddressExistentialMetatype(RemoteAddress object) {
    // The value of the address is just the input address.
    // The type is obtained through the following sequence of steps:
    // 1) Loading a pointer from the input address
    // 2) Reading it as metadata and resolving the type
    // 3) Wrapping the resolved type in an existential metatype.
    auto pointerval = Reader.readPointerValue(object.getAddressData());
    if (!pointerval)
      return getFailure<std::pair<Type, RemoteAddress>>();
    auto typeResult = Reader.readTypeFromMetadata(*pointerval);
    if (!typeResult)
      return getFailure<std::pair<Type, RemoteAddress>>();
    auto wrappedType = ExistentialMetatypeType::get(typeResult);
    if (!wrappedType)
      return getFailure<std::pair<Type, RemoteAddress>>();
    return std::make_pair<Type, RemoteAddress>(std::move(wrappedType),
                                               std::move(object));
  }

  /// Resolve the dynamic type and the value address of an existential,
  /// given its address and its static type. For class and error existentials,
  /// this API takes a pointer to the instance reference rather than the
  /// instance reference itself.
  Result<std::pair<Type, RemoteAddress>>
  getDynamicTypeAndAddressForExistential(RemoteAddress object,
                                         Type staticType) override {
    // If this is not an existential, give up.
    if (!staticType->isAnyExistentialType())
      return getFailure<std::pair<Type, RemoteAddress>>();

    // Handle the case where this is an ExistentialMetatype.
    if (!staticType->isExistentialType())
      return getDynamicTypeAndAddressExistentialMetatype(object);

    // This should be an existential type at this point.
    auto layout = staticType->getExistentialLayout();
    switch (layout.getKind()) {
    case ExistentialLayout::Kind::Class:
      return getDynamicTypeAndAddressClassExistential(object);
    case ExistentialLayout::Kind::Error:
      return getDynamicTypeAndAddressErrorExistential(object);
    case ExistentialLayout::Kind::Opaque:
      return getDynamicTypeAndAddressOpaqueExistential(object);
    }
    llvm_unreachable("invalid type kind");
  }
};

} // end anonymous namespace

static RemoteASTContextImpl *createImpl(ASTContext &ctx,
                                      std::shared_ptr<MemoryReader> &&reader) {
  auto &target = ctx.LangOpts.Target;
  assert(target.isArch32Bit() || target.isArch64Bit());

  if (target.isArch32Bit()) {
    using Target = External<RuntimeTarget<4>>;
    return new RemoteASTContextConcreteImpl<Target>(std::move(reader), ctx);
  } else {
    using Target = External<RuntimeTarget<8>>;
    return new RemoteASTContextConcreteImpl<Target>(std::move(reader), ctx);
  }
}

static RemoteASTContextImpl *asImpl(void *impl) {
  return static_cast<RemoteASTContextImpl*>(impl);
}

RemoteASTContext::RemoteASTContext(ASTContext &ctx,
                                   std::shared_ptr<MemoryReader> reader)
  : Impl(createImpl(ctx, std::move(reader))) {
}

RemoteASTContext::~RemoteASTContext() {
  delete asImpl(Impl);
}

Result<Type>
RemoteASTContext::getTypeForRemoteTypeMetadata(RemoteAddress address,
                                               bool skipArtificial) {
  return asImpl(Impl)->getTypeForRemoteTypeMetadata(address, skipArtificial);
}

Result<MetadataKind>
RemoteASTContext::getKindForRemoteTypeMetadata(remote::RemoteAddress address) {
  return asImpl(Impl)->getKindForRemoteTypeMetadata(address);
}

Result<NominalTypeDecl *>
RemoteASTContext::getDeclForRemoteNominalTypeDescriptor(RemoteAddress address) {
  return asImpl(Impl)->getDeclForRemoteNominalTypeDescriptor(address);
}

Result<uint64_t>
RemoteASTContext::getOffsetOfMember(Type type, RemoteAddress optMetadata,
                                    StringRef memberName) {
  return asImpl(Impl)->getOffsetOfMember(type, optMetadata, memberName);
}

Result<remote::RemoteAddress>
RemoteASTContext::getHeapMetadataForObject(remote::RemoteAddress address) {
  return asImpl(Impl)->getHeapMetadataForObject(address);
}

Result<std::pair<Type, remote::RemoteAddress>>
RemoteASTContext::getDynamicTypeAndAddressForExistential(
    remote::RemoteAddress address, Type staticType) {
  return asImpl(Impl)->getDynamicTypeAndAddressForExistential(address,
                                                              staticType);
}<|MERGE_RESOLUTION|>--- conflicted
+++ resolved
@@ -391,14 +391,10 @@
       auto ownership = flags.getValueOwnership();
       auto parameterFlags = ParameterTypeFlags()
                                 .withValueOwnership(ownership)
-<<<<<<< HEAD
+                                .withVariadic(flags.isVariadic())
                                 // SWIFT_ENABLE_TENSORFLOW
-                                .withVariadic(flags.isVariadic())
+                                .withAutoClosure(flags.isAutoClosure())
                                 .withNonDifferentiable(flags.isNonDifferentiable());
-=======
-                                .withVariadic(flags.isVariadic())
-                                .withAutoClosure(flags.isAutoClosure());
->>>>>>> 2c2f71dd
 
       funcParams.push_back(AnyFunctionType::Param(type, label, parameterFlags));
     }
