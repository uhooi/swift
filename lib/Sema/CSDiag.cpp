--- conflicted
+++ resolved
@@ -3651,452 +3651,6 @@
   return false;
 }
 
-<<<<<<< HEAD
-// Ported version of TypeChecker::checkObjCKeyPathExpr which works
-// with new Smart KeyPath feature.
-static bool diagnoseKeyPathComponents(ConstraintSystem &CS, KeyPathExpr *KPE,
-                                      Type rootType) {
-  auto &TC = CS.TC;
-
-  // The constraint system may have been unable to resolve the actual root
-  // type. The generic interface type of the root produces better
-  // diagnostics in this case.
-  if (rootType->hasUnresolvedType() && !KPE->isObjC() && KPE->getRootType()) {
-    if (auto ident = dyn_cast<ComponentIdentTypeRepr>(KPE->getRootType())) {
-      if (auto decl = ident->getBoundDecl()) {
-        if (auto metaType = decl->getInterfaceType()->castTo<MetatypeType>()) {
-          rootType = metaType->getInstanceType();
-        }
-      }
-    }
-  }
-
-  // The key path string we're forming.
-  SmallString<32> keyPathScratch;
-  llvm::raw_svector_ostream keyPathOS(keyPathScratch);
-
-  // Captures the state of semantic resolution.
-  enum State {
-    Beginning,
-    ResolvingType,
-    ResolvingProperty,
-    ResolvingArray,
-    ResolvingSet,
-    ResolvingDictionary,
-  } state = Beginning;
-
-  /// Determine whether we are currently resolving a property.
-  auto isResolvingProperty = [&] {
-    switch (state) {
-    case Beginning:
-    case ResolvingType:
-      return false;
-
-    case ResolvingProperty:
-    case ResolvingArray:
-    case ResolvingSet:
-    case ResolvingDictionary:
-      return true;
-    }
-
-    llvm_unreachable("Unhandled State in switch.");
-  };
-
-  // The type of AnyObject, which is used whenever we don't have
-  // sufficient type information.
-  Type anyObjectType = TC.Context.getAnyObjectType();
-
-  // Local function to update the state after we've resolved a
-  // component.
-  Type currentType = rootType;
-  auto updateState = [&](bool isProperty, Type newType) {
-    // Strip off optionals.
-    newType = newType->lookThroughAllOptionalTypes();
-
-    // If updating to a type, just set the new type; there's nothing
-    // more to do.
-    if (!isProperty) {
-      assert(state == Beginning || state == ResolvingType);
-      state = ResolvingType;
-      currentType = newType;
-      return;
-    }
-
-    // We're updating to a property. Determine whether we're looking
-    // into a bridged Swift collection of some sort.
-    if (auto boundGeneric = newType->getAs<BoundGenericType>()) {
-      auto nominal = boundGeneric->getDecl();
-
-      // Array<T>
-      if (nominal == TC.Context.getArrayDecl()) {
-        // Further lookups into the element type.
-        state = ResolvingArray;
-        currentType = boundGeneric->getGenericArgs()[0];
-        return;
-      }
-
-      // Set<T>
-      if (nominal == TC.Context.getSetDecl()) {
-        // Further lookups into the element type.
-        state = ResolvingSet;
-        currentType = boundGeneric->getGenericArgs()[0];
-        return;
-      }
-
-      // Dictionary<K, V>
-      if (nominal == TC.Context.getDictionaryDecl()) {
-        // Key paths look into the keys of a dictionary; further
-        // lookups into the value type.
-        state = ResolvingDictionary;
-        currentType = boundGeneric->getGenericArgs()[1];
-        return;
-      }
-    }
-
-    // Determine whether we're looking into a Foundation collection.
-    if (auto classDecl = newType->getClassOrBoundGenericClass()) {
-      if (classDecl->isObjC() && classDecl->hasClangNode()) {
-        SmallString<32> scratch;
-        StringRef objcClassName = classDecl->getObjCRuntimeName(scratch);
-
-        // NSArray
-        if (objcClassName == "NSArray") {
-          // The element type is unknown, so use AnyObject.
-          state = ResolvingArray;
-          currentType = anyObjectType;
-          return;
-        }
-
-        // NSSet
-        if (objcClassName == "NSSet") {
-          // The element type is unknown, so use AnyObject.
-          state = ResolvingSet;
-          currentType = anyObjectType;
-          return;
-        }
-
-        // NSDictionary
-        if (objcClassName == "NSDictionary") {
-          // Key paths look into the keys of a dictionary; there's no
-          // type to help us here.
-          state = ResolvingDictionary;
-          currentType = anyObjectType;
-          return;
-        }
-      }
-    }
-
-    // It's just a property.
-    state = ResolvingProperty;
-    currentType = newType;
-  };
-
-  // Local function to perform name lookup for the current index.
-  auto performLookup = [&](DeclBaseName componentName, SourceLoc componentNameLoc,
-                           Type &lookupType) -> LookupResult {
-    assert(currentType && "Non-beginning state must have a type");
-    if (!currentType->mayHaveMembers())
-      return LookupResult();
-
-    // Determine the type in which the lookup should occur. If we have
-    // a bridged value type, this will be the Objective-C class to
-    // which it is bridged.
-    if (auto bridgedClass = TC.Context.getBridgedToObjC(CS.DC, currentType))
-      lookupType = bridgedClass;
-    else
-      lookupType = currentType;
-
-    // Look for a member with the given name within this type.
-    return TC.lookupMember(CS.DC, lookupType, componentName);
-  };
-
-  // Local function to print a component to the string.
-  bool needDot = false;
-  auto printComponent = [&](DeclBaseName component) {
-    if (needDot)
-      keyPathOS << ".";
-    else
-      needDot = true;
-
-    keyPathOS << component;
-  };
-
-  bool isInvalid = false;
-  SmallVector<KeyPathExpr::Component, 4> resolvedComponents;
-
-  for (auto &component : KPE->getComponents()) {
-    auto componentNameLoc = component.getLoc();
-    DeclBaseName componentName;
-
-    switch (auto kind = component.getKind()) {
-    case KeyPathExpr::Component::Kind::UnresolvedProperty: {
-      auto componentFullName = component.getUnresolvedDeclName();
-      componentName = componentFullName.getBaseIdentifier();
-      break;
-    }
-
-    case KeyPathExpr::Component::Kind::UnresolvedSubscript:
-      componentName = DeclBaseName::createSubscript();
-      break;
-
-    case KeyPathExpr::Component::Kind::Invalid:
-    case KeyPathExpr::Component::Kind::Identity:
-    case KeyPathExpr::Component::Kind::OptionalChain:
-    case KeyPathExpr::Component::Kind::OptionalForce:
-      // FIXME: Diagnose optional chaining and forcing properly.
-      return false;
-
-    case KeyPathExpr::Component::Kind::OptionalWrap:
-    case KeyPathExpr::Component::Kind::Property:
-    case KeyPathExpr::Component::Kind::Subscript:
-    case KeyPathExpr::Component::Kind::TupleElement:
-      llvm_unreachable("already resolved!");
-    }
-
-    // If we are resolving into a dictionary, any component is
-    // well-formed because the keys are unknown dynamically.
-    if (state == ResolvingDictionary) {
-      // Just print the component unchanged; there's no checking we
-      // can do here.
-      printComponent(componentName);
-
-      // From here, we're resolving a property. Use the current type.
-      updateState(/*isProperty=*/true, currentType);
-
-      continue;
-    }
-
-    // Look for this component.
-    Type lookupType;
-    LookupResult lookup =
-        performLookup(componentName, componentNameLoc, lookupType);
-
-    // If we didn't find anything, try to apply typo-correction.
-    bool resultsAreFromTypoCorrection = false;
-    if (!lookup) {
-      TypoCorrectionResults corrections(TC, componentName,
-                                        DeclNameLoc(componentNameLoc));
-
-      TC.performTypoCorrection(CS.DC, DeclRefKind::Ordinary, lookupType,
-                               (lookupType ? defaultMemberTypeLookupOptions
-                                           : defaultUnqualifiedLookupOptions),
-                               corrections);
-
-      if (currentType) {
-        TC.diagnose(componentNameLoc, diag::could_not_find_type_member,
-                    currentType, componentName);
-      } else {
-        TC.diagnose(componentNameLoc, diag::use_unresolved_identifier,
-                    componentName, false);
-      }
-        
-      // Note all the correction candidates.
-      corrections.noteAllCandidates();
-      corrections.addAllCandidatesToLookup(lookup);
-
-      isInvalid = true;
-      if (!lookup)
-        break;
-
-      // Remember that these are from typo correction.
-      resultsAreFromTypoCorrection = true;
-    }
-
-    // If we have more than one result, filter out unavailable or
-    // obviously unusable candidates.
-    if (lookup.size() > 1) {
-      lookup.filter([&](LookupResultEntry result, bool isOuter) -> bool {
-        // Drop unavailable candidates.
-        if (result.getValueDecl()->getAttrs().isUnavailable(TC.Context))
-          return false;
-
-        // Drop non-property, non-type candidates.
-        if (!isa<VarDecl>(result.getValueDecl()) &&
-            !isa<TypeDecl>(result.getValueDecl()) &&
-            !isa<SubscriptDecl>(result.getValueDecl()))
-          return false;
-
-        return true;
-      });
-    }
-
-    // If all results were unavailable, fail.
-    if (!lookup)
-      break;
-
-    // If we *still* have more than one result, fail.
-    if (lookup.size() > 1) {
-      // Don't diagnose ambiguities if the results are from typo correction.
-      if (resultsAreFromTypoCorrection)
-        break;
-
-      if (lookupType)
-        TC.diagnose(componentNameLoc, diag::ambiguous_member_overload_set,
-                    componentName);
-      else
-        TC.diagnose(componentNameLoc, diag::ambiguous_decl_ref, componentName);
-
-      for (auto result : lookup) {
-        TC.diagnose(result.getValueDecl(), diag::decl_declared_here,
-                    result.getValueDecl()->getFullName());
-      }
-      isInvalid = true;
-      break;
-    }
-
-    auto found = lookup.front().getValueDecl();
-
-    // Handle property references.
-    if (auto var = dyn_cast<VarDecl>(found)) {
-      // Resolve this component to the variable we found.
-      auto varRef = ConcreteDeclRef(var);
-      auto resolved =
-          KeyPathExpr::Component::forProperty(varRef, Type(), componentNameLoc);
-      resolvedComponents.push_back(resolved);
-      updateState(/*isProperty=*/true, var->getInterfaceType());
-
-      continue;
-    }
-
-    // Handle type references.
-    if (auto type = dyn_cast<TypeDecl>(found)) {
-      // We cannot refer to a type via a property.
-      if (isResolvingProperty()) {
-        TC.diagnose(componentNameLoc, diag::expr_keypath_type_of_property,
-                    componentName, currentType);
-        isInvalid = true;
-        break;
-      }
-
-      // We cannot refer to a generic type.
-      if (type->getDeclaredInterfaceType()->hasTypeParameter()) {
-        TC.diagnose(componentNameLoc, diag::expr_keypath_generic_type,
-                    componentName);
-        isInvalid = true;
-        break;
-      }
-
-      Type newType;
-      if (lookupType && !lookupType->isAnyObject()) {
-        newType = lookupType->getTypeOfMember(CS.DC->getParentModule(), type,
-                                              type->getDeclaredInterfaceType());
-      } else {
-        newType = type->getDeclaredInterfaceType();
-      }
-      if (!newType) {
-        isInvalid = true;
-        break;
-      }
-
-      updateState(/*isProperty=*/false, newType);
-      continue;
-    }
-
-    continue;
-  }
-
-  return isInvalid;
-}
-
-bool FailureDiagnosis::visitKeyPathExpr(KeyPathExpr *KPE) {
-  auto contextualType = CS.getContextualType();
-
-  auto components = KPE->getComponents();
-  assert(!components.empty() && "smart key path components cannot be empty.");
-
-  auto &firstComponent = components.front();
-  using ComponentKind = KeyPathExpr::Component::Kind;
-
-  ClassDecl *klass;
-  Type parentType, rootType, valueType;
-  switch (firstComponent.getKind()) {
-  case ComponentKind::UnresolvedProperty:
-  case ComponentKind::UnresolvedSubscript: {
-    // If there is no contextual type we can't really do anything,
-    // as in case of unresolved member expression, which relies on
-    // contextual information.
-    if (!contextualType)
-      return false;
-
-    if (auto *BGT = contextualType->getAs<BoundGenericClassType>()) {
-      auto genericArgs = BGT->getGenericArgs();
-      klass = BGT->getDecl();
-      parentType = BGT->getParent();
-
-      // Smart Key Path can either have 1 argument - root type or
-      // two arguments - root and value type.
-      assert(genericArgs.size() == 1 || genericArgs.size() == 2);
-
-      rootType = genericArgs.front();
-      if (genericArgs.size() == 2)
-        valueType = genericArgs.back();
-    }
-    break;
-  }
-
-  default:
-    return false;
-  }
-
-  // If there is no root type associated with expression we can't
-  // really diagnose anything here, it's most likely ambiguity.
-  if (!rootType)
-    return false;
-
-  // If we know value type, it might be contextual mismatch between
-  // the actual type of the path vs. given by the caller.
-  if (valueType && !valueType->hasUnresolvedType()) {
-    struct KeyPathListener : public ExprTypeCheckListener {
-      ClassDecl *Decl;
-      Type ParentType;
-      Type RootType;
-
-      KeyPathListener(ClassDecl *decl, Type parent, Type root)
-          : Decl(decl), ParentType(parent), RootType(root) {}
-
-      bool builtConstraints(ConstraintSystem &cs, Expr *expr) override {
-        auto *locator = cs.getConstraintLocator(expr);
-        auto valueType = cs.createTypeVariable(locator, TVO_CanBindToNoEscape);
-
-        auto keyPathType =
-            BoundGenericClassType::get(Decl, ParentType, {RootType, valueType});
-
-        cs.addConstraint(ConstraintKind::Conversion, cs.getType(expr),
-                         keyPathType, locator, /*isFavored*/ true);
-        return false;
-      }
-    };
-
-    Expr *expr = KPE;
-    KeyPathListener listener(klass, parentType, rootType);
-    ConcreteDeclRef concreteDecl;
-
-    auto derivedType = getTypeOfExpressionWithoutApplying(
-        expr, CS.DC, concreteDecl, FreeTypeVariableBinding::Disallow,
-        &listener);
-
-    if (derivedType) {
-      if (auto *BGT = derivedType->getAs<BoundGenericClassType>()) {
-        auto derivedValueType = BGT->getGenericArgs().back();
-        if (!CS.TC.isConvertibleTo(valueType, derivedValueType, CS.DC)) {
-          diagnose(KPE->getLoc(),
-                   diag::expr_smart_keypath_value_covert_to_contextual_type,
-                   derivedValueType, valueType);
-          return true;
-        }
-      }
-    }
-  }
-
-  // Looks like this is not a problem with contextual value type, let's see
-  // if there is something wrong with the path itself, maybe one of the
-  // components is incorrectly typed or doesn't exist...
-  return diagnoseKeyPathComponents(CS, KPE, rootType);
-}
-
-
-=======
->>>>>>> 35518d77
 bool FailureDiagnosis::visitArrayExpr(ArrayExpr *E) {
   // If we had a contextual type, then it either conforms to
   // ExpressibleByArrayLiteral or it is an invalid contextual type.
