--- conflicted
+++ resolved
@@ -60,32 +60,11 @@
 Expr *buildArgumentForwardingExpr(ArrayRef<ParamDecl*> params,
                                   ASTContext &ctx);
 
-<<<<<<< HEAD
-ConstructorDecl *createMemberwiseImplicitConstructor(ASTContext &ctx,
-                                                     NominalTypeDecl *decl);
-
-// SWIFT_ENABLE_TENSORFLOW
-// Get the effective memberwise initializer of the given nominal type, or create
-// it if it does not exist.
-// Sets the access level of the memberwise initializer to the minimum of:
-// - Public, by default. This enables public nominal types to have public
-//   memberwise initializers.
-//   - NOTE(TF-1077): The `public` default is important for `TangentVector`
-//     structs synthesized during `Differentiable` derived conformances.
-//     Manually extending `TangentVector` structs to define a public
-//     memberwise initializer causes a redeclaration error.
-// - The access level of each memberwise-initialized property in the nominal
-//   type declaration.
-ConstructorDecl *getOrCreateEffectiveMemberwiseInitializer(
-    ASTContext &ctx, NominalTypeDecl *nominal);
-// SWIFT_ENABLE_TENSORFLOW END
-=======
 /// Returns the protocol requirement with the specified name.
 ValueDecl *getProtocolRequirement(ProtocolDecl *protocol, Identifier name);
 
 // Returns true if given nominal type has a `let` stored with an initial value.
 bool hasLetStoredPropertyWithInitialValue(NominalTypeDecl *nominal);
->>>>>>> 76ad4abd
 
 } // end namespace swift
 
