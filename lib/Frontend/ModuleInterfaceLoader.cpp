//===------ ModuleInterfaceLoader.cpp - Loads .swiftinterface files -------===//
//
// This source file is part of the Swift.org open source project
//
// Copyright (c) 2019 Apple Inc. and the Swift project authors
// Licensed under Apache License v2.0 with Runtime Library Exception
//
// See https://swift.org/LICENSE.txt for license information
// See https://swift.org/CONTRIBUTORS.txt for the list of Swift project authors
//
//===----------------------------------------------------------------------===//

#define DEBUG_TYPE "textual-module-interface"
#include "swift/Frontend/ModuleInterfaceLoader.h"
#include "swift/AST/ASTContext.h"
#include "swift/AST/DiagnosticsFrontend.h"
#include "swift/AST/FileSystem.h"
#include "swift/AST/DiagnosticsSema.h"
#include "swift/AST/Module.h"
#include "swift/Basic/Platform.h"
#include "swift/Frontend/Frontend.h"
#include "swift/Frontend/ModuleInterfaceSupport.h"
#include "swift/Serialization/SerializationOptions.h"
#include "swift/Serialization/Validation.h"
#include "clang/Basic/Module.h"
#include "clang/Lex/Preprocessor.h"
#include "clang/Lex/PreprocessorOptions.h"
#include "clang/Lex/HeaderSearch.h"
#include "clang/Frontend/CompilerInstance.h"
#include "llvm/ADT/Hashing.h"
#include "llvm/ADT/APInt.h"
#include "llvm/ADT/STLExtras.h"
#include "llvm/Support/xxhash.h"
#include "llvm/Support/Debug.h"
#include "llvm/Support/CommandLine.h"
#include "llvm/Support/Path.h"
#include "llvm/Support/Errc.h"
#include "llvm/Support/YAMLTraits.h"
#include "ModuleInterfaceBuilder.h"

using namespace swift;
using FileDependency = SerializationOptions::FileDependency;

/// Extract the specified-or-defaulted -module-cache-path that winds up in
/// the clang importer, for reuse as the .swiftmodule cache path when
/// building a ModuleInterfaceLoader.
std::string
swift::getModuleCachePathFromClang(const clang::CompilerInstance &Clang) {
  if (!Clang.hasPreprocessor())
    return "";
  std::string SpecificModuleCachePath =
      Clang.getPreprocessor().getHeaderSearchInfo().getModuleCachePath().str();

  // The returned-from-clang module cache path includes a suffix directory
  // that is specific to the clang version and invocation; we want the
  // directory above that.
  return llvm::sys::path::parent_path(SpecificModuleCachePath).str();
}

#pragma mark - Forwarding Modules

namespace {

/// Describes a "forwarding module", that is, a .swiftmodule that's actually
/// a YAML file inside, pointing to a the original .swiftmodule but describing
/// a different dependency resolution strategy.
struct ForwardingModule {
  /// The path to the original .swiftmodule in the prebuilt cache.
  std::string underlyingModulePath;

  /// Describes a set of file-based dependencies with their size and
  /// modification time stored. This is slightly different from
  /// \c SerializationOptions::FileDependency, because this type needs to be
  /// serializable to and from YAML.
  struct Dependency {
    std::string path;
    uint64_t size;
    uint64_t lastModificationTime;
    bool isSDKRelative;
  };
  std::vector<Dependency> dependencies;
  unsigned version = 1;

  ForwardingModule() = default;
  ForwardingModule(StringRef underlyingModulePath)
  : underlyingModulePath(underlyingModulePath) {}

  /// Loads the contents of the forwarding module whose contents lie in
  /// the provided buffer, and returns a new \c ForwardingModule, or an error
  /// if the YAML could not be parsed.
  static llvm::ErrorOr<ForwardingModule> load(const llvm::MemoryBuffer &buf);

  /// Adds a given dependency to the dependencies list.
  void addDependency(StringRef path, bool isSDKRelative, uint64_t size,
                     uint64_t modTime) {
    dependencies.push_back({path.str(), size, modTime, isSDKRelative});
  }
};

} // end anonymous namespace

#pragma mark - YAML Serialization

namespace llvm {
  namespace yaml {
    template <>
    struct MappingTraits<ForwardingModule::Dependency> {
      static void mapping(IO &io, ForwardingModule::Dependency &dep) {
        io.mapRequired("mtime", dep.lastModificationTime);
        io.mapRequired("path", dep.path);
        io.mapRequired("size", dep.size);
        io.mapOptional("sdk_relative", dep.isSDKRelative, /*default*/false);
      }
    };

    template <>
    struct SequenceElementTraits<ForwardingModule::Dependency> {
      static const bool flow = false;
    };

    template <>
    struct MappingTraits<ForwardingModule> {
      static void mapping(IO &io, ForwardingModule &module) {
        io.mapRequired("path", module.underlyingModulePath);
        io.mapRequired("dependencies", module.dependencies);
        io.mapRequired("version", module.version);
      }
    };
  }
} // end namespace llvm

llvm::ErrorOr<ForwardingModule>
ForwardingModule::load(const llvm::MemoryBuffer &buf) {
  llvm::yaml::Input yamlIn(buf.getBuffer());
  ForwardingModule fwd;
  yamlIn >> fwd;
  if (yamlIn.error())
    return yamlIn.error();

  // We only currently support Version 1 of the forwarding module format.
  if (fwd.version != 1)
    return std::make_error_code(std::errc::not_supported);
  return std::move(fwd);
}

#pragma mark - Module Discovery

namespace {

/// The result of a search for a module either alongside an interface, in the
/// module cache, or in the prebuilt module cache.
class DiscoveredModule {
  /// The kind of module we've found.
  enum class Kind {
    /// A module that's either alongside the swiftinterface or in the
    /// module cache.
    Normal,

    /// A module that resides in the prebuilt cache, and has hash-based
    /// dependencies.
    Prebuilt,

    /// A 'forwarded' module. This is a module in the prebuilt cache, but whose
    /// dependencies live in a forwarding module.
    /// \sa ForwardingModule.
    Forwarded
  };

  /// The kind of module that's been discovered.
  const Kind kind;

  DiscoveredModule(StringRef path, Kind kind,
    std::unique_ptr<llvm::MemoryBuffer> moduleBuffer)
    : kind(kind), moduleBuffer(std::move(moduleBuffer)), path(path) {}

public:
  /// The contents of the .swiftmodule, if we've read it while validating
  /// dependencies.
  std::unique_ptr<llvm::MemoryBuffer> moduleBuffer;

  /// The path to the discovered serialized .swiftmodule on disk.
  const std::string path;

  /// Creates a \c Normal discovered module.
  static DiscoveredModule normal(StringRef path,
      std::unique_ptr<llvm::MemoryBuffer> moduleBuffer) {
    return { path, Kind::Normal, std::move(moduleBuffer) };
  }

  /// Creates a \c Prebuilt discovered module.
  static DiscoveredModule prebuilt(
      StringRef path, std::unique_ptr<llvm::MemoryBuffer> moduleBuffer) {
    return { path, Kind::Prebuilt, std::move(moduleBuffer) };
  }

  /// Creates a \c Forwarded discovered module, whose dependencies have been
  /// externally validated by a \c ForwardingModule.
  static DiscoveredModule forwarded(
      StringRef path, std::unique_ptr<llvm::MemoryBuffer> moduleBuffer) {
    return { path, Kind::Forwarded, std::move(moduleBuffer) };
  }

  bool isNormal() const { return kind == Kind::Normal; }
  bool isPrebuilt() const { return kind == Kind::Prebuilt; }
  bool isForwarded() const { return kind == Kind::Forwarded; }
};

} // end anonymous namespace

#pragma mark - Common utilities

namespace path = llvm::sys::path;

static bool serializedASTLooksValid(const llvm::MemoryBuffer &buf) {
  auto VI = serialization::validateSerializedAST(buf.getBuffer());
  return VI.status == serialization::Status::Valid;
}

#pragma mark - Module Loading

namespace {

/// Keeps track of the various reasons the module interface loader needed to
/// fall back and rebuild a module from its interface.
struct ModuleRebuildInfo {
  enum class ModuleKind {
    Normal,
    Cached,
    Forwarding,
    Prebuilt
  };
  struct OutOfDateModule {
    std::string path;
    Optional<serialization::Status> serializationStatus;
    ModuleKind kind;
    SmallVector<std::string, 10> outOfDateDependencies;
    SmallVector<std::string, 10> missingDependencies;
  };
  SmallVector<OutOfDateModule, 3> outOfDateModules;

  OutOfDateModule &getOrInsertOutOfDateModule(StringRef path) {
    for (auto &mod : outOfDateModules) {
      if (mod.path == path) return mod;
    }
    outOfDateModules.push_back({path.str(), None, ModuleKind::Normal, {}, {}});
    return outOfDateModules.back();
  }

  /// Sets the kind of a module that failed to load.
  void setModuleKind(StringRef path, ModuleKind kind) {
    getOrInsertOutOfDateModule(path).kind = kind;
  }

  /// Sets the serialization status of the module at \c path. If this is
  /// anything other than \c Valid, a note will be added stating why the module
  /// was invalid.
  void setSerializationStatus(StringRef path, serialization::Status status) {
    getOrInsertOutOfDateModule(path).serializationStatus = status;
  }

  /// Registers an out-of-date dependency at \c depPath for the module
  /// at \c modulePath.
  void addOutOfDateDependency(StringRef modulePath, StringRef depPath) {
    getOrInsertOutOfDateModule(modulePath)
        .outOfDateDependencies.push_back(depPath.str());
  }

  /// Registers a missing dependency at \c depPath for the module
  /// at \c modulePath.
  void addMissingDependency(StringRef modulePath, StringRef depPath) {
    getOrInsertOutOfDateModule(modulePath)
        .missingDependencies.push_back(depPath.str());
  }

  /// Determines if we saw the given module path and registered is as out of
  /// date.
  bool sawOutOfDateModule(StringRef modulePath) {
    for (auto &mod : outOfDateModules)
      if (mod.path == modulePath)
        return true;
    return false;
  }

  const char *invalidModuleReason(serialization::Status status) {
    using namespace serialization;
    switch (status) {
    case Status::FormatTooOld:
      return "compiled with an older version of the compiler";
    case Status::FormatTooNew:
      return "compiled with a newer version of the compiler";
    case Status::Malformed:
      return "malformed";
    case Status::TargetIncompatible:
      return "compiled for a different target platform";
    case Status::TargetTooNew:
      return "target platform newer than current platform";
    default: return nullptr;
    }
  }

  /// Emits a diagnostic for all out-of-date compiled or forwarding modules
  /// encountered while trying to load a module.
  void diagnose(ASTContext &ctx, SourceLoc loc, StringRef moduleName,
                 StringRef interfacePath) {
    ctx.Diags.diagnose(loc, diag::rebuilding_module_from_interface,
                       moduleName, interfacePath);

    // We may have found multiple failing modules, that failed for different
    // reasons. Emit a note for each of them.
    for (auto &mod : outOfDateModules) {
      ctx.Diags.diagnose(loc, diag::out_of_date_module_here,
                         (unsigned)mod.kind, mod.path);

      // Diagnose any out-of-date dependencies in this module.
      for (auto &dep : mod.outOfDateDependencies) {
        ctx.Diags.diagnose(loc, diag::module_interface_dependency_out_of_date,
                           dep);
      }

      // Diagnose any missing dependencies in this module.
      for (auto &dep : mod.missingDependencies) {
        ctx.Diags.diagnose(loc, diag::module_interface_dependency_missing, dep);
      }

      // If there was a compiled module that wasn't able to be read, diagnose
      // the reason we couldn't read it.
      if (auto status = mod.serializationStatus) {
        if (auto reason = invalidModuleReason(*status)) {
          ctx.Diags.diagnose(loc, diag::compiled_module_invalid_reason,
              mod.path, reason);
        } else {
          ctx.Diags.diagnose(loc, diag::compiled_module_invalid, mod.path);
        }
      }
    }
  }
};

/// Handles the details of loading module interfaces as modules, and will
/// do the necessary lookup to determine if we should be loading from the
/// normal cache, the prebuilt cache, a module adjacent to the interface, or
/// a module that we'll build from a module interface.
class ModuleInterfaceLoaderImpl {
  using AccessPathElem = Located<Identifier>;
  friend class swift::ModuleInterfaceLoader;
  ASTContext &ctx;
  llvm::vfs::FileSystem &fs;
  DiagnosticEngine &diags;
  ModuleRebuildInfo rebuildInfo;
  const StringRef modulePath;
  const std::string interfacePath;
  const StringRef moduleName;
  const StringRef prebuiltCacheDir;
  const StringRef cacheDir;
  const SourceLoc diagnosticLoc;
  DependencyTracker *const dependencyTracker;
  const ModuleLoadingMode loadMode;
  const bool remarkOnRebuildFromInterface;
  const bool disableInterfaceLock;

  ModuleInterfaceLoaderImpl(
    ASTContext &ctx, StringRef modulePath, StringRef interfacePath,
    StringRef moduleName, StringRef cacheDir, StringRef prebuiltCacheDir,
    SourceLoc diagLoc, bool remarkOnRebuildFromInterface,
    bool disableInterfaceLock,
    DependencyTracker *dependencyTracker = nullptr,
    ModuleLoadingMode loadMode = ModuleLoadingMode::PreferSerialized)
  : ctx(ctx), fs(*ctx.SourceMgr.getFileSystem()), diags(ctx.Diags),
    modulePath(modulePath), interfacePath(interfacePath),
    moduleName(moduleName), prebuiltCacheDir(prebuiltCacheDir),
    cacheDir(cacheDir), diagnosticLoc(diagLoc),
    dependencyTracker(dependencyTracker), loadMode(loadMode),
    remarkOnRebuildFromInterface(remarkOnRebuildFromInterface),
    disableInterfaceLock(disableInterfaceLock) {}

  /// Constructs the full path of the dependency \p dep by prepending the SDK
  /// path if necessary.
  StringRef getFullDependencyPath(const FileDependency &dep,
                                  SmallVectorImpl<char> &scratch) const {
    if (!dep.isSDKRelative())
      return dep.getPath();

    path::native(ctx.SearchPathOpts.SDKPath, scratch);
    llvm::sys::path::append(scratch, dep.getPath());
    return StringRef(scratch.data(), scratch.size());
  }

  enum class DependencyStatus {
    UpToDate,
    OutOfDate,
    Missing
  };

  // Checks that a dependency read from the cached module is up to date compared
  // to the interface file it represents.
  DependencyStatus checkDependency(StringRef modulePath,
                                   const FileDependency &dep,
                                   StringRef fullPath) {
    auto status = fs.status(fullPath);
    if (!status)
      return DependencyStatus::Missing;

    // If the sizes differ, then we know the file has changed.
    if (status->getSize() != dep.getSize())
      return DependencyStatus::OutOfDate;

    // Otherwise, if this dependency is verified by modification time, check
    // it vs. the modification time of the file.
    if (dep.isModificationTimeBased()) {
      uint64_t mtime =
        status->getLastModificationTime().time_since_epoch().count();
      return mtime == dep.getModificationTime() ?
          DependencyStatus::UpToDate :
          DependencyStatus::OutOfDate;
    }

    // Slow path: if the dependency is verified by content hash, check it vs.
    // the hash of the file.
    auto buf = fs.getBufferForFile(fullPath, /*FileSize=*/-1,
                                   /*RequiresNullTerminator=*/false);
    if (!buf)
      return DependencyStatus::Missing;

    return xxHash64(buf.get()->getBuffer()) == dep.getContentHash() ?
        DependencyStatus::UpToDate :
        DependencyStatus::OutOfDate;
  }

  // Check if all the provided file dependencies are up-to-date compared to
  // what's currently on disk.
  bool dependenciesAreUpToDate(StringRef modulePath,
                               ArrayRef<FileDependency> deps,
                               bool skipSystemDependencies) {
    SmallString<128> SDKRelativeBuffer;
    for (auto &in : deps) {
      if (skipSystemDependencies && in.isSDKRelative() &&
          in.isModificationTimeBased()) {
        continue;
      }
      StringRef fullPath = getFullDependencyPath(in, SDKRelativeBuffer);
      switch (checkDependency(modulePath, in, fullPath)) {
      case DependencyStatus::UpToDate:
        LLVM_DEBUG(llvm::dbgs() << "Dep " << fullPath << " is up to date\n");
        break;
      case DependencyStatus::OutOfDate:
        LLVM_DEBUG(llvm::dbgs() << "Dep " << fullPath << " is out of date\n");
        rebuildInfo.addOutOfDateDependency(modulePath, fullPath);
        return false;
      case DependencyStatus::Missing:
        LLVM_DEBUG(llvm::dbgs() << "Dep " << fullPath << " is missing\n");
        rebuildInfo.addMissingDependency(modulePath, fullPath);
        return false;
      }
    }
    return true;
  }

  // Check that the output .swiftmodule file is at least as new as all the
  // dependencies it read when it was built last time.
  bool serializedASTBufferIsUpToDate(
      StringRef path, const llvm::MemoryBuffer &buf,
      SmallVectorImpl<FileDependency> &allDeps) {

    // Clear the existing dependencies, because we're going to re-fill them
    // in validateSerializedAST.
    allDeps.clear();

    LLVM_DEBUG(llvm::dbgs() << "Validating deps of " << path << "\n");
    auto validationInfo = serialization::validateSerializedAST(
        buf.getBuffer(), /*ExtendedValidationInfo=*/nullptr, &allDeps);

    if (validationInfo.status != serialization::Status::Valid) {
      rebuildInfo.setSerializationStatus(path, validationInfo.status);
      return false;
    }

    bool skipCheckingSystemDependencies =
        ctx.SearchPathOpts.DisableModulesValidateSystemDependencies;
    return dependenciesAreUpToDate(path, allDeps,
                                   skipCheckingSystemDependencies);
  }

  // Check that the output .swiftmodule file is at least as new as all the
  // dependencies it read when it was built last time.
  bool swiftModuleIsUpToDate(
    StringRef modulePath, SmallVectorImpl<FileDependency> &AllDeps,
    std::unique_ptr<llvm::MemoryBuffer> &moduleBuffer) {
    auto OutBuf = fs.getBufferForFile(modulePath);
    if (!OutBuf)
      return false;
    moduleBuffer = std::move(*OutBuf);
    return serializedASTBufferIsUpToDate(modulePath, *moduleBuffer, AllDeps);
  }

  // Check that a "forwarding" .swiftmodule file is at least as new as all the
  // dependencies it read when it was built last time. Requires that the
  // forwarding module has been loaded from disk.
  bool forwardingModuleIsUpToDate(
      StringRef path, const ForwardingModule &fwd,
      SmallVectorImpl<FileDependency> &deps,
      std::unique_ptr<llvm::MemoryBuffer> &moduleBuffer) {

    // Clear the existing dependencies, because we're going to re-fill them
    // from the forwarding module.
    deps.clear();

    LLVM_DEBUG(llvm::dbgs() << "Validating deps of " << path << "\n");

    // First, make sure the underlying module path exists and is valid.
    auto modBuf = fs.getBufferForFile(fwd.underlyingModulePath);
    if (!modBuf || !serializedASTLooksValid(*modBuf.get()))
      return false;

    // Next, check the dependencies in the forwarding file.
    for (auto &dep : fwd.dependencies) {
      deps.push_back(
        FileDependency::modTimeBased(
          dep.path, dep.isSDKRelative, dep.size, dep.lastModificationTime));
    }

    bool skipCheckingSystemDependencies =
        ctx.SearchPathOpts.DisableModulesValidateSystemDependencies;
    if (!dependenciesAreUpToDate(path, deps, skipCheckingSystemDependencies))
      return false;

    moduleBuffer = std::move(*modBuf);
    return true;
  }

  Optional<StringRef>
  computePrebuiltModulePath(llvm::SmallString<256> &scratch) {
    namespace path = llvm::sys::path;
    StringRef sdkPath = ctx.SearchPathOpts.SDKPath;

    // Check if the interface file comes from the SDK
    if (sdkPath.empty() || !hasPrefix(path::begin(interfacePath),
                                      path::end(interfacePath),
                                      path::begin(sdkPath),
                                      path::end(sdkPath)))
      return None;

    // Assemble the expected path: $PREBUILT_CACHE/Foo.swiftmodule or
    // $PREBUILT_CACHE/Foo.swiftmodule/arch.swiftmodule. Note that there's no
    // cache key here.
    scratch = prebuiltCacheDir;

    // FIXME: Would it be possible to only have architecture-specific names
    // here? Then we could skip this check.
    StringRef inParentDirName =
      path::filename(path::parent_path(interfacePath));
    if (path::extension(inParentDirName) == ".swiftmodule") {
      assert(path::stem(inParentDirName) == moduleName);
      path::append(scratch, inParentDirName);
    }
    path::append(scratch, path::filename(modulePath));

    // If there isn't a file at this location, skip returning a path.
    if (!fs.exists(scratch))
      return None;

    return scratch.str();
  }

  /// Hack to deal with build systems (including the Swift standard library, at
  /// the time of this comment) that aren't yet using target-specific names for
  /// multi-target swiftmodules, in case the prebuilt cache is.
  Optional<StringRef>
  computeFallbackPrebuiltModulePath(llvm::SmallString<256> &scratch) {
    namespace path = llvm::sys::path;
    StringRef sdkPath = ctx.SearchPathOpts.SDKPath;

    // Check if the interface file comes from the SDK
    if (sdkPath.empty() || !hasPrefix(path::begin(interfacePath),
                                      path::end(interfacePath),
                                      path::begin(sdkPath),
                                      path::end(sdkPath)))
      return None;

    // If the module isn't target-specific, there's no fallback path.
    StringRef inParentDirName =
        path::filename(path::parent_path(interfacePath));
    if (path::extension(inParentDirName) != ".swiftmodule")
      return None;

    // If the interface is already using the target-specific name, there's
    // nothing else to try.
    auto normalizedTarget = getTargetSpecificModuleTriple(ctx.LangOpts.Target);
    if (path::stem(modulePath) == normalizedTarget.str())
      return None;

    // Assemble the expected path:
    // $PREBUILT_CACHE/Foo.swiftmodule/target.swiftmodule. Note that there's no
    // cache key here.
    scratch = prebuiltCacheDir;
    path::append(scratch, inParentDirName);
    path::append(scratch, normalizedTarget.str());
    scratch += ".swiftmodule";

    // If there isn't a file at this location, skip returning a path.
    if (!fs.exists(scratch))
      return None;

    return scratch.str();
  }

  bool isInResourceDir(StringRef path) {
    StringRef resourceDir = ctx.SearchPathOpts.RuntimeResourcePath;
    if (resourceDir.empty()) return false;
    return path.startswith(resourceDir);
  }

  /// Finds the most appropriate .swiftmodule, whose dependencies are up to
  /// date, that we can load for the provided .swiftinterface file.
  llvm::ErrorOr<DiscoveredModule> discoverUpToDateModuleForInterface(
    StringRef modulePath, StringRef cachedOutputPath,
    SmallVectorImpl<FileDependency> &deps) {
    auto notFoundError =
      std::make_error_code(std::errc::no_such_file_or_directory);

    // Keep track of whether we should attempt to load a .swiftmodule adjacent
    // to the .swiftinterface.
    bool shouldLoadAdjacentModule = true;

    switch (loadMode) {
    case ModuleLoadingMode::OnlyInterface:
      // Always skip both the caches and adjacent modules, and always build the
      // module interface.
      return notFoundError;
    case ModuleLoadingMode::PreferInterface:
      // If we're in the load mode that prefers .swiftinterfaces, specifically
      // skip the module adjacent to the interface, but use the caches if
      // they're present.
      shouldLoadAdjacentModule = false;
      break;
    case ModuleLoadingMode::PreferSerialized:
      // The rest of the function should be covered by this.
      break;
    case ModuleLoadingMode::OnlySerialized:
      llvm_unreachable("module interface loader should not have been created");
    }


    // First, check the cached module path. Whatever's in this cache represents
    // the most up-to-date knowledge we have about the module.
    if (auto cachedBufOrError = fs.getBufferForFile(cachedOutputPath)) {
      auto buf = std::move(*cachedBufOrError);

      // Check to see if the module is a serialized AST. If it's not, then we're
      // probably dealing with a Forwarding Module, which is a YAML file.
      bool isForwardingModule =
        !serialization::isSerializedAST(buf->getBuffer());

      // If it's a forwarding module, load the YAML file from disk and check
      // if it's up-to-date.
      if (isForwardingModule) {
        if (auto forwardingModule = ForwardingModule::load(*buf)) {
          std::unique_ptr<llvm::MemoryBuffer> moduleBuffer;
          if (forwardingModuleIsUpToDate(cachedOutputPath,
                                         *forwardingModule, deps,
                                         moduleBuffer)) {
            LLVM_DEBUG(llvm::dbgs() << "Found up-to-date forwarding module at "
                                    << cachedOutputPath << "\n");
            return DiscoveredModule::forwarded(
              forwardingModule->underlyingModulePath, std::move(moduleBuffer));
          }

          LLVM_DEBUG(llvm::dbgs() << "Found out-of-date forwarding module at "
                     << cachedOutputPath << "\n");
          rebuildInfo.setModuleKind(cachedOutputPath,
                                    ModuleRebuildInfo::ModuleKind::Forwarding);
        }
      // Otherwise, check if the AST buffer itself is up to date.
      } else if (serializedASTBufferIsUpToDate(cachedOutputPath, *buf, deps)) {
        LLVM_DEBUG(llvm::dbgs() << "Found up-to-date cached module at "
                                << cachedOutputPath << "\n");
        return DiscoveredModule::normal(cachedOutputPath, std::move(buf));
      } else {
        LLVM_DEBUG(llvm::dbgs() << "Found out-of-date cached module at "
                   << cachedOutputPath << "\n");
        rebuildInfo.setModuleKind(cachedOutputPath,
                                  ModuleRebuildInfo::ModuleKind::Cached);
      }
    }

    // If we weren't able to open the file for any reason, including it not
    // existing, keep going.

    // If we have a prebuilt cache path, check that too if the interface comes
    // from the SDK.
    if (!prebuiltCacheDir.empty()) {
      llvm::SmallString<256> scratch;
      std::unique_ptr<llvm::MemoryBuffer> moduleBuffer;
      Optional<StringRef> path = computePrebuiltModulePath(scratch);
      if (!path) {
        // Hack: deal with prebuilds of modules that still use the target-based
        // names.
        path = computeFallbackPrebuiltModulePath(scratch);
      }
      if (path) {
        if (swiftModuleIsUpToDate(*path, deps, moduleBuffer)) {
          LLVM_DEBUG(llvm::dbgs() << "Found up-to-date prebuilt module at "
                                  << path->str() << "\n");
          return DiscoveredModule::prebuilt(*path, std::move(moduleBuffer));
        } else {
          LLVM_DEBUG(llvm::dbgs() << "Found out-of-date prebuilt module at "
                                  << path->str() << "\n");
          rebuildInfo.setModuleKind(*path,
                                    ModuleRebuildInfo::ModuleKind::Prebuilt);
        }
      }
    }

    // [Note: ModuleInterfaceLoader-defer-to-SerializedModuleLoader]
    // Finally, if there's a module adjacent to the .swiftinterface that we can
    // _likely_ load (it validates OK and is up to date), bail early with
    // errc::not_supported, so the next (serialized) loader in the chain will
    // load it.
    // Alternately, if there's a .swiftmodule present but we can't even
    // read it (for whatever reason), we should let the other module loader
    // diagnose it.
    if (!shouldLoadAdjacentModule)
      return notFoundError;

    auto adjacentModuleBuffer = fs.getBufferForFile(modulePath);
    if (adjacentModuleBuffer) {
      if (serializedASTBufferIsUpToDate(modulePath, *adjacentModuleBuffer.get(),
                                        deps)) {
        LLVM_DEBUG(llvm::dbgs() << "Found up-to-date module at "
                                << modulePath
                                << "; deferring to serialized module loader\n");
        return std::make_error_code(std::errc::not_supported);
      } else if (isInResourceDir(modulePath) &&
                 loadMode == ModuleLoadingMode::PreferSerialized) {
        // Special-case here: If we're loading a .swiftmodule from the resource
        // dir adjacent to the compiler, defer to the serialized loader instead
        // of falling back. This is mainly to support development of Swift,
        // where one might change the module format version but forget to
        // recompile the standard library. If that happens, don't fall back
        // and silently recompile the standard library -- instead, error like
        // we used to.
        LLVM_DEBUG(llvm::dbgs() << "Found out-of-date module in the "
                                   "resource-dir at "
                                << modulePath
                                << "; deferring to serialized module loader "
                                   "to diagnose\n");
        return std::make_error_code(std::errc::not_supported);
      } else {
        LLVM_DEBUG(llvm::dbgs() << "Found out-of-date module at "
                                << modulePath << "\n");
        rebuildInfo.setModuleKind(modulePath,
                                  ModuleRebuildInfo::ModuleKind::Normal);
      }
    } else if (adjacentModuleBuffer.getError() != notFoundError) {
      LLVM_DEBUG(llvm::dbgs() << "Found unreadable module at "
                              << modulePath
                              << "; deferring to serialized module loader\n");
      return std::make_error_code(std::errc::not_supported);
    }

    // Couldn't find an up-to-date .swiftmodule, will need to build module from
    // interface.
    return notFoundError;
  }

  /// Writes the "forwarding module" that will forward to a module in the
  /// prebuilt cache.
  ///
  /// Since forwarding modules track dependencies separately from the module
  /// they point to, we'll need to grab the up-to-date file status while doing
  /// this. If the write was successful, it also updates the
  /// list of dependencies to match what was written to the forwarding file.
  bool writeForwardingModuleAndUpdateDeps(
      const DiscoveredModule &mod, StringRef outputPath,
      SmallVectorImpl<FileDependency> &deps) {
    assert(mod.isPrebuilt() &&
           "cannot write forwarding file for non-prebuilt module");
    ForwardingModule fwd(mod.path);

    SmallVector<FileDependency, 16> depsAdjustedToMTime;

    // FIXME: We need to avoid re-statting all these dependencies, otherwise
    //        we may record out-of-date information.
    SmallString<128> SDKRelativeBuffer;
    auto addDependency = [&](FileDependency dep) -> FileDependency {
      auto status = fs.status(getFullDependencyPath(dep, SDKRelativeBuffer));
      uint64_t mtime =
        status->getLastModificationTime().time_since_epoch().count();
      fwd.addDependency(dep.getPath(), dep.isSDKRelative(), status->getSize(),
                        mtime);

      // Construct new FileDependency matching what we've added to the
      // forwarding module.
      return FileDependency::modTimeBased(dep.getPath(), dep.isSDKRelative(),
                                          status->getSize(), mtime);
    };

    // Add the prebuilt module as a dependency of the forwarding module, but
    // don't add it to the outer dependency list.
    (void)addDependency(FileDependency::hashBased(fwd.underlyingModulePath,
                                                  /*SDKRelative*/false,
                                                  /*size*/0, /*hash*/0));

    // Add all the dependencies from the prebuilt module, and update our list
    // of dependencies to reflect what's recorded in the forwarding module.
    for (auto dep : deps) {
      auto adjustedDep = addDependency(dep);
      depsAdjustedToMTime.push_back(adjustedDep);
    }

    // Create the module cache if we haven't created it yet.
    StringRef parentDir = path::parent_path(outputPath);
    (void)llvm::sys::fs::create_directories(parentDir);

    auto hadError = withOutputFile(diags, outputPath,
      [&](llvm::raw_pwrite_stream &out) {
        llvm::yaml::Output yamlWriter(out);
        yamlWriter << fwd;
        return false;
      });

    if (hadError)
      return true;

    // If and only if we succeeded writing the forwarding file, update the
    // provided list of dependencies.
    deps = depsAdjustedToMTime;
    return false;
  }

  /// Looks up the best module to load for a given interface, and returns a
  /// buffer of the module's contents. Also reports the module's dependencies
  /// to the parent \c dependencyTracker if it came from the cache, or was built
  /// from the given interface. See the main comment in
  /// \c ModuleInterfaceLoader.h for an explanation of the module
  /// loading strategy.
  llvm::ErrorOr<std::unique_ptr<llvm::MemoryBuffer>>
  findOrBuildLoadableModule() {

    // Track system dependencies if the parent tracker is set to do so.
    bool trackSystemDependencies = false;
    if (dependencyTracker) {
      auto ClangDependencyTracker = dependencyTracker->getClangCollector();
      trackSystemDependencies = ClangDependencyTracker->needSystemDependencies();
    }
    InterfaceSubContextDelegateImpl astDelegate(ctx.SourceMgr, ctx.Diags,
                                                ctx.SearchPathOpts, ctx.LangOpts,
                                                ctx.getClangModuleLoader(),
                                                /*buildModuleCacheDirIfAbsent*/true,
                                                cacheDir,
                                                prebuiltCacheDir,
                                                /*serializeDependencyHashes*/false,
                                                trackSystemDependencies,
                                                remarkOnRebuildFromInterface,
                                                disableInterfaceLock);
    // Set up a builder if we need to build the module. It'll also set up
    // the subinvocation we'll need to use to compute the cache paths.
    ModuleInterfaceBuilder builder(
      ctx.SourceMgr, ctx.Diags, astDelegate, interfacePath, moduleName, cacheDir,
      prebuiltCacheDir,
      disableInterfaceLock, diagnosticLoc,
      dependencyTracker);

    // Compute the output path if we're loading or emitting a cached module.
    llvm::SmallString<256> cachedOutputPath;
    StringRef CacheHash;
    astDelegate.computeCachedOutputPath(moduleName, interfacePath,
                                        cachedOutputPath, CacheHash);

    // Try to find the right module for this interface, either alongside it,
    // in the cache, or in the prebuilt cache.
    SmallVector<FileDependency, 16> allDeps;
    auto moduleOrErr =
      discoverUpToDateModuleForInterface(modulePath, cachedOutputPath, allDeps);

    // If we errored with anything other than 'no such file or directory',
    // fail this load and let the other module loader diagnose it.
    if (!moduleOrErr &&
        moduleOrErr.getError() != std::errc::no_such_file_or_directory)
      return moduleOrErr.getError();

    // We discovered a module! Return that module's buffer so we can load it.
    if (moduleOrErr) {
      auto module = std::move(moduleOrErr.get());

      // If it's prebuilt, use this time to generate a forwarding module and
      // update the dependencies to use modification times.
      if (module.isPrebuilt())
        if (writeForwardingModuleAndUpdateDeps(module, cachedOutputPath,
                                               allDeps))
          return std::make_error_code(std::errc::not_supported);

      // Report the module's dependencies to the dependencyTracker
      if (dependencyTracker) {
        SmallString<128> SDKRelativeBuffer;
        for (auto &dep: allDeps) {
          StringRef fullPath = getFullDependencyPath(dep, SDKRelativeBuffer);
          dependencyTracker->addDependency(fullPath,
                                           /*IsSystem=*/dep.isSDKRelative());
        }
      }

      return std::move(module.moduleBuffer);
    }

    std::unique_ptr<llvm::MemoryBuffer> moduleBuffer;

    // We didn't discover a module corresponding to this interface.
    // Diagnose that we didn't find a loadable module, if we were asked to.
    auto remarkRebuild = [&]() {
      rebuildInfo.diagnose(ctx, diagnosticLoc, moduleName,
                           interfacePath);
    };
    // If we found an out-of-date .swiftmodule, we still want to add it as
    // a dependency of the .swiftinterface. That way if it's updated, but
    // the .swiftinterface remains the same, we invalidate the cache and
    // check the new .swiftmodule, because it likely has more information
    // about the state of the world.
    if (rebuildInfo.sawOutOfDateModule(modulePath))
      builder.addExtraDependency(modulePath);

    if (builder.buildSwiftModule(cachedOutputPath, /*shouldSerializeDeps*/true,
                                 &moduleBuffer,
                                 remarkOnRebuildFromInterface ? remarkRebuild:
                                   llvm::function_ref<void()>()))
      return std::make_error_code(std::errc::invalid_argument);

    assert(moduleBuffer &&
           "failed to write module buffer but returned success?");
    return std::move(moduleBuffer);
  }
};

} // end anonymous namespace

bool ModuleInterfaceLoader::isCached(StringRef DepPath) {
  if (!CacheDir.empty() && DepPath.startswith(CacheDir))
    return true;
  return !PrebuiltCacheDir.empty() && DepPath.startswith(PrebuiltCacheDir);
}

/// Load a .swiftmodule associated with a .swiftinterface either from a
/// cache or by converting it in a subordinate \c CompilerInstance, caching
/// the results.
std::error_code ModuleInterfaceLoader::findModuleFilesInDirectory(
  AccessPathElem ModuleID,
  const SerializedModuleBaseName &BaseName,
  SmallVectorImpl<char> *ModuleInterfacePath,
  std::unique_ptr<llvm::MemoryBuffer> *ModuleBuffer,
  std::unique_ptr<llvm::MemoryBuffer> *ModuleDocBuffer,
  std::unique_ptr<llvm::MemoryBuffer> *ModuleSourceInfoBuffer) {

  // If running in OnlySerialized mode, ModuleInterfaceLoader
  // should not have been constructed at all.
  assert(LoadMode != ModuleLoadingMode::OnlySerialized);

  llvm::SmallString<256>
  ModPath{ BaseName.getName(file_types::TY_SwiftModuleFile) },
  InPath{  BaseName.getName(file_types::TY_SwiftModuleInterfaceFile) },
  PrivateInPath{BaseName.getName(file_types::TY_PrivateSwiftModuleInterfaceFile)};

  // First check to see if the .swiftinterface exists at all. Bail if not.
  auto &fs = *Ctx.SourceMgr.getFileSystem();
  if (!fs.exists(InPath)) {
    if (fs.exists(ModPath)) {
      LLVM_DEBUG(llvm::dbgs()
        << "No .swiftinterface file found adjacent to module file "
        << ModPath.str() << "\n");
      return std::make_error_code(std::errc::not_supported);
    }
    return std::make_error_code(std::errc::no_such_file_or_directory);
  }

  // If present, use the private interface instead of the public one.
  if (fs.exists(PrivateInPath)) {
    InPath = PrivateInPath;
  }

  // Create an instance of the Impl to do the heavy lifting.
  auto ModuleName = ModuleID.Item.str();
  ModuleInterfaceLoaderImpl Impl(
                Ctx, ModPath, InPath, ModuleName,
                CacheDir, PrebuiltCacheDir, ModuleID.Loc,
                RemarkOnRebuildFromInterface, DisableInterfaceFileLock,
                dependencyTracker,
                llvm::is_contained(PreferInterfaceForModules,
                                   ModuleName) ?
                  ModuleLoadingMode::PreferInterface : LoadMode);

  // Ask the impl to find us a module that we can load or give us an error
  // telling us that we couldn't load it.
  auto ModuleBufferOrErr = Impl.findOrBuildLoadableModule();
  if (!ModuleBufferOrErr)
    return ModuleBufferOrErr.getError();

  if (ModuleBuffer) {
    *ModuleBuffer = std::move(*ModuleBufferOrErr);
    if (ModuleInterfacePath)
      *ModuleInterfacePath = InPath;
  }

  // Open .swiftsourceinfo file if it's present.
  if (auto SourceInfoError = openModuleSourceInfoFileIfPresent(ModuleID,
                                                               BaseName,
                                                       ModuleSourceInfoBuffer))
    return SourceInfoError;

  // Delegate back to the serialized module loader to load the module doc.
  if (auto DocLoadErr = openModuleDocFileIfPresent(ModuleID, BaseName,
                                                   ModuleDocBuffer))
    return DocLoadErr;

  return std::error_code();
}


bool ModuleInterfaceLoader::buildSwiftModuleFromSwiftInterface(
    SourceManager &SourceMgr, DiagnosticEngine &Diags,
    const SearchPathOptions &SearchPathOpts, const LangOptions &LangOpts,
    StringRef CacheDir, StringRef PrebuiltCacheDir,
    StringRef ModuleName, StringRef InPath, StringRef OutPath,
    bool SerializeDependencyHashes, bool TrackSystemDependencies,
    bool RemarkOnRebuildFromInterface, bool DisableInterfaceFileLock) {
  InterfaceSubContextDelegateImpl astDelegate(SourceMgr, Diags,
                                              SearchPathOpts, LangOpts,
                                              /*clangImporter*/nullptr,
                                              /*CreateCacheDirIfAbsent*/true,
                                              CacheDir, PrebuiltCacheDir,
                                              SerializeDependencyHashes,
                                              TrackSystemDependencies,
                                              RemarkOnRebuildFromInterface,
                                              DisableInterfaceFileLock);
  ModuleInterfaceBuilder builder(SourceMgr, Diags, astDelegate, InPath,
                                 ModuleName, CacheDir, PrebuiltCacheDir,
                                 DisableInterfaceFileLock);
  // FIXME: We really only want to serialize 'important' dependencies here, if
  //        we want to ship the built swiftmodules to another machine.
  return builder.buildSwiftModule(OutPath, /*shouldSerializeDeps*/true,
                                  /*ModuleBuffer*/nullptr);
}

void ModuleInterfaceLoader::collectVisibleTopLevelModuleNames(
    SmallVectorImpl<Identifier> &names) const {
  collectVisibleTopLevelModuleNamesImpl(
      names,
      file_types::getExtension(file_types::TY_SwiftModuleInterfaceFile));
}

void InterfaceSubContextDelegateImpl::inheritOptionsForBuildingInterface(
    const SearchPathOptions &SearchPathOpts,
    const LangOptions &LangOpts) {
  // Start with a SubInvocation that copies various state from our
  // invoking ASTContext.
  GenericArgs.push_back("-compile-module-from-interface");
  subInvocation.setTargetTriple(LangOpts.Target);

  auto triple = ArgSaver.save(subInvocation.getTargetTriple());
  if (!triple.empty()) {
    GenericArgs.push_back("-target");
    GenericArgs.push_back(triple);
  }

  subInvocation.setImportSearchPaths(SearchPathOpts.ImportSearchPaths);
  llvm::for_each(SearchPathOpts.ImportSearchPaths,
                 [&](const std::string &path) {
    GenericArgs.push_back("-I");
    GenericArgs.push_back(path);
  });
  subInvocation.setFrameworkSearchPaths(SearchPathOpts.FrameworkSearchPaths);
  llvm::for_each(SearchPathOpts.FrameworkSearchPaths,
                 [&](const SearchPathOptions::FrameworkSearchPath &path) {
    GenericArgs.push_back(path.IsSystem? "-Fsystem": "-F");
    GenericArgs.push_back(path.Path);
  });
  if (!SearchPathOpts.SDKPath.empty()) {
    subInvocation.setSDKPath(SearchPathOpts.SDKPath);
    GenericArgs.push_back("-sdk");
    GenericArgs.push_back(SearchPathOpts.SDKPath);
  }

  subInvocation.setInputKind(InputFileKind::SwiftModuleInterface);
  if (!SearchPathOpts.RuntimeResourcePath.empty()) {
    subInvocation.setRuntimeResourcePath(SearchPathOpts.RuntimeResourcePath);
    GenericArgs.push_back("-resource-dir");
    GenericArgs.push_back(SearchPathOpts.RuntimeResourcePath);
  }

  // Inhibit warnings from the SubInvocation since we are assuming the user
  // is not in a position to fix them.
  subInvocation.getDiagnosticOptions().SuppressWarnings = true;
  GenericArgs.push_back("-suppress-warnings");

  // Inherit this setting down so that it can affect error diagnostics (mostly
  // by making them non-fatal).
  subInvocation.getLangOptions().DebuggerSupport = LangOpts.DebuggerSupport;
  if (LangOpts.DebuggerSupport) {
    GenericArgs.push_back("-debugger-support");
  }

  // Disable this; deinitializers always get printed with `@objc` even in
  // modules that don't import Foundation.
  subInvocation.getLangOptions().EnableObjCAttrRequiresFoundation = false;
  GenericArgs.push_back("-disable-objc-attr-requires-foundation-module");
}

bool InterfaceSubContextDelegateImpl::extractSwiftInterfaceVersionAndArgs(
    SmallVectorImpl<const char *> &SubArgs,
    std::string &CompilerVersion,
    StringRef interfacePath,
    SourceLoc diagnosticLoc) {
  llvm::vfs::FileSystem &fs = *SM.getFileSystem();
  auto FileOrError = swift::vfs::getFileOrSTDIN(fs, interfacePath);
  if (!FileOrError) {
    // Don't use this->diagnose() because it'll just try to re-open
    // interfacePath.
    Diags.diagnose(diagnosticLoc, diag::error_open_input_file,
                   interfacePath, FileOrError.getError().message());
    return true;
  }
  auto SB = FileOrError.get()->getBuffer();
  auto VersRe = getSwiftInterfaceFormatVersionRegex();
  auto CompRe = getSwiftInterfaceCompilerVersionRegex();
  auto FlagRe = getSwiftInterfaceModuleFlagsRegex();
  SmallVector<StringRef, 1> VersMatches, FlagMatches, CompMatches;

  if (!VersRe.match(SB, &VersMatches)) {
    diagnose(interfacePath, diagnosticLoc,
             diag::error_extracting_version_from_module_interface);
    return true;
  }
  if (!FlagRe.match(SB, &FlagMatches)) {
    diagnose(interfacePath, diagnosticLoc,
             diag::error_extracting_version_from_module_interface);
    return true;
  }
  assert(VersMatches.size() == 2);
  assert(FlagMatches.size() == 2);
  // FIXME We should diagnose this at a location that makes sense:
  auto Vers = swift::version::Version(VersMatches[1], SourceLoc(), &Diags);
  llvm::cl::TokenizeGNUCommandLine(FlagMatches[1], ArgSaver, SubArgs);

  if (CompRe.match(SB, &CompMatches)) {
    assert(CompMatches.size() == 2);
<<<<<<< HEAD
    CompilerVersion = SubArgSaver.save(CompMatches[1]).str();
=======
    CompilerVersion = ArgSaver.save(CompMatches[1]);
>>>>>>> 80dd7fad
  }
  else {
    // Don't diagnose; handwritten module interfaces don't include this field.
    CompilerVersion = "(unspecified, file possibly handwritten)";
  }

  // For now: we support anything with the same "major version" and assume
  // minor versions might be interesting for debugging, or special-casing a
  // compatible field variant.
  if (Vers.asMajorVersion() != InterfaceFormatVersion.asMajorVersion()) {
    diagnose(interfacePath, diagnosticLoc,
             diag::unsupported_version_of_module_interface, interfacePath, Vers);
    return true;
  }

  SmallString<32> ExpectedModuleName = subInvocation.getModuleName();
  if (subInvocation.parseArgs(SubArgs, Diags)) {
    return true;
  }

  if (subInvocation.getModuleName() != ExpectedModuleName) {
    auto DiagKind = diag::serialization_name_mismatch;
    if (subInvocation.getLangOptions().DebuggerSupport)
      DiagKind = diag::serialization_name_mismatch_repl;
    diagnose(interfacePath, diagnosticLoc,
             DiagKind, subInvocation.getModuleName(), ExpectedModuleName);
    return true;
  }

  return false;
}

InterfaceSubContextDelegateImpl::InterfaceSubContextDelegateImpl(
    SourceManager &SM,
    DiagnosticEngine &Diags,
    const SearchPathOptions &searchPathOpts,
    const LangOptions &langOpts,
    ClangModuleLoader *clangImporter,
    bool buildModuleCacheDirIfAbsent,
    StringRef moduleCachePath,
    StringRef prebuiltCachePath,
    bool serializeDependencyHashes,
    bool trackSystemDependencies,
    bool remarkOnRebuildFromInterface,
    bool disableInterfaceFileLock): SM(SM), Diags(Diags), ArgSaver(Allocator) {
  inheritOptionsForBuildingInterface(searchPathOpts, langOpts);
  // Configure front-end input.
  auto &SubFEOpts = subInvocation.getFrontendOptions();
  SubFEOpts.RequestedAction = FrontendOptions::ActionType::EmitModuleOnly;
  if (!moduleCachePath.empty()) {
    subInvocation.setClangModuleCachePath(moduleCachePath);
    GenericArgs.push_back("-module-cache-path");
    GenericArgs.push_back(moduleCachePath);
  }
  if (!prebuiltCachePath.empty()) {
    subInvocation.getFrontendOptions().PrebuiltModuleCachePath =
        prebuiltCachePath.str();
    GenericArgs.push_back("-prebuilt-module-cache-path");
    GenericArgs.push_back(prebuiltCachePath);
  }
  subInvocation.getFrontendOptions().TrackSystemDeps = trackSystemDependencies;
  if (trackSystemDependencies) {
    GenericArgs.push_back("-track-system-dependencies");
  }
  // Respect the detailed-record preprocessor setting of the parent context.
  // This, and the "raw" clang module format it implicitly enables, are
  // required by sourcekitd.
  if (clangImporter) {
    auto &Opts = clangImporter->getClangInstance().getPreprocessorOpts();
    if (Opts.DetailedRecord) {
      subInvocation.getClangImporterOptions().DetailedPreprocessingRecord = true;
    }
  }

  // Tell the subinvocation to serialize dependency hashes if asked to do so.
  auto &frontendOpts = subInvocation.getFrontendOptions();
  frontendOpts.SerializeModuleInterfaceDependencyHashes =
    serializeDependencyHashes;
  if (serializeDependencyHashes) {
    GenericArgs.push_back("-serialize-module-interface-dependency-hashes");
  }

  // Tell the subinvocation to remark on rebuilds from an interface if asked
  // to do so.
  frontendOpts.RemarkOnRebuildFromModuleInterface =
    remarkOnRebuildFromInterface;
  if (remarkOnRebuildFromInterface) {
    GenericArgs.push_back("-Rmodule-interface-rebuild");
  }

  // Note that we don't assume cachePath is the same as the Clang
  // module cache path at this point.
  if (buildModuleCacheDirIfAbsent && !moduleCachePath.empty())
    (void)llvm::sys::fs::create_directories(moduleCachePath);
}

/// Calculate an output filename in \p SubInvocation's cache path that
/// includes a hash of relevant key data.
StringRef InterfaceSubContextDelegateImpl::computeCachedOutputPath(
                             StringRef moduleName,
                             StringRef useInterfacePath,
                             llvm::SmallString<256> &OutPath,
                             StringRef &CacheHash) {
  OutPath = subInvocation.getClangModuleCachePath();
  llvm::sys::path::append(OutPath, moduleName);
  OutPath.append("-");
  auto hashStart = OutPath.size();
  OutPath.append(getCacheHash(useInterfacePath));
  CacheHash = OutPath.str().substr(hashStart);
  OutPath.append(".");
  auto OutExt = file_types::getExtension(file_types::TY_SwiftModuleFile);
  OutPath.append(OutExt);
  return OutPath.str();
}

/// Construct a cache key for the .swiftmodule being generated. There is a
/// balance to be struck here between things that go in the cache key and
/// things that go in the "up to date" check of the cache entry. We want to
/// avoid fighting over a single cache entry too much when (say) running
/// different compiler versions on the same machine or different inputs
/// that happen to have the same short module name, so we will disambiguate
/// those in the key. But we want to invalidate and rebuild a cache entry
/// -- rather than making a new one and potentially filling up the cache
/// with dead entries -- when other factors change, such as the contents of
/// the .swiftinterface input or its dependencies.
std::string
InterfaceSubContextDelegateImpl::getCacheHash(StringRef useInterfacePath) {
  auto normalizedTargetTriple =
      getTargetSpecificModuleTriple(subInvocation.getLangOptions().Target);

  llvm::hash_code H = hash_combine(
      // Start with the compiler version (which will be either tag names or
      // revs). Explicitly don't pass in the "effective" language version --
      // this would mean modules built in different -swift-version modes would
      // rebuild their dependencies.
      swift::version::getSwiftFullVersion(),

      // Simplest representation of input "identity" (not content) is just a
      // pathname, and probably all we can get from the VFS in this regard
      // anyways.
      useInterfacePath,

      // Include the normalized target triple. In practice, .swiftinterface
      // files will be in target-specific subdirectories and would have
      // target-specific pieces #if'd out. However, it doesn't hurt to include
      // it, and it guards against mistakenly reusing cached modules across
      // targets. Note that this normalization explicitly doesn't include the
      // minimum deployment target (e.g. the '12.0' in 'ios12.0').
      normalizedTargetTriple.str(),

      // The SDK path is going to affect how this module is imported, so
      // include it.
      subInvocation.getSDKPath(),

      // Whether or not we're tracking system dependencies affects the
      // invalidation behavior of this cache item.
      subInvocation.getFrontendOptions().TrackSystemDeps);

  return llvm::APInt(64, H).toString(36, /*Signed=*/false);
}

bool InterfaceSubContextDelegateImpl::runInSubContext(StringRef moduleName,
                                                      StringRef interfacePath,
                                                      StringRef outputPath,
                                                      SourceLoc diagLoc,
    llvm::function_ref<bool(ASTContext&, ArrayRef<StringRef>, StringRef)> action) {
  return runInSubCompilerInstance(moduleName, interfacePath, outputPath, diagLoc,
                                  [&](SubCompilerInstanceInfo &info){
    return action(info.Instance->getASTContext(), info.BuildArguments,
                  info.Hash);
  });
}

bool InterfaceSubContextDelegateImpl::runInSubCompilerInstance(StringRef moduleName,
                                                               StringRef interfacePath,
                                                               StringRef outputPath,
                                                               SourceLoc diagLoc,
                  llvm::function_ref<bool(SubCompilerInstanceInfo&)> action) {
  std::vector<StringRef> BuildArgs(GenericArgs.begin(), GenericArgs.end());
  assert(BuildArgs.size() == GenericArgs.size());
  // Configure inputs
  subInvocation.getFrontendOptions().InputsAndOutputs
    .addPrimaryInputFile(interfacePath);
  BuildArgs.push_back(interfacePath);
  subInvocation.setModuleName(moduleName);
  BuildArgs.push_back("-module-name");
  BuildArgs.push_back(moduleName);

  // Calculate output path of the module.
  llvm::SmallString<256> buffer;
  StringRef CacheHash;
  auto hashedOutput = computeCachedOutputPath(moduleName, interfacePath, buffer,
                                              CacheHash);
  // If no specific output path is given, use the hashed output path.
  if (outputPath.empty()) {
    outputPath = hashedOutput;
  }

  // Configure the outputs in front-end options. There must be an equal number of
  // primary inputs and outputs.
  auto N = subInvocation.getFrontendOptions().InputsAndOutputs
    .primaryInputCount();
  std::vector<std::string> outputFiles(N, "/<unused>");
  ModuleOutputPaths.emplace_back();
  ModuleOutputPaths.back().ModuleOutputPath = outputPath.str();
  assert(N == ModuleOutputPaths.size());
  subInvocation.getFrontendOptions().InputsAndOutputs
    .setMainAndSupplementaryOutputs(outputFiles, ModuleOutputPaths);

  // Add -o for building the module explicitly.
  BuildArgs.push_back("-o");
  BuildArgs.push_back(outputPath);

  SmallVector<const char *, 64> SubArgs;
  std::string CompilerVersion;
  // Extract compiler arguments from the interface file and use them to configure
  // the compiler invocation.
  if (extractSwiftInterfaceVersionAndArgs(SubArgs,
                                          CompilerVersion,
                                          interfacePath,
                                          diagLoc)) {
    return true;
  }
  // Insert arguments collected from the interface file.
  BuildArgs.insert(BuildArgs.end(), SubArgs.begin(), SubArgs.end());
  if (subInvocation.parseArgs(SubArgs, Diags)) {
    return true;
  }
  CompilerInstance subInstance;
  SubCompilerInstanceInfo info;
  info.Instance = &subInstance;
  info.CompilerVersion = CompilerVersion;

  subInstance.getSourceMgr().setFileSystem(SM.getFileSystem());

  ForwardingDiagnosticConsumer FDC(Diags);
  subInstance.addDiagnosticConsumer(&FDC);
  subInstance.createDependencyTracker(subInvocation.getFrontendOptions()
    .TrackSystemDeps);
  if (subInstance.setup(subInvocation)) {
    return true;
  }
  info.BuildArguments = BuildArgs;
  info.Hash = CacheHash;
  // Run the action under the sub compiler instance.
  return action(info);
}<|MERGE_RESOLUTION|>--- conflicted
+++ resolved
@@ -1140,11 +1140,7 @@
 
   if (CompRe.match(SB, &CompMatches)) {
     assert(CompMatches.size() == 2);
-<<<<<<< HEAD
-    CompilerVersion = SubArgSaver.save(CompMatches[1]).str();
-=======
-    CompilerVersion = ArgSaver.save(CompMatches[1]);
->>>>>>> 80dd7fad
+    CompilerVersion = ArgSaver.save(CompMatches[1]).str();
   }
   else {
     // Don't diagnose; handwritten module interfaces don't include this field.
