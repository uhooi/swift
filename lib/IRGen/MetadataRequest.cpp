//===--- MetadataRequest.cpp - IR generation for metadata requests --------===//
//
// This source file is part of the Swift.org open source project
//
// Copyright (c) 2014 - 2017 Apple Inc. and the Swift project authors
// Licensed under Apache License v2.0 with Runtime Library Exception
//
// See https://swift.org/LICENSE.txt for license information
// See https://swift.org/CONTRIBUTORS.txt for the list of Swift project authors
//
//===----------------------------------------------------------------------===//
//
//  This file implements IR generation for accessing metadata.
//
//===----------------------------------------------------------------------===//

#include "MetadataRequest.h"

#include "ConstantBuilder.h"
#include "Explosion.h"
#include "FixedTypeInfo.h"
#include "GenericRequirement.h"
#include "GenArchetype.h"
#include "GenClass.h"
#include "GenMeta.h"
#include "GenProto.h"
#include "GenType.h"
#include "IRGenDebugInfo.h"
#include "IRGenFunction.h"
#include "IRGenMangler.h"
#include "IRGenModule.h"
#include "swift/AST/ASTContext.h"
#include "swift/AST/ExistentialLayout.h"
#include "swift/AST/IRGenOptions.h"
#include "swift/AST/SubstitutionMap.h"
#include "swift/ClangImporter/ClangModule.h"
#include "swift/IRGen/Linking.h"
#include "swift/SIL/FormalLinkage.h"
#include "swift/SIL/TypeLowering.h"

using namespace swift;
using namespace irgen;

llvm::Value *DynamicMetadataRequest::get(IRGenFunction &IGF) const {
  if (isStatic()) {
    return IGF.IGM.getSize(Size(StaticRequest.getOpaqueValue()));
  } else {
    return DynamicRequest;
  }
}

llvm::Value *DynamicMetadataRequest::getRequiredState(IRGenFunction &IGF) const{
  if (isStatic()) {
    return IGF.IGM.getSize(Size(size_t(StaticRequest.getState())));
  }

  auto request = DynamicRequest;

  static_assert(MetadataRequest::State_bit == 0,
                "code below is not doing any shifts");

  uint32_t mask =
    ((uint32_t(1) << MetadataRequest::State_width) - 1);
  auto requiredState =
    IGF.Builder.CreateAnd(request,
                          llvm::ConstantInt::get(IGF.IGM.SizeTy, mask));
  return requiredState;
}

MetadataResponse MetadataResponse::getUndef(IRGenFunction &IGF) {
  return forComplete(llvm::UndefValue::get(IGF.IGM.TypeMetadataPtrTy));
}

MetadataResponse
MetadataResponse::handle(IRGenFunction &IGF, DynamicMetadataRequest request,
                         llvm::Value *pair) {
  assert(pair->getType() == IGF.IGM.TypeMetadataResponseTy);

  // If the request is statically known to produce a complete result,
  // we never even need to extract the status value.
  if (request.isStaticallyBlockingComplete()) {
    auto value = IGF.Builder.CreateExtractValue(pair, 0);
    return MetadataResponse::forComplete(value);
  }

  // Otherwise, split the response.
  auto split = IGF.Builder.CreateSplit<2>(pair);

  // If the request has a collector installed, check the dependency now.
  if (auto collector = request.getDependencyCollector()) {
    collector->checkDependency(IGF, request, split[0], split[1]);
  }

  // Compute the static lower bound on the metadata's dynamic state.
  // This will include any refinements from having branched for the
  // dependency collector.
  auto staticBound = request.getStaticLowerBoundOnResponseState();

  auto response = MetadataResponse(split[0], split[1], staticBound);
  return response;
}

llvm::Value *MetadataResponse::combine(IRGenFunction &IGF) const {
  assert(isValid());
  assert(hasDynamicState() && "cannot combine response without dynamic state");
  return IGF.Builder.CreateCombine(IGF.IGM.TypeMetadataResponseTy,
                                   {Metadata, getDynamicState()});
}

void MetadataResponse::ensureDynamicState(IRGenFunction &IGF) & {
  assert(isValid());

  // If we already have a dynamic state, bail out.
  if (hasDynamicState()) return;

  // If we're statically known complete, we can just fill in
  // MetadataState::Complete.
  if (isStaticallyKnownComplete()) {
    DynamicState = getCompletedState(IGF.IGM);
    return;
  }

  // Otherwise, we need to check the state dynamically.  Do a non-blocking
  // request for complete metadata.
  auto request = MetadataRequest(MetadataState::Complete,
                                 /*non-blocking*/ true);
  *this = emitGetTypeMetadataDynamicState(IGF, request, Metadata);
}

llvm::Constant *MetadataResponse::getCompletedState(IRGenModule &IGM) {
  return IGM.getSize(Size(size_t(MetadataState::Complete)));
}

llvm::Value *MetadataDependency::combine(IRGenFunction &IGF) const {
  if (isTrivial()) {
    return getTrivialCombinedDependency(IGF.IGM);
  }

  return IGF.Builder.CreateCombine(IGF.IGM.TypeMetadataDependencyTy,
                                   {RequiredMetadata, RequiredState});
}

llvm::Constant *
MetadataDependency::getTrivialCombinedDependency(IRGenModule &IGM) {
  return llvm::ConstantAggregateZero::get(IGM.TypeMetadataDependencyTy);
}

void MetadataDependencyCollector::checkDependency(IRGenFunction &IGF,
                                              DynamicMetadataRequest request,
                                                  llvm::Value *metadata,
                                                  llvm::Value *metadataState) {
  // Having either both or neither of the PHIs is normal.
  // Having just RequiredState means that we already finalized this collector
  // and shouldn't be using it anymore.
  assert((!RequiredMetadata || RequiredState) &&
         "checking dependencies on a finished collector");

  // If the request is statically always satisfied, the operation cannot
  // have failed.
  if (request.isStaticallyAlwaysSatisfied())
    return;

  // Otherwise, we need to pull out the response state and compare it against
  // the request state.
  llvm::Value *requiredState = request.getRequiredState(IGF);

  // More advanced metadata states are lower numbers.
  static_assert(MetadataStateIsReverseOrdered,
                "relying on the ordering of MetadataState here");
  auto satisfied = IGF.Builder.CreateICmpULE(metadataState, requiredState);

  emitCheckBranch(IGF, satisfied, metadata, requiredState);
}

void MetadataDependencyCollector::collect(IRGenFunction &IGF,
                                          llvm::Value *dependency) {
  // Having either both or neither of the PHIs is normal.
  // Having just RequiredState means that we already finalized this collector
  // and shouldn't be using it anymore.
  assert((!RequiredMetadata || RequiredState) &&
         "checking dependencies on a finished collector");

  assert(dependency->getType() == IGF.IGM.TypeMetadataDependencyTy);

  // Split the dependency.
  auto metadata = IGF.Builder.CreateExtractValue(dependency, 0);
  auto requiredState = IGF.Builder.CreateExtractValue(dependency, 1);

  // We have a dependency if the metadata is non-null; otherwise we're
  // satisfied and can continue.
  auto satisfied = IGF.Builder.CreateIsNull(metadata);
  emitCheckBranch(IGF, satisfied, metadata, requiredState);
}

void MetadataDependencyCollector::emitCheckBranch(IRGenFunction &IGF,
                                                  llvm::Value *satisfied,
                                                  llvm::Value *metadata,
                                                  llvm::Value *requiredState) {
  // Lazily create the final continuation block and phis.
  if (!RequiredMetadata) {
    auto contBB = IGF.createBasicBlock("metadata-dependencies.cont");
    RequiredMetadata =
      llvm::PHINode::Create(IGF.IGM.TypeMetadataPtrTy, 4, "", contBB);
    RequiredState = llvm::PHINode::Create(IGF.IGM.SizeTy, 4, "", contBB);
  }

  // Conditionally branch to the final continuation block.
  auto satisfiedBB = IGF.createBasicBlock("dependency-satisfied");
  auto curBB = IGF.Builder.GetInsertBlock();
  RequiredMetadata->addIncoming(metadata, curBB);
  RequiredState->addIncoming(requiredState, curBB);
  IGF.Builder.CreateCondBr(satisfied, satisfiedBB,
                           RequiredMetadata->getParent());

  // Otherwise resume emitting code on the main path.
  IGF.Builder.emitBlock(satisfiedBB);
}

MetadataDependency MetadataDependencyCollector::finish(IRGenFunction &IGF) {
  assert((!RequiredMetadata || RequiredState) &&
         "finishing an already-finished collector");

  // If we never branched with a dependency, the result is trivial.
  if (RequiredMetadata == nullptr)
    return MetadataDependency();

  llvm::BasicBlock *curBB = IGF.Builder.GetInsertBlock();
  assert(curBB);
  auto contBB = RequiredMetadata->getParent();
  IGF.Builder.CreateBr(contBB);
  RequiredMetadata->addIncoming(
    llvm::ConstantPointerNull::get(IGF.IGM.TypeMetadataPtrTy),
                                curBB);
  RequiredState->addIncoming(llvm::ConstantInt::get(IGF.IGM.SizeTy, 0), curBB);

  IGF.Builder.emitBlock(contBB);

  auto result = MetadataDependency(RequiredMetadata, RequiredState);

  // Clear RequiredMetadata to tell the destructor that we finished.
  // We leave RequiredState in place so that we can detect attempts to
  // add 
  RequiredMetadata = nullptr;

  return result;
}


llvm::Constant *IRGenModule::getAddrOfStringForMetadataRef(
    StringRef symbolName,
    unsigned alignment,
    bool shouldSetLowBit,
    llvm::function_ref<ConstantInitFuture (ConstantInitBuilder &)> body) {
  // Call this to form the return value.
  auto returnValue = [&](llvm::Constant *addr) {
    if (!shouldSetLowBit)
      return addr;

    auto bitConstant = llvm::ConstantInt::get(IntPtrTy, 1);
    return llvm::ConstantExpr::getGetElementPtr(nullptr, addr, bitConstant);
  };

  // Check whether we already have an entry with this name.
  auto &entry = StringsForTypeRef[symbolName];
  if (entry.second) {
    return returnValue(entry.second);
  }

  // Construct the initializer.
  ConstantInitBuilder builder(*this);
  auto finished = body(builder);

  auto var = new llvm::GlobalVariable(Module, finished.getType(),
                                      /*constant*/ true,
                                      llvm::GlobalValue::LinkOnceODRLinkage,
                                      nullptr,
                                      symbolName);

  ApplyIRLinkage(IRLinkage::InternalLinkOnceODR).to(var);
  if (alignment)
    var->setAlignment(alignment);
  setTrueConstGlobal(var);
  var->setSection(getReflectionTypeRefSectionName());

  finished.installInGlobal(var);

  // Drill down to the i8* at the beginning of the constant.
  auto addr = llvm::ConstantExpr::getBitCast(var, Int8PtrTy);
  StringsForTypeRef[symbolName] = { var, addr };

  return returnValue(addr);
}

llvm::Constant *IRGenModule::getAddrOfStringForTypeRef(StringRef str,
                                                       MangledTypeRefRole role){
  return getAddrOfStringForTypeRef(SymbolicMangling{str, {}}, role);
}

llvm::Constant *IRGenModule::getAddrOfStringForTypeRef(
                                             const SymbolicMangling &mangling,
                                             MangledTypeRefRole role) {
  // Create a symbol name for the symbolic mangling. This is used as the
  // uniquing key both for ODR coalescing and within this TU.
  IRGenMangler mangler;
  std::string symbolName =
    mangler.mangleSymbolNameForSymbolicMangling(mangling, role);

  // See if we emitted the constant already.
  auto &entry = StringsForTypeRef[symbolName];
  if (entry.second) {
    return entry.second;
  }
  
  ConstantInitBuilder B(*this);
  auto S = B.beginStruct();
  S.setPacked(true);

  switch (role) {
  case MangledTypeRefRole::DefaultAssociatedTypeWitness:
    // The 0xFF prefix identifies a default associated type witness.
    S.addInt(Int8Ty,
             ProtocolRequirementFlags::AssociatedTypeInProtocolContextByte);
    break;

  case MangledTypeRefRole::Metadata:
  case MangledTypeRefRole::Reflection:
    break;
  }

  unsigned pos = 0;
  for (auto &symbolic : mangling.SymbolicReferences) {
    assert(symbolic.second >= pos
           && "references should be ordered");
    if (symbolic.second != pos) {
      // Emit the preceding literal chunk.
      auto literalChunk = StringRef(mangling.String.data() + pos,
                                    symbolic.second - pos);
      auto literal = llvm::ConstantDataArray::getString(getLLVMContext(),
                                                        literalChunk,
                                                        /*null*/ false);
      S.add(literal);
    }
    
    ConstantReference ref;
    unsigned char baseKind;
    if (auto ctype = symbolic.first.dyn_cast<const NominalTypeDecl*>()) {
      auto type = const_cast<NominalTypeDecl*>(ctype);
      if (auto proto = dyn_cast<ProtocolDecl>(type)) {
        // The symbolic reference is to the protocol descriptor of the
        // referenced protocol.
        ref = getAddrOfLLVMVariableOrGOTEquivalent(
          LinkEntity::forProtocolDescriptor(proto));
      } else {
        // The symbolic reference is to the type context descriptor of the
        // referenced type.
        IRGen.noteUseOfTypeContextDescriptor(type, DontRequireMetadata);
        ref = getAddrOfLLVMVariableOrGOTEquivalent(
          LinkEntity::forNominalTypeDescriptor(type));
      }
      // \1 - direct reference, \2 - indirect reference
      baseKind = 1;
    } else if (auto copaque = symbolic.first.dyn_cast<const OpaqueTypeDecl*>()){
      auto opaque = const_cast<OpaqueTypeDecl*>(copaque);
      IRGen.noteUseOfOpaqueTypeDescriptor(opaque);
      ref = getAddrOfLLVMVariableOrGOTEquivalent(
                                   LinkEntity::forOpaqueTypeDescriptor(opaque));
      baseKind = 1;
    } else {
      llvm_unreachable("unhandled symbolic referent");
    }
    
    // add kind byte. indirect kinds are the direct kind + 1
    unsigned char kind = ref.isIndirect() ? baseKind + 1 : baseKind;
    S.add(llvm::ConstantInt::get(Int8Ty, kind));
    // add relative reference
    S.addRelativeAddress(ref.getValue());
    pos = symbolic.second + 5;
  }
  
  // Add the last literal bit, if any.
  if (pos != mangling.String.size()) {
    auto literalChunk = StringRef(mangling.String.data() + pos,
                                  mangling.String.size() - pos);
    auto literal = llvm::ConstantDataArray::getString(getLLVMContext(),
                                                      literalChunk,
                                                      /*null*/ false);
    S.add(literal);
  }
  
  // And a null terminator!
  S.addInt(Int8Ty, 0);
  
  auto finished = S.finishAndCreateFuture();
  auto var = new llvm::GlobalVariable(Module, finished.getType(),
                                      /*constant*/ true,
                                      llvm::GlobalValue::LinkOnceODRLinkage,
                                      nullptr,
                                      symbolName);
  ApplyIRLinkage(IRLinkage::InternalLinkOnceODR).to(var);
  var->setAlignment(2);
  setTrueConstGlobal(var);
  var->setSection(getReflectionTypeRefSectionName());
  
  finished.installInGlobal(var);
  
  // Drill down to the i8* at the beginning of the constant.
  auto addr = llvm::ConstantExpr::getBitCast(var, Int8PtrTy);
  entry = {var, addr};
  
  return addr;
}

llvm::Value *irgen::emitObjCMetadataRefForMetadata(IRGenFunction &IGF,
                                                   llvm::Value *classPtr) {
  assert(IGF.IGM.Context.LangOpts.EnableObjCInterop);
  classPtr = IGF.Builder.CreateBitCast(classPtr, IGF.IGM.ObjCClassPtrTy);
  
  // Fetch the metadata for that class.
  auto call = IGF.Builder.CreateCall(IGF.IGM.getGetObjCClassMetadataFn(),
                                     classPtr);
  call->setDoesNotThrow();
  call->setDoesNotAccessMemory();
  return call;
}

/// Emit a reference to the Swift metadata for an Objective-C class.
static llvm::Value *emitObjCMetadataRef(IRGenFunction &IGF,
                                        ClassDecl *theClass) {
  // Derive a pointer to the Objective-C class.
  auto classPtr = emitObjCHeapMetadataRef(IGF, theClass);
  
  return emitObjCMetadataRefForMetadata(IGF, classPtr);
}

namespace {
  /// A structure for collecting generic arguments for emitting a
  /// nominal metadata reference.  The structure produced here is
  /// consumed by swift_getGenericMetadata() and must correspond to
  /// the fill operations that the compiler emits for the bound decl.
  struct GenericArguments {
    /// The values to use to initialize the arguments structure.
    SmallVector<llvm::Value *, 8> Values;
    SmallVector<llvm::Type *, 8> Types;

    static unsigned getNumGenericArguments(IRGenModule &IGM,
                                           NominalTypeDecl *nominal) {
      GenericTypeRequirements requirements(IGM, nominal);
      return requirements.getNumTypeRequirements();
    }

    void collectTypes(IRGenModule &IGM, NominalTypeDecl *nominal) {
      GenericTypeRequirements requirements(IGM, nominal);
      collectTypes(IGM, requirements);
    }

    void collectTypes(IRGenModule &IGM,
                      const GenericTypeRequirements &requirements) {
      for (auto &requirement : requirements.getRequirements()) {
        if (requirement.Protocol) {
          Types.push_back(IGM.WitnessTablePtrTy);
        } else {
          Types.push_back(IGM.TypeMetadataPtrTy);
        }
      }
    }

    void collect(IRGenFunction &IGF, CanType type) {
      auto *decl = type.getNominalOrBoundGenericNominal();
      GenericTypeRequirements requirements(IGF.IGM, decl);

      auto subs =
        type->getContextSubstitutionMap(IGF.IGM.getSwiftModule(), decl);
      requirements.enumerateFulfillments(
          IGF.IGM, subs,
          [&](unsigned reqtIndex, CanType type, ProtocolConformanceRef conf) {
            if (conf) {
              Values.push_back(emitWitnessTableRef(IGF, type, conf));
            } else {
              Values.push_back(IGF.emitAbstractTypeMetadataRef(type));
            }
          });

      collectTypes(IGF.IGM, decl);
      assert(Types.size() == Values.size());
    }
  };
} // end anonymous namespace

static bool isTypeErasedGenericClass(NominalTypeDecl *ntd) {
  // ObjC classes are type erased.
  // TODO: Unless they have magic methods...
  if (auto clas = dyn_cast<ClassDecl>(ntd))
    return clas->hasClangNode() && clas->isGenericContext();
  return false;
}

static bool isTypeErasedGenericClassType(CanType type) {
  if (auto nom = type->getAnyNominal())
    return isTypeErasedGenericClass(nom);
  return false;
}

// Get the type that exists at runtime to represent a compile-time type.
CanType IRGenModule::getRuntimeReifiedType(CanType type) {
  // Leave type-erased ObjC generics with their generic arguments unbound, since
  // the arguments do not exist at runtime.
  return CanType(type.transform([&](Type t) -> Type {
    if (isTypeErasedGenericClassType(CanType(t))) {
      return t->getAnyNominal()->getDeclaredType()->getCanonicalType();
    }
    return t;
  }));
}

CanType IRGenModule::substOpaqueTypesWithUnderlyingTypes(CanType type) {
  // Substitute away opaque types whose underlying types we're allowed to
  // assume are constant.
  if (type->hasOpaqueArchetype()) {
    ReplaceOpaqueTypesWithUnderlyingTypes replacer(
        getSwiftModule(), ResilienceExpansion::Maximal,
        getSILModule().isWholeModule());
    auto underlyingTy =
        type.subst(replacer, replacer, SubstFlags::SubstituteOpaqueArchetypes)
            ->getCanonicalType();
    return underlyingTy;
  }

  return type;
}

SILType IRGenModule::substOpaqueTypesWithUnderlyingTypes(
    SILType type, CanGenericSignature genericSig) {
  // Substitute away opaque types whose underlying types we're allowed to
  // assume are constant.
  if (type.getASTType()->hasOpaqueArchetype()) {
    ReplaceOpaqueTypesWithUnderlyingTypes replacer(
        getSwiftModule(), ResilienceExpansion::Maximal,
        getSILModule().isWholeModule());
    auto underlyingTy =
        type.subst(getSILModule(), replacer, replacer, genericSig,
                   /*substitute opaque*/ true);
    return underlyingTy;
  }

  return type;
}

std::pair<CanType, ProtocolConformanceRef>
IRGenModule::substOpaqueTypesWithUnderlyingTypes(CanType type,
                                           ProtocolConformanceRef conformance) {
  // Substitute away opaque types whose underlying types we're allowed to
  // assume are constant.
  if (type->hasOpaqueArchetype()) {
    ReplaceOpaqueTypesWithUnderlyingTypes replacer(
        getSwiftModule(), ResilienceExpansion::Maximal,
        getSILModule().isWholeModule());
    auto substConformance = conformance.subst(
        type, replacer, replacer, SubstFlags::SubstituteOpaqueArchetypes);
    auto underlyingTy =
        type.subst(replacer, replacer, SubstFlags::SubstituteOpaqueArchetypes)
            ->getCanonicalType();
    return std::make_pair(underlyingTy, substConformance);
  }

  return std::make_pair(type, conformance);
}


/// Attempts to return a constant heap metadata reference for a
/// class type.  This is generally only valid for specific kinds of
/// ObjC reference, like superclasses or category references.
llvm::Constant *
irgen::tryEmitConstantHeapMetadataRef(IRGenModule &IGM,
                                      CanType type,
                                      bool allowDynamicUninitialized) {
  auto theDecl = type->getClassOrBoundGenericClass();
  assert(theDecl && "emitting constant heap metadata ref for non-class type?");

  switch (IGM.getClassMetadataStrategy(theDecl)) {
  case ClassMetadataStrategy::Resilient:
  case ClassMetadataStrategy::Singleton:
    if (!allowDynamicUninitialized)
      return nullptr;
    break;

  case ClassMetadataStrategy::Update:
  case ClassMetadataStrategy::FixedOrUpdate:
  case ClassMetadataStrategy::Fixed:
    break;
  }

  // For imported classes, use the ObjC class symbol.
  if (!hasKnownSwiftMetadata(IGM, theDecl))
    return IGM.getAddrOfObjCClass(theDecl, NotForDefinition);

  return IGM.getAddrOfTypeMetadata(type);
}

/// Attempts to return a constant type metadata reference for a
/// nominal type.
ConstantReference
irgen::tryEmitConstantTypeMetadataRef(IRGenModule &IGM, CanType type,
                                      SymbolReferenceKind refKind) {
  if (IGM.isStandardLibrary())
    return ConstantReference();
  if (!isTypeMetadataAccessTrivial(IGM, type))
    return ConstantReference();
  return IGM.getAddrOfTypeMetadata(type, refKind);
}

/// Emit a reference to an ObjC class.  In general, the only things
/// you're allowed to do with the address of an ObjC class symbol are
/// (1) send ObjC messages to it (in which case the message will be
/// forwarded to the real class, if one exists) or (2) put it in
/// various data sections where the ObjC runtime will properly arrange
/// things.  Therefore, we must typically force the initialization of
/// a class when emitting a reference to it.
llvm::Value *irgen::emitObjCHeapMetadataRef(IRGenFunction &IGF,
                                            ClassDecl *theClass,
                                            bool allowUninitialized) {
  // If the class is visible only through the Objective-C runtime, form the
  // appropriate runtime call.
  if (theClass->getForeignClassKind() == ClassDecl::ForeignKind::RuntimeOnly) {
    SmallString<64> scratch;
    auto className =
        IGF.IGM.getAddrOfGlobalString(theClass->getObjCRuntimeName(scratch));
    return IGF.Builder.CreateCall(IGF.IGM.getLookUpClassFn(), className);
  }

  assert(!theClass->isForeign());

  Address classRef = IGF.IGM.getAddrOfObjCClassRef(theClass);
  auto classObject = IGF.Builder.CreateLoad(classRef);
  if (allowUninitialized) return classObject;

  // TODO: memoize this the same way that we memoize Swift type metadata?
  return IGF.Builder.CreateCall(IGF.IGM.getGetInitializedObjCClassFn(),
                                classObject);
}

/// Returns a metadata reference for a nominal type.
///
/// This is only valid in a couple of special cases:
/// 1) The nominal type is generic, in which case we emit a call to the
///    generic metadata accessor function, which must be defined separately.
/// 2) The nominal type is a value type with a fixed size from this
///    resilience domain, in which case we can reference the constant
///    metadata directly.
///
/// In any other case, a metadata accessor should be called instead.
static MetadataResponse emitNominalMetadataRef(IRGenFunction &IGF,
                                               NominalTypeDecl *theDecl,
                                               CanType theType,
                                               DynamicMetadataRequest request) {
  assert(!isa<ProtocolDecl>(theDecl));

  if (!theDecl->isGenericContext()) {
    assert(!IGF.IGM.isResilient(theDecl, ResilienceExpansion::Maximal));
    // TODO: If Obj-C interop is off, we can relax this to allow referencing
    // class metadata too.
    assert(isa<StructDecl>(theDecl) || isa<EnumDecl>(theDecl));
    auto metadata = IGF.IGM.getAddrOfTypeMetadata(theType);
    return MetadataResponse::forComplete(metadata);
  }

  // We are applying generic parameters to a generic type.
  assert(theType->isSpecialized() &&
         theType->getAnyNominal() == theDecl);

  // Check to see if we've maybe got a local reference already.
  if (auto cache = IGF.tryGetLocalTypeMetadata(theType, request))
    return cache;

  // Grab the substitutions.
  GenericArguments genericArgs;
  genericArgs.collect(IGF, theType);
  assert((!genericArgs.Values.empty() ||
          theDecl->getGenericSignature()->areAllParamsConcrete()) &&
         "no generic args?!");

  // Call the generic metadata accessor function.
  llvm::Function *accessor =
      IGF.IGM.getAddrOfGenericTypeMetadataAccessFunction(theDecl,
                                                         genericArgs.Types,
                                                         NotForDefinition);

  auto response =
    IGF.emitGenericTypeMetadataAccessFunctionCall(accessor, genericArgs.Values,
                                                  request);

  IGF.setScopedLocalTypeMetadata(theType, response);
  return response;
}

/// Is it basically trivial to access the given metadata?  If so, we don't
/// need a cache variable in its accessor.
bool irgen::isTypeMetadataAccessTrivial(IRGenModule &IGM, CanType type) {
  assert(!type->hasArchetype());

  // Value type metadata only requires dynamic initialization on first
  // access if it contains a resilient type.
  if (isa<StructType>(type) || isa<EnumType>(type)) {
    auto nominalType = cast<NominalType>(type);
    auto *nominalDecl = nominalType->getDecl();

    // Imported type metadata always requires an accessor.
    if (isa<ClangModuleUnit>(nominalDecl->getModuleScopeContext()))
      return false;

    // Generic type metadata always requires an accessor.
    if (nominalDecl->isGenericContext())
      return false;

    auto expansion = ResilienceExpansion::Maximal;

    // Resiliently-sized metadata access always requires an accessor.
    return (IGM.getTypeInfoForUnlowered(type).isFixedSize(expansion));
  }

  // The empty tuple type has a singleton metadata.
  if (auto tuple = dyn_cast<TupleType>(type))
    return tuple->getNumElements() == 0;
  
  // Any and AnyObject have singleton metadata.
  if (type->isAny() || type->isAnyObject())
    return true;

  // The builtin types generally don't require metadata, but some of them
  // have nodes in the runtime anyway.
  if (isa<BuiltinType>(type))
    return true;

  // SIL box types are artificial, but for the purposes of dynamic layout,
  // we use the NativeObject metadata.
  if (isa<SILBoxType>(type))
    return true;

  // DynamicSelfType is actually local.
  if (type->hasDynamicSelfType())
    return true;

  return false;
}

/// Return the standard access strategy for getting a non-dependent
/// type metadata object.
MetadataAccessStrategy irgen::getTypeMetadataAccessStrategy(CanType type) {
  // We should not be emitting accessors for partially-substituted
  // generic types.
  assert(!type->hasArchetype());

  // Non-generic structs, enums, and classes are special cases.
  //
  // Note that while protocol types don't have a metadata pattern,
  // we still require an accessor since we actually want to get
  // the metadata for the existential type.
  //
  // This needs to kept in sync with hasRequiredTypeMetadataAccessPattern.
  auto nominal = type->getAnyNominal();
  if (nominal && !isa<ProtocolDecl>(nominal)) {
    // Metadata accessors for fully-substituted generic types are
    // emitted with shared linkage.
    if (nominal->isGenericContext() && !nominal->isObjC()) {
      if (type->isSpecialized())
        return MetadataAccessStrategy::NonUniqueAccessor;
      assert(type->hasUnboundGenericType());
    }

    if (requiresForeignTypeMetadata(nominal))
      return MetadataAccessStrategy::ForeignAccessor;

    // If the type doesn't guarantee that it has an access function,
    // we might have to use a non-unique accessor.

    // Everything else requires accessors.
    switch (getDeclLinkage(nominal)) {
    case FormalLinkage::PublicUnique:
      return MetadataAccessStrategy::PublicUniqueAccessor;
    case FormalLinkage::HiddenUnique:
      return MetadataAccessStrategy::HiddenUniqueAccessor;
    case FormalLinkage::Private:
      return MetadataAccessStrategy::PrivateAccessor;

    case FormalLinkage::PublicNonUnique:
      return MetadataAccessStrategy::NonUniqueAccessor;
    }
    llvm_unreachable("bad formal linkage");
  }

  // Everything else requires a shared accessor function.
  return MetadataAccessStrategy::NonUniqueAccessor;
}

/// Emit a string encoding the labels in the given tuple type.
static llvm::Constant *getTupleLabelsString(IRGenModule &IGM,
                                            CanTupleType type,
                                            bool useLabels) {
  // If we were asked to ignore the labels, do so.
  if (!useLabels) {
    return llvm::ConstantPointerNull::get(IGM.Int8PtrTy);
  }

  bool hasLabels = false;
  llvm::SmallString<128> buffer;
  for (auto &elt : type->getElements()) {
    if (elt.hasName()) {
      hasLabels = true;
      buffer.append(elt.getName().str());
    }

    // Each label is space-terminated.
    buffer += ' ';
  }

  // If there are no labels, use a null pointer.
  if (!hasLabels) {
    return llvm::ConstantPointerNull::get(IGM.Int8PtrTy);
  }

  // Otherwise, create a new string literal.
  // This method implicitly adds a null terminator.
  return IGM.getAddrOfGlobalString(buffer);
}

static llvm::Constant *emitEmptyTupleTypeMetadataRef(IRGenModule &IGM) {
  llvm::Constant *fullMetadata = IGM.getEmptyTupleMetadata();
  llvm::Constant *indices[] = {
    llvm::ConstantInt::get(IGM.Int32Ty, 0),
    llvm::ConstantInt::get(IGM.Int32Ty, 1)
  };
  return llvm::ConstantExpr::getInBoundsGetElementPtr(
        /*Ty=*/nullptr, fullMetadata, indices);
}

using GetElementMetadataFn =
  llvm::function_ref<MetadataResponse(CanType eltType,
                                      DynamicMetadataRequest eltRequest)>;

static MetadataResponse emitTupleTypeMetadataRef(IRGenFunction &IGF,
                                                 CanTupleType type,
                                                 DynamicMetadataRequest request,
                                                 bool useLabels,
                                    GetElementMetadataFn getMetadataRecursive) {
  auto getElementMetadata = [&](CanType type) {
    // Just request the elements to be abstract so that we can always build
    // the metadata.
    // TODO: if we have a collector, or if this is a blocking request, maybe
    // we should build a stronger request?
    return getMetadataRecursive(type, MetadataState::Abstract).getMetadata();
  };

  switch (type->getNumElements()) {
  case 0:
    return MetadataResponse::forComplete(
                                        emitEmptyTupleTypeMetadataRef(IGF.IGM));

  case 1:
    // For metadata purposes, we consider a singleton tuple to be
    // isomorphic to its element type. ???
    return getMetadataRecursive(type.getElementType(0), request);

  case 2: {
    auto elt0Metadata = getElementMetadata(type.getElementType(0));
    auto elt1Metadata = getElementMetadata(type.getElementType(1));

    llvm::Value *args[] = {
      request.get(IGF),
      elt0Metadata, elt1Metadata,
      getTupleLabelsString(IGF.IGM, type, useLabels),
      llvm::ConstantPointerNull::get(IGF.IGM.WitnessTablePtrTy) // proposed
    };

    auto call = IGF.Builder.CreateCall(IGF.IGM.getGetTupleMetadata2Fn(),
                                       args);
    call->setCallingConv(IGF.IGM.SwiftCC);
    call->setDoesNotThrow();

    return MetadataResponse::handle(IGF, request, call);
  }

  case 3: {
    auto elt0Metadata = getElementMetadata(type.getElementType(0));
    auto elt1Metadata = getElementMetadata(type.getElementType(1));
    auto elt2Metadata = getElementMetadata(type.getElementType(2));

    llvm::Value *args[] = {
      request.get(IGF),
      elt0Metadata, elt1Metadata, elt2Metadata,
      getTupleLabelsString(IGF.IGM, type, useLabels),
      llvm::ConstantPointerNull::get(IGF.IGM.WitnessTablePtrTy) // proposed
    };

    auto call = IGF.Builder.CreateCall(IGF.IGM.getGetTupleMetadata3Fn(),
                                       args);
    call->setCallingConv(IGF.IGM.SwiftCC);
    call->setDoesNotThrow();

    return MetadataResponse::handle(IGF, request, call);
  }
  default:
    // TODO: use a caching entrypoint (with all information
    // out-of-line) for non-dependent tuples.

    llvm::Value *pointerToFirst = nullptr; // appease -Wuninitialized

    auto elements = type.getElementTypes();
    auto arrayTy = llvm::ArrayType::get(IGF.IGM.TypeMetadataPtrTy,
                                        elements.size());
    Address buffer = IGF.createAlloca(arrayTy,IGF.IGM.getPointerAlignment(),
                                      "tuple-elements");
    IGF.Builder.CreateLifetimeStart(buffer,
                                IGF.IGM.getPointerSize() * elements.size());
    for (auto i : indices(elements)) {
      // Find the metadata pointer for this element.
      llvm::Value *eltMetadata = getElementMetadata(elements[i]);

      // GEP to the appropriate element and store.
      Address eltPtr = IGF.Builder.CreateStructGEP(buffer, i,
                                                 IGF.IGM.getPointerSize());
      IGF.Builder.CreateStore(eltMetadata, eltPtr);

      // Remember the GEP to the first element.
      if (i == 0) pointerToFirst = eltPtr.getAddress();
    }

    TupleTypeFlags flags =
      TupleTypeFlags().withNumElements(elements.size());
    llvm::Value *args[] = {
      request.get(IGF),
      llvm::ConstantInt::get(IGF.IGM.SizeTy, flags.getIntValue()),
      pointerToFirst,
      getTupleLabelsString(IGF.IGM, type, useLabels),
      llvm::ConstantPointerNull::get(IGF.IGM.WitnessTablePtrTy) // proposed
    };

    auto call = IGF.Builder.CreateCall(IGF.IGM.getGetTupleMetadataFn(),
                                       args);
    call->setCallingConv(IGF.IGM.SwiftCC);
    call->setDoesNotThrow();

    IGF.Builder.CreateLifetimeEnd(buffer,
                                IGF.IGM.getPointerSize() * elements.size());

    return MetadataResponse::handle(IGF, request, call);
  }
}

namespace {
  /// A visitor class for emitting a reference to a metatype object.
  /// This implements a "raw" access, useful for implementing cache
  /// functions or for implementing dependent accesses.
  ///
  /// If the access requires runtime initialization, that initialization
  /// must be dependency-ordered-before any load that carries a dependency
  /// from the resulting metadata pointer.
  class EmitTypeMetadataRef
    : public CanTypeVisitor<EmitTypeMetadataRef, MetadataResponse,
                            DynamicMetadataRequest> {
  private:
    IRGenFunction &IGF;
  public:
    EmitTypeMetadataRef(IRGenFunction &IGF) : IGF(IGF) {}

    MetadataResponse emitDirectMetadataRef(CanType type) {
      return MetadataResponse::forComplete(IGF.IGM.getAddrOfTypeMetadata(type));
    }

    /// The given type should use opaque type info.  We assume that
    /// the runtime always provides an entry for such a type.
    MetadataResponse visitBuiltinIntegerType(CanBuiltinIntegerType type,
                                             DynamicMetadataRequest request) {
      // If the size isn't a power up two, round up to the next power of two
      // and use the corresponding integer type.
      auto &opaqueTI = cast<FixedTypeInfo>(IGF.IGM.getTypeInfoForLowered(type));
      unsigned numBits = opaqueTI.getFixedSize().getValueInBits();
      if (!llvm::isPowerOf2_32(numBits)) {
        numBits = llvm::NextPowerOf2(numBits);
        type = CanBuiltinIntegerType(
                 BuiltinIntegerType::get(numBits, IGF.IGM.Context));
      }

      return emitDirectMetadataRef(type);
    }

    MetadataResponse
    visitBuiltinIntegerLiteralType(CanBuiltinIntegerLiteralType type,
                                   DynamicMetadataRequest request) {
      return emitDirectMetadataRef(type);
    }

    MetadataResponse
    visitBuiltinNativeObjectType(CanBuiltinNativeObjectType type,
                                 DynamicMetadataRequest request) {
      return emitDirectMetadataRef(type);
    }

    MetadataResponse
    visitBuiltinBridgeObjectType(CanBuiltinBridgeObjectType type,
                                 DynamicMetadataRequest request) {
      return emitDirectMetadataRef(type);
    }

    MetadataResponse
    visitBuiltinUnsafeValueBufferType(CanBuiltinUnsafeValueBufferType type,
                                      DynamicMetadataRequest request) {
      return emitDirectMetadataRef(type);
    }

    MetadataResponse
    visitBuiltinRawPointerType(CanBuiltinRawPointerType type,
                               DynamicMetadataRequest request) {
      return emitDirectMetadataRef(type);
    }

    MetadataResponse
    visitBuiltinFloatType(CanBuiltinFloatType type,
                          DynamicMetadataRequest request) {
      return emitDirectMetadataRef(type);
    }

    MetadataResponse
    visitBuiltinVectorType(CanBuiltinVectorType type,
                           DynamicMetadataRequest request) {
      return emitDirectMetadataRef(type);
    }

    MetadataResponse visitNominalType(CanNominalType type,
                                      DynamicMetadataRequest request) {
      assert(!type->isExistentialType());
      return emitNominalMetadataRef(IGF, type->getDecl(), type, request);
    }

    MetadataResponse visitBoundGenericType(CanBoundGenericType type,
                                           DynamicMetadataRequest request) {
      assert(!type->isExistentialType());
      return emitNominalMetadataRef(IGF, type->getDecl(), type, request);
    }

    MetadataResponse visitTupleType(CanTupleType type,
                                    DynamicMetadataRequest request) {
      if (auto cached = tryGetLocal(type, request))
        return cached;

      auto response = emitTupleTypeMetadataRef(IGF, type, request,
                                               /*labels*/ true,
          [&](CanType eltType, DynamicMetadataRequest eltRequest) {
        return IGF.emitTypeMetadataRef(eltType, eltRequest);
      });

      return setLocal(type, response);
    }

    MetadataResponse visitGenericFunctionType(CanGenericFunctionType type,
                                              DynamicMetadataRequest request) {
      IGF.unimplemented(SourceLoc(),
                        "metadata ref for generic function type");
      return MetadataResponse::getUndef(IGF);
    }

    llvm::Value *getFunctionParameterRef(AnyFunctionType::CanParam &param) {
      auto type = param.getPlainType()->getCanonicalType();
      return IGF.emitAbstractTypeMetadataRef(type);
    }

    MetadataResponse visitFunctionType(CanFunctionType type,
                                       DynamicMetadataRequest request) {
      if (auto metatype = tryGetLocal(type, request))
        return metatype;

      auto result =
        IGF.emitAbstractTypeMetadataRef(type->getResult()->getCanonicalType());

      auto params = type.getParams();
      auto numParams = params.size();

      // Retrieve the ABI parameter flags from the type-level parameter
      // flags.
      auto getABIParameterFlags = [](ParameterTypeFlags flags) {
        return ParameterFlags()
            .withValueOwnership(flags.getValueOwnership())
            .withVariadic(flags.isVariadic())
            .withAutoClosure(flags.isAutoClosure());
      };

      bool hasFlags = false;
      for (auto param : params) {
        if (!getABIParameterFlags(param.getParameterFlags()).isNone()) {
          hasFlags = true;
          break;
        }
      }

      // Map the convention to a runtime metadata value.
      FunctionMetadataConvention metadataConvention;
      bool isEscaping = false;
      switch (type->getRepresentation()) {
      case FunctionTypeRepresentation::Swift:
        metadataConvention = FunctionMetadataConvention::Swift;
        isEscaping = !type->isNoEscape();
        break;
      case FunctionTypeRepresentation::Thin:
        metadataConvention = FunctionMetadataConvention::Thin;
        break;
      case FunctionTypeRepresentation::Block:
        metadataConvention = FunctionMetadataConvention::Block;
        break;
      case FunctionTypeRepresentation::CFunctionPointer:
        metadataConvention = FunctionMetadataConvention::CFunctionPointer;
        break;
      }

      auto flagsVal = FunctionTypeFlags()
                          .withNumParameters(numParams)
                          .withConvention(metadataConvention)
                          .withThrows(type->throws())
                          .withParameterFlags(hasFlags)
                          .withEscaping(isEscaping);

      auto flags = llvm::ConstantInt::get(IGF.IGM.SizeTy,
                                          flagsVal.getIntValue());

      auto collectParameters =
          [&](llvm::function_ref<void(unsigned, llvm::Value *,
                                      ParameterFlags flags)>
                  processor) {
            for (auto index : indices(params)) {
              auto param = params[index];
              auto flags = param.getParameterFlags();

              auto parameterFlags = getABIParameterFlags(flags);
              processor(index, getFunctionParameterRef(param), parameterFlags);
            }
          };

      auto constructSimpleCall =
          [&](llvm::SmallVectorImpl<llvm::Value *> &arguments)
          -> llvm::Constant * {
        arguments.push_back(flags);

        collectParameters([&](unsigned i, llvm::Value *typeRef,
                              ParameterFlags flags) {
          arguments.push_back(typeRef);
          if (hasFlags)
            arguments.push_back(
                llvm::ConstantInt::get(IGF.IGM.Int32Ty, flags.getIntValue()));
        });

        arguments.push_back(result);

        switch (params.size()) {
        case 0:
          return IGF.IGM.getGetFunctionMetadata0Fn();

        case 1:
          return IGF.IGM.getGetFunctionMetadata1Fn();

        case 2:
          return IGF.IGM.getGetFunctionMetadata2Fn();

        case 3:
          return IGF.IGM.getGetFunctionMetadata3Fn();

        default:
          llvm_unreachable("supports only 1/2/3 parameter functions");
        }
      };

      switch (numParams) {
      case 0:
      case 1:
      case 2:
      case 3: {
        if (!hasFlags) {
          llvm::SmallVector<llvm::Value *, 8> arguments;
          auto *metadataFn = constructSimpleCall(arguments);
          auto *call = IGF.Builder.CreateCall(metadataFn, arguments);
          call->setDoesNotThrow();
          return setLocal(CanType(type), MetadataResponse::forComplete(call));
        }

        // If function type has parameter flags, let's emit
        // the most general function to retrieve them.
        LLVM_FALLTHROUGH;
      }

      default:
        assert(!params.empty() && "0 parameter case is specialized!");

        auto *const Int32Ptr = IGF.IGM.Int32Ty->getPointerTo();
        llvm::SmallVector<llvm::Value *, 8> arguments;

        arguments.push_back(flags);

        ConstantInitBuilder paramFlags(IGF.IGM);
        auto flagsArr = paramFlags.beginArray();

        auto arrayTy =
            llvm::ArrayType::get(IGF.IGM.TypeMetadataPtrTy, numParams);
        Address parameters = IGF.createAlloca(
            arrayTy, IGF.IGM.getTypeMetadataAlignment(), "function-parameters");

        IGF.Builder.CreateLifetimeStart(parameters,
                                        IGF.IGM.getPointerSize() * numParams);

        collectParameters([&](unsigned i, llvm::Value *typeRef,
                              ParameterFlags flags) {
          auto argPtr = IGF.Builder.CreateStructGEP(parameters, i,
                                                    IGF.IGM.getPointerSize());
          IGF.Builder.CreateStore(typeRef, argPtr);
          if (i == 0)
            arguments.push_back(argPtr.getAddress());

          if (hasFlags)
            flagsArr.addInt32(flags.getIntValue());
        });

        if (hasFlags) {
          auto *flagsVar = flagsArr.finishAndCreateGlobal(
              "parameter-flags", IGF.IGM.getPointerAlignment(),
              /* constant */ true);
          arguments.push_back(IGF.Builder.CreateBitCast(flagsVar, Int32Ptr));
        } else {
          flagsArr.abandon();
          arguments.push_back(llvm::ConstantPointerNull::get(Int32Ptr));
        }

        arguments.push_back(result);

        auto call = IGF.Builder.CreateCall(IGF.IGM.getGetFunctionMetadataFn(),
                                           arguments);
        call->setDoesNotThrow();

        if (parameters.isValid())
          IGF.Builder.CreateLifetimeEnd(parameters,
                                        IGF.IGM.getPointerSize() * numParams);

        return setLocal(type, MetadataResponse::forComplete(call));
      }
    }

    MetadataResponse visitAnyMetatypeType(CanAnyMetatypeType type,
                                          DynamicMetadataRequest request) {
      // FIXME: We shouldn't accept a lowered metatype here, but we need to
      // represent Optional<@objc_metatype T.Type> as an AST type for ABI
      // reasons.
      
      // assert(!type->hasRepresentation()
      //       && "should not be asking for a representation-specific metatype "
      //          "metadata");
      
      if (auto metatype = tryGetLocal(type, request))
        return metatype;

      auto instMetadata =
        IGF.emitAbstractTypeMetadataRef(type.getInstanceType());
      auto fn = isa<MetatypeType>(type)
                  ? IGF.IGM.getGetMetatypeMetadataFn()
                  : IGF.IGM.getGetExistentialMetatypeMetadataFn();
      auto call = IGF.Builder.CreateCall(fn, instMetadata);
      call->setDoesNotThrow();

      return setLocal(type, MetadataResponse::forComplete(call));
    }

    MetadataResponse visitModuleType(CanModuleType type,
                                     DynamicMetadataRequest request) {
      IGF.unimplemented(SourceLoc(), "metadata ref for module type");
      return MetadataResponse::getUndef(IGF);
    }

    MetadataResponse visitDynamicSelfType(CanDynamicSelfType type,
                                          DynamicMetadataRequest request) {
      return MetadataResponse::forComplete(IGF.getLocalSelfMetadata());
    }
      
    MetadataResponse emitExistentialTypeMetadata(CanType type,
                                          DynamicMetadataRequest request) {
      if (auto metatype = tryGetLocal(type, request))
        return metatype;

      // Any and AnyObject have singleton metadata in the runtime.
      llvm::Constant *singletonMetadata = nullptr;
      if (type->isAny())
        singletonMetadata = IGF.IGM.getAnyExistentialMetadata();
      if (type->isAnyObject())
        singletonMetadata = IGF.IGM.getAnyObjectExistentialMetadata();
      
      if (singletonMetadata) {
        llvm::Constant *indices[] = {
          llvm::ConstantInt::get(IGF.IGM.Int32Ty, 0),
          llvm::ConstantInt::get(IGF.IGM.Int32Ty, 1)
        };
        return MetadataResponse::forComplete(
          llvm::ConstantExpr::getInBoundsGetElementPtr(
            /*Ty=*/nullptr, singletonMetadata, indices));
      }

      auto layout = type.getExistentialLayout();
      
      auto protocols = layout.getProtocols();

      // Collect references to the protocol descriptors.
      auto descriptorArrayTy
        = llvm::ArrayType::get(IGF.IGM.ProtocolDescriptorRefTy,
                               protocols.size());
      Address descriptorArray = IGF.createAlloca(descriptorArrayTy,
                                                 IGF.IGM.getPointerAlignment(),
                                                 "protocols");
      IGF.Builder.CreateLifetimeStart(descriptorArray,
                                   IGF.IGM.getPointerSize() * protocols.size());
      descriptorArray = IGF.Builder.CreateBitCast(descriptorArray,
                               IGF.IGM.ProtocolDescriptorRefTy->getPointerTo());
      
      unsigned index = 0;
      for (auto *protoTy : protocols) {
        auto *protoDecl = protoTy->getDecl();
        llvm::Value *ref = emitProtocolDescriptorRef(IGF, protoDecl);

        Address slot = IGF.Builder.CreateConstArrayGEP(descriptorArray,
                                               index, IGF.IGM.getPointerSize());
        IGF.Builder.CreateStore(ref, slot);
        ++index;
      }

      // Note: ProtocolClassConstraint::Class is 0, ::Any is 1.
      auto classConstraint =
        llvm::ConstantInt::get(IGF.IGM.Int1Ty,
                               !layout.requiresClass());
      llvm::Value *superclassConstraint =
        llvm::ConstantPointerNull::get(IGF.IGM.TypeMetadataPtrTy);
      if (auto superclass = layout.explicitSuperclass) {
        superclassConstraint = IGF.emitAbstractTypeMetadataRef(
          CanType(superclass));
      }

      auto call = IGF.Builder.CreateCall(IGF.IGM.getGetExistentialMetadataFn(),
                                         {classConstraint,
                                          superclassConstraint,
                                          IGF.IGM.getSize(Size(protocols.size())),
                                          descriptorArray.getAddress()});
      call->setDoesNotThrow();
      IGF.Builder.CreateLifetimeEnd(descriptorArray,
                                   IGF.IGM.getPointerSize() * protocols.size());
      return setLocal(type, MetadataResponse::forComplete(call));
    }

    MetadataResponse visitProtocolType(CanProtocolType type,
                                       DynamicMetadataRequest request) {
      return emitExistentialTypeMetadata(type, request);
    }
      
    MetadataResponse
    visitProtocolCompositionType(CanProtocolCompositionType type,
                                 DynamicMetadataRequest request) {
      return emitExistentialTypeMetadata(type, request);
    }

    MetadataResponse visitReferenceStorageType(CanReferenceStorageType type,
                                               DynamicMetadataRequest request) {
      llvm_unreachable("reference storage type should have been converted by "
                       "SILGen");
    }
    MetadataResponse visitSILFunctionType(CanSILFunctionType type,
                                          DynamicMetadataRequest request) {
      llvm_unreachable("should not be asking for metadata of a lowered SIL "
                       "function type--SILGen should have used the AST type");
    }
    MetadataResponse visitSILTokenType(CanSILTokenType type,
                                          DynamicMetadataRequest request) {
      llvm_unreachable("should not be asking for metadata of a SILToken type");
    }

    MetadataResponse visitArchetypeType(CanArchetypeType type,
                                        DynamicMetadataRequest request) {
      return emitArchetypeTypeMetadataRef(IGF, type, request);
    }

    MetadataResponse visitGenericTypeParamType(CanGenericTypeParamType type,
                                               DynamicMetadataRequest request) {
      llvm_unreachable("dependent type should have been substituted by Sema or SILGen");
    }

    MetadataResponse visitDependentMemberType(CanDependentMemberType type,
                                              DynamicMetadataRequest request) {
      llvm_unreachable("dependent type should have been substituted by Sema or SILGen");
    }

    MetadataResponse visitLValueType(CanLValueType type,
                                     DynamicMetadataRequest request) {
      llvm_unreachable("lvalue type should have been lowered by SILGen");
    }
    MetadataResponse visitInOutType(CanInOutType type,
                                    DynamicMetadataRequest request) {
      llvm_unreachable("inout type should have been lowered by SILGen");
    }
    MetadataResponse visitErrorType(CanErrorType type,
                                    DynamicMetadataRequest request) {
      llvm_unreachable("error type should not appear in IRGen");
    }

    MetadataResponse visitSILBlockStorageType(CanSILBlockStorageType type,
                                              DynamicMetadataRequest request) {
      llvm_unreachable("cannot ask for metadata of block storage");
    }

    MetadataResponse visitSILBoxType(CanSILBoxType type,
                                     DynamicMetadataRequest request) {
      // The Builtin.NativeObject metadata can stand in for boxes.
      return emitDirectMetadataRef(type->getASTContext().TheNativeObjectType);
    }

    /// Try to find the metatype in local data.
    MetadataResponse tryGetLocal(CanType type, DynamicMetadataRequest request) {
      return IGF.tryGetLocalTypeMetadata(type, request);
    }

    /// Set the metatype in local data.
    MetadataResponse setLocal(CanType type, MetadataResponse response) {
      IGF.setScopedLocalTypeMetadata(type, response);
      return response;
    }
  };
} // end anonymous namespace

/// Emit a type metadata reference without using an accessor function.
static MetadataResponse emitDirectTypeMetadataRef(IRGenFunction &IGF,
                                                  CanType type,
                                           DynamicMetadataRequest request) {
  return EmitTypeMetadataRef(IGF).visit(type, request);
}

static bool isLoadFrom(llvm::Value *value, Address address) {
  if (auto load = dyn_cast<llvm::LoadInst>(value)) {
    return load->getOperand(0) == address.getAddress();
  }
  return false;
}

/// Emit the body of a cache accessor.
///
/// If cacheVariable is null, we perform the direct access every time.
/// This is used for metadata accessors that come about due to resilience,
/// where the direct access is completely trivial.
void irgen::emitCacheAccessFunction(IRGenModule &IGM,
                                    llvm::Function *accessor,
                                    llvm::Constant *cacheVariable,
                                    CacheStrategy cacheStrategy,
                                    CacheEmitter getValue,
                                    bool isReadNone) {
  assert((cacheStrategy == CacheStrategy::None) == (cacheVariable == nullptr));
  accessor->setDoesNotThrow();
  // Don't inline cache functions, since doing so has little impact on
  // overall performance.
  accessor->addAttribute(llvm::AttributeList::FunctionIndex,
                         llvm::Attribute::NoInline);
  // Accessor functions don't need frame pointers.
  IGM.setHasFramePointer(accessor, false);

  // This function is logically 'readnone': the caller does not need
  // to reason about any side effects or stores it might perform.
  if (isReadNone)
    accessor->setDoesNotAccessMemory();

  IRGenFunction IGF(IGM, accessor);
  if (IGM.DebugInfo)
    IGM.DebugInfo->emitArtificialFunction(IGF, accessor);

  auto parameters = IGF.collectParameters();

  bool returnsResponse =
    (accessor->getReturnType() == IGM.TypeMetadataResponseTy);

  switch (cacheStrategy) {

  // If there's no cache variable, just perform the direct access.
  case CacheStrategy::None: {
    auto response = getValue(IGF, parameters);
    llvm::Value *ret;
    if (returnsResponse) {
      response.ensureDynamicState(IGF);
      ret = response.combine(IGF);
    } else {
      assert(response.isStaticallyKnownComplete());
      ret = response.getMetadata();
    }
    IGF.Builder.CreateRet(ret);
    return;
  }

  // For in-place initialization, drill to the first element of the cache.
  case CacheStrategy::SingletonInitialization:
    cacheVariable =
      llvm::ConstantExpr::getBitCast(cacheVariable,
                                     IGM.TypeMetadataPtrTy->getPointerTo());
    break;

  case CacheStrategy::Lazy:
    break;
  }

  llvm::Constant *null =
    llvm::ConstantPointerNull::get(
      cast<llvm::PointerType>(
        cacheVariable->getType()->getPointerElementType()));

  Address cache(cacheVariable, IGM.getPointerAlignment());

  // Okay, first thing, check the cache variable.
  //
  // Conceptually, this needs to establish memory ordering with the
  // store we do later in the function: if the metadata value is
  // non-null, we must be able to see any stores performed by the
  // initialization of the metadata.  However, any attempt to read
  // from the metadata will be address-dependent on the loaded
  // metadata pointer, which is sufficient to provide adequate
  // memory ordering guarantees on all the platforms we care about:
  // ARM has special rules about address dependencies, and x86's
  // memory ordering is strong enough to guarantee the visibility
  // even without the address dependency.
  //
  // And we do not need to worry about the compiler because the
  // address dependency naturally forces an order to the memory
  // accesses.
  //
  // Therefore, we can perform a completely naked load here.
  // FIXME: Technically should be "consume", but that introduces barriers in the
  // current LLVM ARM backend.
  auto load = IGF.Builder.CreateLoad(cache);
  // Make this barrier explicit when building for TSan to avoid false positives.
  if (IGM.IRGen.Opts.Sanitizers & SanitizerKind::Thread)
    load->setOrdering(llvm::AtomicOrdering::Acquire);

  // Compare the load result against null.
  auto isNullBB = IGF.createBasicBlock("cacheIsNull");
  auto contBB = IGF.createBasicBlock("cont");
  llvm::Value *comparison = IGF.Builder.CreateICmpEQ(load, null);
  IGF.Builder.CreateCondBr(comparison, isNullBB, contBB);
  auto loadBB = IGF.Builder.GetInsertBlock();

  // If the load yielded null, emit the type metadata.
  IGF.Builder.emitBlock(isNullBB);
  
  MetadataResponse response = getValue(IGF, parameters);

  // Ensure that we have a dynamically-correct state value.
  llvm::Constant *completedState = nullptr;
  if (returnsResponse) {
    completedState = MetadataResponse::getCompletedState(IGM);
    response.ensureDynamicState(IGF);
  }

  auto directResult = response.getMetadata();

  // Emit a branch around the caching code if we're working with responses
  // and the fetched result is not complete.  We can avoid doing this if
  // the response is statically known to be complete, and we don't need to
  // do it if this is an in-place initiazation cache because the store
  // is done within the runtime.
  llvm::BasicBlock *completionCheckBB = nullptr;
  llvm::Value *directState = nullptr;
  if (cacheStrategy == CacheStrategy::SingletonInitialization) {
    directState = response.getDynamicState();
    completionCheckBB = IGF.Builder.GetInsertBlock();
  } else {
    if (returnsResponse &&
        !response.isStaticallyKnownComplete()) {
      completionCheckBB = IGF.Builder.GetInsertBlock();
      directState = response.getDynamicState();

      auto isCompleteBB = IGF.createBasicBlock("is_complete");
      auto isComplete =
        IGF.Builder.CreateICmpEQ(directState, completedState);

      IGF.Builder.CreateCondBr(isComplete, isCompleteBB, contBB);
      IGF.Builder.emitBlock(isCompleteBB);
    }

    // Store it back to the cache variable.  This needs to be a store-release
    // because it needs to propagate memory visibility to the other threads
    // that can access the cache: the initializing stores might be visible
    // to this thread, but they aren't transitively guaranteed to be visible
    // to other threads unless this is a store-release.
    //
    // However, we can skip this if the value was actually loaded from the
    // cache.  This is a simple, if hacky, peephole that's useful for the
    // code in emitOnceTypeMetadataAccessFunctionBody.
    if (!isLoadFrom(directResult, cache)) {
      IGF.Builder.CreateStore(directResult, cache)
        ->setAtomic(llvm::AtomicOrdering::Release);
    }
  }

  IGF.Builder.CreateBr(contBB);
  auto storeBB = IGF.Builder.GetInsertBlock();

  // Emit the continuation block.
  IGF.Builder.emitBlock(contBB);

  // Add a phi for the metadata value.
  auto phi = IGF.Builder.CreatePHI(null->getType(), 3);
  phi->addIncoming(load, loadBB);
  phi->addIncoming(directResult, storeBB);

  // Add a phi for the metadata state if we're returning a response.
  llvm::Value *stateToReturn = nullptr;
  if (directState) {
    if (storeBB != completionCheckBB)
      phi->addIncoming(directResult, completionCheckBB);

    auto completionStatePHI = IGF.Builder.CreatePHI(IGM.SizeTy, 3);
    completionStatePHI->addIncoming(completedState, loadBB);
    completionStatePHI->addIncoming(directState, completionCheckBB);
    if (storeBB != completionCheckBB)
      completionStatePHI->addIncoming(completedState, storeBB);
    stateToReturn = completionStatePHI;
  } else if (returnsResponse) {
    stateToReturn = completedState;
  }

  // Build the return value.
  llvm::Value *ret;
  if (returnsResponse) {
    ret = MetadataResponse(phi, stateToReturn, MetadataState::Abstract)
            .combine(IGF);
  } else {
    ret = phi;
  }

  IGF.Builder.CreateRet(ret);
}

MetadataResponse
IRGenFunction::emitGenericTypeMetadataAccessFunctionCall(
                                              llvm::Function *accessFunction,
                                              ArrayRef<llvm::Value *> args,
                                              DynamicMetadataRequest request) {

  SmallVector<llvm::Value *, 8> callArgs;

  // Add the metadata request argument.
  callArgs.push_back(request.get(*this));

  Address argsBuffer;
  bool allocatedArgsBuffer = false;
  if (args.size() > NumDirectGenericTypeMetadataAccessFunctionArgs) {
    // Allocate an array to pass the arguments.
    auto argsBufferTy = llvm::ArrayType::get(IGM.Int8PtrTy, args.size());
    argsBuffer = createAlloca(argsBufferTy, IGM.getPointerAlignment());

    // Mark the beginning of the array lifetime.
    Builder.CreateLifetimeStart(argsBuffer,
                                IGM.getPointerSize() * args.size());
    allocatedArgsBuffer = true;

    // Fill in the buffer.
    for (unsigned i : indices(args)) {
      Address elt = Builder.CreateStructGEP(argsBuffer, i,
                                            IGM.getPointerSize() * i);
      auto *arg =
        Builder.CreateBitCast(args[i], elt.getType()->getPointerElementType());
      Builder.CreateStore(arg, elt);
    }

    // Add the buffer to the call arguments.
    callArgs.push_back(
      Builder.CreateBitCast(argsBuffer.getAddress(), IGM.Int8PtrPtrTy));
  } else {
    callArgs.append(args.begin(), args.end());
  }

  auto call = Builder.CreateCall(accessFunction, callArgs);
  call->setDoesNotThrow();
  call->setCallingConv(IGM.SwiftCC);
  call->addAttribute(llvm::AttributeList::FunctionIndex,
                     allocatedArgsBuffer
                       ? llvm::Attribute::InaccessibleMemOrArgMemOnly
                       : llvm::Attribute::ReadNone);

  // If we allocated a buffer for the arguments, end its lifetime.
  if (allocatedArgsBuffer)
    Builder.CreateLifetimeEnd(argsBuffer, IGM.getPointerSize() * args.size());

  return MetadataResponse::handle(*this, request, call);
}

static MetadataResponse
emitGenericTypeMetadataAccessFunction(IRGenFunction &IGF,
                                      Explosion &params,
                                      NominalTypeDecl *nominal,
                                      GenericArguments &genericArgs) {
  auto &IGM = IGF.IGM;
  
  llvm::Constant *descriptor =
    IGM.getAddrOfTypeContextDescriptor(nominal, RequireMetadata);

  auto request = params.claimNext();

  auto numArguments = genericArgs.Types.size();

  llvm::Value *result;
  if (numArguments > NumDirectGenericTypeMetadataAccessFunctionArgs) {
    // swift_getGenericMetadata's calling convention is already cleverly
    // laid out to minimize the assembly language size of the thunk.
    // The caller passed us an appropriate buffer with the arguments.
    auto argsBuffer = Address(params.claimNext(), IGM.getPointerAlignment());
    llvm::Value *arguments =
      IGF.Builder.CreateBitCast(argsBuffer.getAddress(), IGM.Int8PtrTy);

    // Make the call.
    auto call = IGF.Builder.CreateCall(IGM.getGetGenericMetadataFn(),
                                         {request, arguments, descriptor});
    call->setDoesNotThrow();
    call->setCallingConv(IGM.SwiftCC);
    call->addAttribute(llvm::AttributeList::FunctionIndex,
                         llvm::Attribute::ReadOnly);
    result = call;
  } else {
    static_assert(NumDirectGenericTypeMetadataAccessFunctionArgs == 3,
                  "adjust this if you change "
                  "NumDirectGenericTypeMetadataAccessFunctionArgs");
    // Factor out the buffer shuffling for metadata accessors that take their
    // arguments directly, so that the accessor function itself only needs to
    // materialize the nominal type descriptor and call this thunk.
    auto thunkFn = cast<llvm::Function>(
      IGM.getModule()
        ->getOrInsertFunction("__swift_instantiateGenericMetadata",
                IGM.TypeMetadataResponseTy,
                IGM.SizeTy, // request
                IGM.Int8PtrTy, // arg 0
                IGM.Int8PtrTy, // arg 1
                IGM.Int8PtrTy, // arg 2
                IGM.TypeContextDescriptorPtrTy) // type context descriptor
        .getCallee()
        ->stripPointerCasts());

    if (thunkFn->empty()) {
      ApplyIRLinkage(IRLinkage::InternalLinkOnceODR)
          .to(thunkFn);
      thunkFn->setDoesNotAccessMemory();
      thunkFn->setDoesNotThrow();
      thunkFn->setCallingConv(IGM.SwiftCC);
      thunkFn->addAttribute(llvm::AttributeList::FunctionIndex,
                            llvm::Attribute::NoInline);
      IGM.setHasFramePointer(thunkFn, false);
      
      [&IGM, thunkFn]{
        IRGenFunction subIGF(IGM, thunkFn);
    
        auto params = subIGF.collectParameters();
        auto request = params.claimNext();
        auto arg0 = params.claimNext();
        auto arg1 = params.claimNext();
        auto arg2 = params.claimNext();
        auto descriptor = params.claimNext();
        
        // Allocate a buffer with enough storage for the arguments.
        auto argsBufferTy =
          llvm::ArrayType::get(IGM.Int8PtrTy,
                               NumDirectGenericTypeMetadataAccessFunctionArgs);
        auto argsBuffer = subIGF.createAlloca(argsBufferTy,
                                           IGM.getPointerAlignment(),
                                           "generic.arguments");
        subIGF.Builder.CreateLifetimeStart(argsBuffer,
         IGM.getPointerSize() * NumDirectGenericTypeMetadataAccessFunctionArgs);
        
        auto arg0Buf = subIGF.Builder.CreateConstInBoundsGEP2_32(argsBufferTy,
                                                 argsBuffer.getAddress(), 0, 0);
        subIGF.Builder.CreateStore(arg0, arg0Buf, IGM.getPointerAlignment());
        auto arg1Buf = subIGF.Builder.CreateConstInBoundsGEP2_32(argsBufferTy,
                                                 argsBuffer.getAddress(), 0, 1);
        subIGF.Builder.CreateStore(arg1, arg1Buf, IGM.getPointerAlignment());
        auto arg2Buf = subIGF.Builder.CreateConstInBoundsGEP2_32(argsBufferTy,
                                                 argsBuffer.getAddress(), 0, 2);
        subIGF.Builder.CreateStore(arg2, arg2Buf, IGM.getPointerAlignment());
        
        // Make the call.
        auto argsAddr = subIGF.Builder.CreateBitCast(argsBuffer.getAddress(),
                                                     IGM.Int8PtrTy);
        auto result = subIGF.Builder.CreateCall(IGM.getGetGenericMetadataFn(),
                                               {request, argsAddr, descriptor});
        subIGF.Builder.CreateRet(result);
      }();
    }
    
    // Call out to the helper.
    auto arg0 = numArguments >= 1
      ? IGF.Builder.CreateBitCast(params.claimNext(), IGM.Int8PtrTy)
      : llvm::UndefValue::get(IGM.Int8PtrTy);
    auto arg1 = numArguments >= 2
      ? IGF.Builder.CreateBitCast(params.claimNext(), IGM.Int8PtrTy)
      : llvm::UndefValue::get(IGM.Int8PtrTy);
    auto arg2 = numArguments >= 3
      ? IGF.Builder.CreateBitCast(params.claimNext(), IGM.Int8PtrTy)
      : llvm::UndefValue::get(IGM.Int8PtrTy);
    
    auto call = IGF.Builder.CreateCall(thunkFn,
                                       {request, arg0, arg1, arg2, descriptor});
    call->setDoesNotAccessMemory();
    call->setDoesNotThrow();
    call->setCallingConv(IGM.SwiftCC);
    
    result = call;
  }
  
  return MetadataResponse::handle(IGF, DynamicMetadataRequest(request), result);
}

static llvm::Value *
emitIdempotentClassMetadataInitialization(IRGenFunction &IGF,
                                          llvm::Value *metadata) {
  if (IGF.IGM.ObjCInterop) {
    metadata = IGF.Builder.CreateBitCast(metadata, IGF.IGM.ObjCClassPtrTy);
    metadata = IGF.Builder.CreateCall(IGF.IGM.getGetInitializedObjCClassFn(),
                                      metadata);
    metadata = IGF.Builder.CreateBitCast(metadata, IGF.IGM.TypeMetadataPtrTy);
  }

  return metadata;
}

/// Emit the body of a metadata accessor function for the given type.
///
/// This function is appropriate for ordinary situations where the
/// construction of the metadata value just involves calling idempotent
/// metadata-construction functions.  It is not used for the in-place
/// initialization of non-generic nominal type metadata.
static MetadataResponse
emitDirectTypeMetadataAccessFunctionBody(IRGenFunction &IGF,
                                         DynamicMetadataRequest request,
                                         CanType type) {
  assert(!type->hasArchetype() &&
         "cannot emit metadata accessor for context-dependent type");

  // We only take this path for non-generic nominal types.
  auto typeDecl = type->getAnyNominal();
  if (!typeDecl)
    return emitDirectTypeMetadataRef(IGF, type, request);

  if (typeDecl->isGenericContext() &&
      !(isa<ClassDecl>(typeDecl) &&
        isa<ClangModuleUnit>(typeDecl->getModuleScopeContext()))) {
    // This is a metadata accessor for a fully substituted generic type.
    return emitDirectTypeMetadataRef(IGF, type, request);
  }

  // We should never be emitting a metadata accessor for resilient nominal
  // types outside of their defining module.  We'd only do that anyway for
  // types that don't guarantee the existence of a non-unique access
  // function, and that should never be true of a resilient type with
  // external availability.
  //
  // (The type might still not have a statically-known layout.  It just
  // can't be resilient at the top level: we have to know its immediate
  // members, or we can't even begin to approach the problem of emitting
  // metadata for it.)
  assert(!IGF.IGM.isResilient(typeDecl, ResilienceExpansion::Maximal));

  // We should never be emitting a metadata accessor for foreign type
  // metadata using this function.
  assert(!requiresForeignTypeMetadata(typeDecl));

  // Classes that might not have Swift metadata use a different
  // access pattern.
  if (auto classDecl = dyn_cast<ClassDecl>(typeDecl)) {
    if (!hasKnownSwiftMetadata(IGF.IGM, classDecl)) {
      return MetadataResponse::forComplete(emitObjCMetadataRef(IGF, classDecl));
    }

    llvm::Constant *metadata = IGF.IGM.getAddrOfTypeMetadata(type);
    return MetadataResponse::forComplete(
      emitIdempotentClassMetadataInitialization(IGF, metadata));
  }

  // We should not be doing more serious work along this path.
  assert(isTypeMetadataAccessTrivial(IGF.IGM, type));

  // Okay, everything else is built from a Swift metadata object.
  llvm::Constant *metadata = IGF.IGM.getAddrOfTypeMetadata(type);

  return MetadataResponse::forComplete(metadata);
}

static llvm::Function *getAccessFunctionPrototype(IRGenModule &IGM,
                                                  CanType type,
                                               ForDefinition_t forDefinition) {
  assert(!type->hasArchetype());
  // Type should be bound unless it's type erased.
  assert(isTypeErasedGenericClassType(type)
           ? !isa<BoundGenericType>(type)
           : !isa<UnboundGenericType>(type));

  return IGM.getAddrOfTypeMetadataAccessFunction(type, forDefinition);
}

llvm::Function *
irgen::getOtherwiseDefinedTypeMetadataAccessFunction(IRGenModule &IGM,
                                                     CanType type) {
  return getAccessFunctionPrototype(IGM, type, NotForDefinition);
}

/// Get or create an accessor function to the given non-dependent type.
llvm::Function *
irgen::createTypeMetadataAccessFunction(IRGenModule &IGM, CanType type,
                                        CacheStrategy cacheStrategy,
                                        MetadataAccessGenerator generator,
                                        bool allowExistingDefinition) {
  // Get the prototype.
  auto accessor = getAccessFunctionPrototype(IGM, type, ForDefinition);

  // If we're not supposed to define the accessor, or if we already
  // have defined it, just return the pointer.
  if (!accessor->empty()) {
    assert(allowExistingDefinition &&
           "repeat definition of access function!");
    return accessor;
  }

  // Okay, define the accessor.
  llvm::Constant *cacheVariable = nullptr;

  // If our preferred access method is to go via an accessor, it means
  // there is some non-trivial computation that needs to be cached.
  if (isTypeMetadataAccessTrivial(IGM, type)) {
    cacheStrategy = CacheStrategy::None;
  } else {
    switch (cacheStrategy) {
    // Nothing to do.
    case CacheStrategy::None:
      break;

    // For lazy initialization, the cache variable is just a pointer.
    case CacheStrategy::Lazy:
      cacheVariable = IGM.getAddrOfTypeMetadataLazyCacheVariable(type);
      break;

    // For in-place initialization, drill down to the first element.
    case CacheStrategy::SingletonInitialization:
      cacheVariable = IGM.getAddrOfTypeMetadataSingletonInitializationCache(
                                          type->getAnyNominal(), ForDefinition);
      break;
    }

    if (IGM.getOptions().optimizeForSize())
      accessor->addFnAttr(llvm::Attribute::NoInline);
  }

  emitCacheAccessFunction(IGM, accessor, cacheVariable, cacheStrategy,
                          [&](IRGenFunction &IGF, Explosion &params) {
    auto request = DynamicMetadataRequest(params.claimNext());
    return generator(IGF, request, cacheVariable);
  });

  return accessor;
}

/// Emit a standard accessor function to the given non-dependent type.
llvm::Function *
irgen::createDirectTypeMetadataAccessFunction(IRGenModule &IGM, CanType type,
                                              bool allowExistingDefinition) {
  return createTypeMetadataAccessFunction(IGM, type, CacheStrategy::Lazy,
                                          [&](IRGenFunction &IGF,
                                              DynamicMetadataRequest request,
                                              llvm::Constant *cacheVariable) {
    // We should not be called with ForDefinition for nominal types
    // that require in-place initialization.
    return emitDirectTypeMetadataAccessFunctionBody(IGF, request, type);
  }, allowExistingDefinition);
}

/// Get or create an accessor function to the given generic type.
llvm::Function *
irgen::getGenericTypeMetadataAccessFunction(IRGenModule &IGM,
                                            NominalTypeDecl *nominal,
                                            ForDefinition_t shouldDefine) {
  assert(nominal->isGenericContext());
  assert(!isTypeErasedGenericClass(nominal));

  GenericArguments genericArgs;
  genericArgs.collectTypes(IGM, nominal);

  llvm::Function *accessor =
    IGM.getAddrOfGenericTypeMetadataAccessFunction(
        nominal, genericArgs.Types, shouldDefine);

  // If we're not supposed to define the accessor, or if we already
  // have defined it, just return the pointer.
  if (!shouldDefine || !accessor->empty())
    return accessor;

  if (IGM.getOptions().optimizeForSize())
    accessor->addFnAttr(llvm::Attribute::NoInline);

  bool isReadNone =
      (genericArgs.Types.size() <= NumDirectGenericTypeMetadataAccessFunctionArgs);

  emitCacheAccessFunction(IGM, accessor, /*cache*/nullptr, CacheStrategy::None,
                          [&](IRGenFunction &IGF, Explosion &params) {
                            return emitGenericTypeMetadataAccessFunction(
                                    IGF, params, nominal, genericArgs);
                          },
                          isReadNone);

  return accessor;
}

static bool shouldAccessByMangledName(IRGenModule &IGM, CanType type) {
  // A nongeneric nominal type with nontrivial metadata has an accessor
  // already we can just call.
  if (auto nom = dyn_cast<NominalType>(type)) {
    if (!isa<ProtocolDecl>(nom->getDecl())
        && (!nom->getDecl()->isGenericContext()
            || nom->getDecl()->getGenericSignature()->areAllParamsConcrete())
        && (!nom->getClassOrBoundGenericClass()
            || !nom->getClassOrBoundGenericClass()->hasClangNode()
            || nom->getClassOrBoundGenericClass()->isForeign())) {
      return false;
    }
  }
  
  // The Swift 5.1 runtime fails to demangle associated types of opaque types.
  auto hasNestedOpaqueArchetype = type.findIf([](CanType sub) -> bool {
    if (auto archetype = dyn_cast<NestedArchetypeType>(sub)) {
      if (isa<OpaqueTypeArchetypeType>(archetype->getRoot())) {
        return true;
      }
    }
    return false;
  });
  
  if (hasNestedOpaqueArchetype)
    return false;
  
  return true;

// The visitor below can be used to fine-tune a heuristic to decide whether
// demangling might be better for code size than open-coding an access. In
// my experiments on the Swift standard library and Apple SDK overlays,
// always demangling seemed to have the biggest code size benefit.
#if false
  // Guess the number of calls and addresses we need to materialize a
  // metadata record in code.
  struct OpenCodedMetadataAccessWeightVisitor
      : CanTypeVisitor<OpenCodedMetadataAccessWeightVisitor>
  {
    IRGenModule &IGM;
    unsigned NumCalls = 0, NumAddresses = 0;
    
    OpenCodedMetadataAccessWeightVisitor(IRGenModule &IGM)
      : IGM(IGM) {}
    
    void visitBoundGenericType(CanBoundGenericType bgt) {
      // Need to materialize all the arguments, then call the metadata
      // accessor.
      //
      // TODO: Also need to count the parent type's generic arguments.
      for (auto arg : bgt->getGenericArgs()) {
        visit(arg);
      }
      NumCalls += 1;
    }

    void visitNominalType(CanNominalType nom) {
      // Some nominal types have trivially-referenceable metadata symbols,
      // others may require accessors to trigger instantiation.
      //
      // TODO: Also need to count the parent type's generic arguments.
      if (isTypeMetadataAccessTrivial(IGM, nom)) {
        NumAddresses += 1;
      } else {
        NumCalls += 1;
      }
    }

    void visitTupleType(CanTupleType tup) {
      // The empty tuple has trivial metadata.
      if (tup->getNumElements() == 0) {
        NumAddresses += 1;
        return;
      }
      // Need to materialize the element types, then call the getTupleMetadata
      // accessor.
      for (auto elt : tup.getElementTypes()) {
        visit(elt);
      }
      NumCalls += 1;
    }
    
    void visitAnyFunctionType(CanAnyFunctionType fun) {
      // Need to materialize the arguments and return, then call the
      // getFunctionMetadata accessor.
      for (auto arg : fun.getParams()) {
        visit(arg.getPlainType());
      }
      visit(fun.getResult());
      
      NumCalls += 1;
    }
    
    void visitMetatypeType(CanMetatypeType meta) {
      // Need to materialize the instance type, then call the
      // getMetatypeMetadata accessor.
      visit(meta.getInstanceType());
      NumCalls += 1;
    }
    
    void visitProtocolType(CanProtocolType proto) {
      // Need to reference the protocol descriptor, then call the
      // getExistentialTypeMetadata accessor.
      NumAddresses += 1;
      NumCalls += 1;
    }
    
    void visitBuiltinType(CanBuiltinType b) {
      // Builtins always have trivial metadata.
      NumAddresses += 1;
    }
    
    void visitProtocolCompositionType(CanProtocolCompositionType comp) {
      unsigned numMembers = comp->getMembers().size();
      // The empty compositions Any and AnyObject are trivial.
      if (numMembers == 0) {
        NumAddresses += 1;
        return;
      }
      // Need to materialize the base class, if any.
      if (comp->getMembers().front()->getClassOrBoundGenericClass()) {
        visit(CanType(comp->getMembers().front()));
        numMembers -= 1;
      }
      // Need to reference the protocol descriptors for each protocol.
      NumAddresses += numMembers;
      // Finally, call the getExistentialTypeMetadata accessor.
      NumCalls += 1;
    }
    
    void visitExistentialMetatypeType(CanExistentialMetatypeType meta) {
      // The number of accesses turns out the same as the instance type,
      // but instead of getExistentialTypeMetadata, we call
      // getExistentialMetatypeMetadata
      visit(meta.getInstanceType());
    }
    
    // Shouldn't emit metadata for other kinds of types.
    void visitType(CanType t) {
      llvm_unreachable("unhandled type?!");
    }
  };
  
  OpenCodedMetadataAccessWeightVisitor visitor(IGM);
  
  visitor.visit(type);
  
  // If we need more than one accessor call, or the access requires too many
  // arguments, the mangled name accessor is probably more compact.
  return visitor.NumCalls > 1 || visitor.NumAddresses > 1;
#endif
  
}

static bool canIssueIncompleteMetadataRequests(IRGenModule &IGM) {
  // We can only answer blocking complete metadata requests with the <=5.1
  // runtime ABI entry points.
  auto &context = IGM.getSwiftModule()->getASTContext();
  auto deploymentAvailability =
      AvailabilityContext::forDeploymentTarget(context);
  return deploymentAvailability.isContainedIn(
      context.getTypesInAbstractMetadataStateAvailability());
}

/// Emit a call to a type metadata accessor using a mangled name.
static MetadataResponse
emitMetadataAccessByMangledName(IRGenFunction &IGF, CanType type,
                                DynamicMetadataRequest request) {
  auto &IGM = IGF.IGM;

  // We can only answer blocking complete metadata requests with the <=5.1
  // runtime ABI entry points.
  assert((request.isStaticallyBlockingComplete() ||
          (request.isStaticallyAbstract() &&
           canIssueIncompleteMetadataRequests(IGM))) &&
         "can only form complete metadata by mangled name");

  llvm::Constant *mangledString;
  unsigned mangledStringSize;
  std::tie(mangledString, mangledStringSize) =
    IGM.getTypeRef(type, CanGenericSignature(), MangledTypeRefRole::Metadata);
  
  assert(mangledStringSize < 0x80000000u
         && "2GB of mangled name ought to be enough for anyone");
  
  // Get or create the cache variable if necessary.
  auto cache = IGM.getAddrOfTypeMetadataDemanglingCacheVariable(type,
                                                                ConstantInit());
  
  if (cast<llvm::GlobalVariable>(cache->stripPointerCasts())->isDeclaration()) {
    ConstantInitBuilder builder(IGM);
    auto structBuilder = builder.beginStruct();
    
    // A "negative" 64-bit value in the cache indicates the uninitialized state.
    // Which word has that bit in the {i32, i32} layout depends on endianness.

    if (IGM.getModule()->getDataLayout().isBigEndian()) {
      structBuilder.addInt32(-mangledStringSize);
      structBuilder.addRelativeAddress(mangledString);
    } else {
      structBuilder.addRelativeAddress(mangledString);
      structBuilder.addInt32(-mangledStringSize);
    }

    auto init = structBuilder.finishAndCreateFuture();
    cache = IGM.getAddrOfTypeMetadataDemanglingCacheVariable(type, init);
  }

  // Get or create a shared helper function to do the instantiation.
  auto instantiationFnName =
      request.isStaticallyAbstract()
          ? "__swift_instantiateConcreteTypeFromMangledNameAbstract"
          : "__swift_instantiateConcreteTypeFromMangledName";
  auto instantiationFn = cast<llvm::Function>(
      IGM.getModule()
<<<<<<< HEAD
          ->getOrInsertFunction(
              "__swift_instantiateConcreteTypeFromMangledName",
              IGF.IGM.TypeMetadataPtrTy, cache->getType())
          .getCallee()
          ->stripPointerCasts());
=======
          ->getOrInsertFunction(instantiationFnName, IGF.IGM.TypeMetadataPtrTy,
                                cache->getType())
          .getCallee());
>>>>>>> 73098687
  if (instantiationFn->empty()) {
    ApplyIRLinkage(IRLinkage::InternalLinkOnceODR)
      .to(instantiationFn);
    instantiationFn->setDoesNotAccessMemory();
    instantiationFn->setDoesNotThrow();
    instantiationFn->addAttribute(llvm::AttributeList::FunctionIndex,
                                  llvm::Attribute::NoInline);
    IGM.setHasFramePointer(instantiationFn, false);

    [&IGM, instantiationFn, request]{
      IRGenFunction subIGF(IGM, instantiationFn);
      
      auto params = subIGF.collectParameters();
      auto cache = params.claimNext();
      
      // Load the existing cache value.
      // Conceptually, this needs to establish memory ordering with the
      // store we do later in the function: if the metadata value is
      // non-null, we must be able to see any stores performed by the
      // initialization of the metadata.  However, any attempt to read
      // from the metadata will be address-dependent on the loaded
      // metadata pointer, which is sufficient to provide adequate
      // memory ordering guarantees on all the platforms we care about:
      // ARM has special rules about address dependencies, and x86's
      // memory ordering is strong enough to guarantee the visibility
      // even without the address dependency.
      //
      // And we do not need to worry about the compiler because the
      // address dependency naturally forces an order to the memory
      // accesses.
      //
      // Therefore, we can perform a completely naked load here.
      // FIXME: Technically should be "consume", but that introduces barriers
      // in the current LLVM ARM backend.
      auto cacheWordAddr = subIGF.Builder.CreateBitCast(cache,
                                                   IGM.Int64Ty->getPointerTo());
      auto load = subIGF.Builder.CreateLoad(cacheWordAddr, Alignment(8));
      // Make this barrier explicit when building for TSan to avoid false positives.
      if (IGM.IRGen.Opts.Sanitizers & SanitizerKind::Thread)
        load->setOrdering(llvm::AtomicOrdering::Acquire);
      else
        load->setOrdering(llvm::AtomicOrdering::Monotonic);

      // Compare the load result to see if it's negative.
      auto isUnfilledBB = subIGF.createBasicBlock("");
      auto contBB = subIGF.createBasicBlock("");
      llvm::Value *comparison = subIGF.Builder.CreateICmpSLT(load,
                                        llvm::ConstantInt::get(IGM.Int64Ty, 0));
      comparison = subIGF.Builder.CreateExpect(comparison,
                                         llvm::ConstantInt::get(IGM.Int1Ty, 0));
      subIGF.Builder.CreateCondBr(comparison, isUnfilledBB, contBB);
      auto loadBB = subIGF.Builder.GetInsertBlock();

      // If the load is negative, emit the call to instantiate the type
      // metadata.
      subIGF.Builder.SetInsertPoint(&subIGF.CurFn->back());
      subIGF.Builder.emitBlock(isUnfilledBB);
      
      // Break up the loaded value into size and relative address to the
      // string.
      auto size = subIGF.Builder.CreateAShr(load, 32);
      size = subIGF.Builder.CreateTruncOrBitCast(size, IGM.SizeTy);
      size = subIGF.Builder.CreateNeg(size);
      
      auto stringAddrOffset = subIGF.Builder.CreateTrunc(load,
                                                         IGM.Int32Ty);
      stringAddrOffset = subIGF.Builder.CreateSExtOrBitCast(stringAddrOffset,
                                                            IGM.SizeTy);
      auto stringAddrBase = subIGF.Builder.CreatePtrToInt(cache, IGM.SizeTy);
      if (IGM.getModule()->getDataLayout().isBigEndian()) {
        stringAddrBase = subIGF.Builder.CreateAdd(stringAddrBase,
                                        llvm::ConstantInt::get(IGM.SizeTy, 4));
      }
      auto stringAddr = subIGF.Builder.CreateAdd(stringAddrBase,
                                                 stringAddrOffset);
      stringAddr = subIGF.Builder.CreateIntToPtr(stringAddr, IGM.Int8PtrTy);

      llvm::CallInst *call;
      if (request.isStaticallyAbstract()) {
        call = subIGF.Builder.CreateCall(
            IGM.getGetTypeByMangledNameInContextInMetadataStateFn(),
            {llvm::ConstantInt::get(IGM.SizeTy, (size_t)MetadataState::Abstract),
             stringAddr, size,
             // TODO: Use mangled name lookup in generic
             // contexts?
             llvm::ConstantPointerNull::get(IGM.TypeContextDescriptorPtrTy),
             llvm::ConstantPointerNull::get(IGM.Int8PtrPtrTy)});
      } else {
        call = subIGF.Builder.CreateCall(
            IGM.getGetTypeByMangledNameInContextFn(),
            {stringAddr, size,
             // TODO: Use mangled name lookup in generic
             // contexts?
             llvm::ConstantPointerNull::get(IGM.TypeContextDescriptorPtrTy),
             llvm::ConstantPointerNull::get(IGM.Int8PtrPtrTy)});
      }
      call->setDoesNotThrow();
      call->setDoesNotAccessMemory();
      call->setCallingConv(IGM.SwiftCC);

      // Store the result back to the cache. Metadata instantatiation should
      // already have emitted the necessary barriers to publish the instantiated
      // metadata to other threads, so we only need to expose the pointer.
      // Worst case, another thread might race with us and reinstantiate the
      // exact same metadata pointer.
      auto resultWord = subIGF.Builder.CreatePtrToInt(call, IGM.SizeTy);
      resultWord = subIGF.Builder.CreateZExtOrBitCast(resultWord, IGM.Int64Ty);
      auto store = subIGF.Builder.CreateStore(resultWord, cacheWordAddr,
                                              Alignment(8));
      store->setOrdering(llvm::AtomicOrdering::Monotonic);
      subIGF.Builder.CreateBr(contBB);
      
      subIGF.Builder.SetInsertPoint(loadBB);
      subIGF.Builder.emitBlock(contBB);
      auto phi = subIGF.Builder.CreatePHI(IGM.Int64Ty, 2);
      phi->addIncoming(load, loadBB);
      phi->addIncoming(resultWord, isUnfilledBB);
      
      auto resultAddr = subIGF.Builder.CreateTruncOrBitCast(phi, IGM.SizeTy);
      resultAddr = subIGF.Builder.CreateIntToPtr(resultAddr,
                                                 IGM.TypeMetadataPtrTy);
      subIGF.Builder.CreateRet(resultAddr);
    }();
  }
  
  auto call = IGF.Builder.CreateCall(instantiationFn, cache);
  call->setDoesNotThrow();
  call->setDoesNotAccessMemory();
  
  auto response = MetadataResponse::forComplete(call);
  
  IGF.setScopedLocalTypeMetadata(type, response);
  return response;
}

/// Emit a call to the type metadata accessor for the given function.
static MetadataResponse
emitCallToTypeMetadataAccessFunction(IRGenFunction &IGF, CanType type,
                                     DynamicMetadataRequest request) {
  // If we already cached the metadata, use it.
  if (auto local = IGF.tryGetLocalTypeMetadata(type, request))
    return local;

  // If the metadata would require multiple runtime calls to build, emit a
  // single access by mangled name instead, if we're asking for complete
  // metadata.
  //
  if ((request.isStaticallyBlockingComplete() ||
       (request.isStaticallyAbstract() &&
        canIssueIncompleteMetadataRequests(IGF.IGM))) &&
      shouldAccessByMangledName(IGF.IGM, type)) {
    return emitMetadataAccessByMangledName(IGF, type, request);
  }

  llvm::Constant *accessor =
    getOrCreateTypeMetadataAccessFunction(IGF.IGM, type);
  llvm::CallInst *call = IGF.Builder.CreateCall(accessor, { request.get(IGF) });
  call->setCallingConv(IGF.IGM.SwiftCC);
  call->setDoesNotAccessMemory();
  call->setDoesNotThrow();

  auto response = MetadataResponse::handle(IGF, request, call);
  
  // Save the metadata for future lookups.
  IGF.setScopedLocalTypeMetadata(type, response);
  
  return response;
}

llvm::Value *IRGenFunction::emitAbstractTypeMetadataRef(CanType type) {
  return emitTypeMetadataRef(type, MetadataState::Abstract).getMetadata();
}

/// Produce the type metadata pointer for the given type.
llvm::Value *IRGenFunction::emitTypeMetadataRef(CanType type) {
  return emitTypeMetadataRef(type, MetadataState::Complete).getMetadata();
}

/// Produce the type metadata pointer for the given type.
MetadataResponse
IRGenFunction::emitTypeMetadataRef(CanType type,
                                   DynamicMetadataRequest request) {
  type = IGM.getRuntimeReifiedType(type);
  // Look through any opaque types we're allowed to.
  type = IGM.substOpaqueTypesWithUnderlyingTypes(type);

  // If we're asking for the metadata of the type that dynamic Self is known
  // to be equal to, we can just use the self metadata.
  if (LocalSelfIsExact && LocalSelfType == type) {
    return MetadataResponse::forComplete(getLocalSelfMetadata());
  }
  
  if (type->hasArchetype() ||
      isTypeMetadataAccessTrivial(IGM, type)) {
    // FIXME: propagate metadata request!
    return emitDirectTypeMetadataRef(*this, type, request);
  }

  return emitCallToTypeMetadataAccessFunction(*this, type, request);
}

/// Return the address of a function that will return type metadata 
/// for the given non-dependent type.
llvm::Function *irgen::getOrCreateTypeMetadataAccessFunction(IRGenModule &IGM,
                                                             CanType type) {
  type = IGM.getRuntimeReifiedType(type);

  assert(!type->hasArchetype() &&
         "cannot create global function to return dependent type metadata");

  switch (getTypeMetadataAccessStrategy(type)) {
  case MetadataAccessStrategy::ForeignAccessor:
  case MetadataAccessStrategy::PublicUniqueAccessor:
  case MetadataAccessStrategy::HiddenUniqueAccessor:
  case MetadataAccessStrategy::PrivateAccessor:
    return getOtherwiseDefinedTypeMetadataAccessFunction(IGM, type);
  case MetadataAccessStrategy::NonUniqueAccessor:
    return createDirectTypeMetadataAccessFunction(IGM, type,
                                                  /*allow existing*/true);
  }
  llvm_unreachable("bad type metadata access strategy");
}

namespace {
  /// A visitor class for emitting a reference to type metatype for a
  /// SILType, i.e. a lowered representation type.  In general, the type
  /// metadata produced here might not correspond to the formal type that
  /// would belong to the unlowered type.  For correctness, it is important
  /// not to cache the result as if it were the metadata for a formal type
  /// unless the type actually cannot possibly be a formal type, e.g. because
  /// it is one of the special lowered type kinds like SILFunctionType.
  ///
  /// NOTE: If you modify the special cases in this, you should update
  /// isTypeMetadataForLayoutAccessible in SIL.cpp.
  class EmitTypeMetadataRefForLayout
    : public CanTypeVisitor<EmitTypeMetadataRefForLayout, llvm::Value *,
                            DynamicMetadataRequest> {
  private:
    IRGenFunction &IGF;
  public:
    EmitTypeMetadataRefForLayout(IRGenFunction &IGF) : IGF(IGF) {}

    llvm::Value *emitDirectMetadataRef(CanType type,
                                       DynamicMetadataRequest request) {
      return IGF.IGM.getAddrOfTypeMetadata(type);
    }

    /// For most types, we can just emit the usual metadata.
    llvm::Value *visitType(CanType t, DynamicMetadataRequest request) {
      return IGF.emitTypeMetadataRef(t, request).getMetadata();
    }

    llvm::Value *visitBoundGenericEnumType(CanBoundGenericEnumType type,
                                           DynamicMetadataRequest request) {
      // Optionals have a lowered payload type, so we recurse here.
      if (auto objectTy = type.getOptionalObjectType()) {
        if (auto metadata = tryGetLocal(type, request))
          return metadata;

        auto payloadMetadata = visit(objectTy, request);
        llvm::Value *args[] = { payloadMetadata };
        llvm::Type *types[] = { IGF.IGM.TypeMetadataPtrTy };

        // Call the generic metadata accessor function.
        llvm::Function *accessor =
            IGF.IGM.getAddrOfGenericTypeMetadataAccessFunction(
                type->getDecl(), types, NotForDefinition);

        auto response =
          IGF.emitGenericTypeMetadataAccessFunctionCall(accessor, args,
                                                        request);

        return setLocal(type, response);
      }

      // Otherwise, generic arguments are not lowered.
      return visitType(type, request);
    }

    llvm::Value *visitTupleType(CanTupleType type,
                                DynamicMetadataRequest request) {
      if (auto metadata = tryGetLocal(type, request))
        return metadata;

      auto response = emitTupleTypeMetadataRef(IGF, type, request,
                                               /*labels*/ false,
          [&](CanType eltType, DynamicMetadataRequest eltRequest) {
        // This use of 'forComplete' is technically questionable, but in
        // this class we're always producing responses we can ignore, so
        // it's okay.
        return MetadataResponse::forComplete(visit(eltType, eltRequest));
      });

      return setLocal(type, response);
    }

    llvm::Value *visitAnyFunctionType(CanAnyFunctionType type,
                                      DynamicMetadataRequest request) {
      llvm_unreachable("not a SIL type");
    }
      
    llvm::Value *visitSILFunctionType(CanSILFunctionType type,
                                      DynamicMetadataRequest request) {
      // All function types have the same layout regardless of arguments or
      // abstraction level. Use the metadata for () -> () for thick functions,
      // or AnyObject for block functions.
      auto &C = type->getASTContext();
      switch (type->getRepresentation()) {
      case SILFunctionType::Representation::Thin:
      case SILFunctionType::Representation::Method:
      case SILFunctionType::Representation::WitnessMethod:
      case SILFunctionType::Representation::ObjCMethod:
      case SILFunctionType::Representation::CFunctionPointer:
      case SILFunctionType::Representation::Closure:
        // A thin function looks like a plain pointer.
        // FIXME: Except for extra inhabitants?
        return emitDirectMetadataRef(C.TheRawPointerType, request);
      case SILFunctionType::Representation::Thick:
        // All function types look like () -> ().
        // FIXME: It'd be nice not to have to call through the runtime here.
        return IGF.emitTypeMetadataRef(
                 CanFunctionType::get({}, C.TheEmptyTupleType),
                                       request).getMetadata();
      case SILFunctionType::Representation::Block:
        // All block types look like AnyObject.
        return emitDirectMetadataRef(C.getAnyObjectType(), request);
      }

      llvm_unreachable("Not a valid SILFunctionType.");
    }

    llvm::Value *visitAnyMetatypeType(CanAnyMetatypeType type,
                                      DynamicMetadataRequest request) {
      
      assert(type->hasRepresentation()
             && "not a lowered metatype");

      switch (type->getRepresentation()) {
      case MetatypeRepresentation::Thin:
        // Thin metatypes are empty, so they look like the empty tuple type.
        return emitEmptyTupleTypeMetadataRef(IGF.IGM);

      case MetatypeRepresentation::Thick:
      case MetatypeRepresentation::ObjC:
        // Thick and ObjC metatypes look like pointers with extra inhabitants.
        // Get the metatype metadata from the runtime.
        // FIXME: It'd be nice not to need a runtime call here; we should just
        // have a standard aligned-pointer type metadata.
        return IGF.emitTypeMetadataRef(type);
      }

      llvm_unreachable("Not a valid MetatypeRepresentation.");
    }

    /// Try to find the metatype in local data.
    llvm::Value *tryGetLocal(CanType type, DynamicMetadataRequest request) {
      auto response = IGF.tryGetLocalTypeMetadataForLayout(
                                          SILType::getPrimitiveObjectType(type),
                                          request);
      assert(request.canResponseStatusBeIgnored());
      return (response ? response.getMetadata() : nullptr);
    }

    /// Set the metatype in local data.
    llvm::Value *setLocal(CanType type, MetadataResponse response) {
      IGF.setScopedLocalTypeMetadataForLayout(
                                      SILType::getPrimitiveObjectType(type),
                                      response);
      return response.getMetadata();
    }

  };
} // end anonymous namespace

llvm::Value *IRGenFunction::emitTypeMetadataRefForLayout(SILType type) {
  return emitTypeMetadataRefForLayout(type, MetadataState::Complete);
}

llvm::Value *
IRGenFunction::emitTypeMetadataRefForLayout(SILType type,
                                            DynamicMetadataRequest request) {
  assert(request.canResponseStatusBeIgnored());
  return EmitTypeMetadataRefForLayout(*this).visit(type.getASTType(),
                                                   request);
}

namespace {

  /// A visitor class for emitting a reference to a type layout struct.
  /// There are a few ways we can emit it:
  ///
  /// - If the type is fixed-layout and we have visibility of its value
  ///   witness table (or one close enough), we can project the layout struct
  ///   from it.
  /// - If the type is fixed layout, we can emit our own copy of the layout
  ///   struct.
  /// - If the type is dynamic-layout, we have to instantiate its metadata
  ///   and project out its metadata. (FIXME: This leads to deadlocks in
  ///   recursive cases, though we can avoid many deadlocks because most
  ///   valid recursive types bottom out in fixed-sized types like classes
  ///   or pointers.)
  class EmitTypeLayoutRef
    : public CanTypeVisitor<EmitTypeLayoutRef, llvm::Value *,
                            DynamicMetadataRequest> {
  private:
    IRGenFunction &IGF;
  public:
    EmitTypeLayoutRef(IRGenFunction &IGF) : IGF(IGF) {}

    llvm::Value *emitFromValueWitnessTablePointer(llvm::Value *vwtable) {
      llvm::Value *indexConstant = llvm::ConstantInt::get(IGF.IGM.Int32Ty,
                               (unsigned)ValueWitness::First_TypeLayoutWitness);
      return IGF.Builder.CreateInBoundsGEP(IGF.IGM.Int8PtrTy, vwtable,
                                           indexConstant);
    }

    /// Emit the type layout by projecting it from a value witness table to
    /// which we have linkage.
    llvm::Value *emitFromValueWitnessTable(CanType t) {
      auto *vwtable = IGF.IGM.getAddrOfValueWitnessTable(t);
      return emitFromValueWitnessTablePointer(vwtable);
    }

    /// Emit the type layout by projecting it from dynamic type metadata.
    llvm::Value *emitFromTypeMetadata(CanType t,
                                      DynamicMetadataRequest request) {
      auto *vwtable =
        IGF.emitValueWitnessTableRef(IGF.IGM.getLoweredType(t), request);
      return emitFromValueWitnessTablePointer(vwtable);
    }

    /// Given that the type is fixed-layout, emit the type layout by
    /// emitting a global layout for it.
    llvm::Value *emitFromFixedLayout(CanType t) {
      auto layout = tryEmitFromFixedLayout(t);
      assert(layout && "type must be fixed-size to call emitFromFixedLayout");
      return layout;
    }

    /// If the type is fixed-layout, emit the type layout by
    /// emitting a global layout for it.
    llvm::Value *tryEmitFromFixedLayout(CanType t) {
      auto &ti = IGF.getTypeInfo(SILType::getPrimitiveObjectType(t));
      if (auto fixedTI = dyn_cast<FixedTypeInfo>(&ti))
        return IGF.IGM.emitFixedTypeLayout(t, *fixedTI);
      return nullptr;
    }

    bool hasVisibleValueWitnessTable(CanType t) const {
      // Some builtin and structural types have value witnesses exported from
      // the runtime.
      auto &C = IGF.IGM.Context;
      if (t == C.TheEmptyTupleType
          || t == C.TheNativeObjectType
          || t == C.TheBridgeObjectType
          || t == C.TheRawPointerType
          || t == C.getAnyObjectType())
        return true;
      if (auto intTy = dyn_cast<BuiltinIntegerType>(t)) {
        auto width = intTy->getWidth();
        if (width.isPointerWidth())
          return true;
        if (width.isFixedWidth()) {
          switch (width.getFixedWidth()) {
          case 8:
          case 16:
          case 32:
          case 64:
          case 128:
          case 256:
            return true;
          default:
            return false;
          }
        }
        return false;
      }

      // TODO: If a nominal type is in the same source file as we're currently
      // emitting, we would be able to see its value witness table.
      return false;
    }

    /// Fallback default implementation.
    llvm::Value *visitType(CanType t, DynamicMetadataRequest request) {
      auto silTy = IGF.IGM.getLoweredType(t);
      auto &ti = IGF.getTypeInfo(silTy);

      // If the type is in the same source file, or has a common value
      // witness table exported from the runtime, we can project from the
      // value witness table instead of emitting a new record.
      if (hasVisibleValueWitnessTable(t))
        return emitFromValueWitnessTable(t);

      // If the type is a singleton aggregate, the field's layout is equivalent
      // to the aggregate's.
      if (SILType singletonFieldTy = getSingletonAggregateFieldType(IGF.IGM,
                                             silTy, ResilienceExpansion::Maximal))
        return visit(singletonFieldTy.getASTType(), request);

      // If the type is fixed-layout, emit a copy of its layout.
      if (auto fixed = dyn_cast<FixedTypeInfo>(&ti))
        return IGF.IGM.emitFixedTypeLayout(t, *fixed);

      return emitFromTypeMetadata(t, request);
    }
      
    llvm::Value *visitAnyFunctionType(CanAnyFunctionType type,
                                      DynamicMetadataRequest request) {
      llvm_unreachable("not a SIL type");
    }
      
    llvm::Value *visitSILFunctionType(CanSILFunctionType type,
                                      DynamicMetadataRequest request) {
      // All function types have the same layout regardless of arguments or
      // abstraction level. Use the value witness table for
      // @convention(blah) () -> () from the runtime.
      auto &C = type->getASTContext();
      switch (type->getRepresentation()) {
      case SILFunctionType::Representation::Thin:
      case SILFunctionType::Representation::Method:
      case SILFunctionType::Representation::WitnessMethod:
      case SILFunctionType::Representation::ObjCMethod:
      case SILFunctionType::Representation::CFunctionPointer:
      case SILFunctionType::Representation::Closure:
        // A thin function looks like a plain pointer.
        // FIXME: Except for extra inhabitants?
        return emitFromValueWitnessTable(C.TheRawPointerType);
      case SILFunctionType::Representation::Thick:
        // All function types look like () -> ().
        return emitFromValueWitnessTable(
                 CanFunctionType::get({}, C.TheEmptyTupleType));
      case SILFunctionType::Representation::Block:
        // All block types look like AnyObject.
        return emitFromValueWitnessTable(C.getAnyObjectType());
      }

      llvm_unreachable("Not a valid SILFunctionType.");
    }

    llvm::Value *visitAnyMetatypeType(CanAnyMetatypeType type,
                                      DynamicMetadataRequest request) {
      
      assert(type->hasRepresentation()
             && "not a lowered metatype");

      switch (type->getRepresentation()) {
      case MetatypeRepresentation::Thin: {
        // Thin metatypes are empty, so they look like the empty tuple type.
        return emitFromValueWitnessTable(IGF.IGM.Context.TheEmptyTupleType);
      }
      case MetatypeRepresentation::Thick:
        if (isa<ExistentialMetatypeType>(type)) {
          return emitFromFixedLayout(type);
        }
        // Otherwise, this is a metatype that looks like a pointer.
        LLVM_FALLTHROUGH;
      case MetatypeRepresentation::ObjC:
        // Thick metatypes look like pointers with spare bits.
        return emitFromValueWitnessTable(
                     CanMetatypeType::get(IGF.IGM.Context.TheNativeObjectType));
      }

      llvm_unreachable("Not a valid MetatypeRepresentation.");
    }

    llvm::Value *visitAnyClassType(ClassDecl *classDecl,
                                   DynamicMetadataRequest request) {
      // All class types have the same layout.
      auto type = classDecl->getDeclaredType()->getCanonicalType();
      switch (type->getReferenceCounting()) {
      case ReferenceCounting::Native:
        return emitFromValueWitnessTable(IGF.IGM.Context.TheNativeObjectType);

      case ReferenceCounting::ObjC:
      case ReferenceCounting::Block:
      case ReferenceCounting::Unknown:
        return emitFromValueWitnessTable(IGF.IGM.Context.getAnyObjectType());

      case ReferenceCounting::Bridge:
      case ReferenceCounting::Error:
        llvm_unreachable("classes shouldn't have this kind of refcounting");
      }

      llvm_unreachable("Not a valid ReferenceCounting.");
    }

    llvm::Value *visitClassType(CanClassType type,
                                DynamicMetadataRequest request) {
      return visitAnyClassType(type->getClassOrBoundGenericClass(), request);
    }

    llvm::Value *visitBoundGenericClassType(CanBoundGenericClassType type,
                                            DynamicMetadataRequest request) {
      return visitAnyClassType(type->getClassOrBoundGenericClass(), request);
    }

    llvm::Value *visitTupleType(CanTupleType type,
                                DynamicMetadataRequest request) {
      // Single-element tuples have exactly the same layout as their elements.
      if (type->getNumElements() == 1) {
        return visit(type.getElementType(0), request);
      }

      // If the type is fixed-layout, use a global layout.
      if (auto layout = tryEmitFromFixedLayout(type))
        return layout;

      // TODO: check for cached VWT / metadata for the type.

      // Use swift_getTupleTypeLayout to compute a layout.

      // Create a buffer to hold the result.  We don't have any reasonable
      // way to scope the lifetime of this.
      auto resultPtr = IGF.createAlloca(IGF.IGM.FullTypeLayoutTy,
                                        IGF.IGM.getPointerAlignment())
                          .getAddress();

      switch (type->getNumElements()) {
      case 0:
      case 1:
        llvm_unreachable("filtered out above");

      case 2: {
        auto elt0 = visit(type.getElementType(0), request);
        auto elt1 = visit(type.getElementType(1), request);

        // Ignore the offset.
        auto call = IGF.Builder.CreateCall(IGF.IGM.getGetTupleLayout2Fn(),
                                           {resultPtr, elt0, elt1});
        call->setDoesNotThrow();

        break;
      }

      case 3: {
        auto elt0 = visit(type.getElementType(0), request);
        auto elt1 = visit(type.getElementType(1), request);
        auto elt2 = visit(type.getElementType(2), request);

        // Ignore the offsets.
        auto call = IGF.Builder.CreateCall(IGF.IGM.getGetTupleLayout3Fn(),
                                           {resultPtr, elt0, elt1, elt2});
        call->setDoesNotThrow();

        break;
      }

      default: {
        // Allocate a temporary array for the element layouts.
        auto eltLayoutsArraySize =
          IGF.IGM.getPointerSize() * type->getNumElements();
        auto eltLayoutsArray =
          IGF.createAlloca(IGF.IGM.Int8PtrPtrTy,
                           IGF.IGM.getSize(Size(type->getNumElements())),
                           IGF.IGM.getPointerAlignment());
        IGF.Builder.CreateLifetimeStart(eltLayoutsArray, eltLayoutsArraySize);

        // Emit layouts for all the elements and store them into the array.
        for (auto i : indices(type.getElementTypes())) {
          auto eltLayout = visit(type.getElementType(i), request);
          auto eltLayoutSlot =
            i == 0 ? eltLayoutsArray
                   : IGF.Builder.CreateConstArrayGEP(eltLayoutsArray, i,
                                                     IGF.IGM.getPointerSize());
          IGF.Builder.CreateStore(eltLayout, eltLayoutSlot);
        }

        // Ignore the offsets.
        auto offsetsPtr =
          llvm::ConstantPointerNull::get(IGF.IGM.Int32Ty->getPointerTo());

        // Flags.
        auto flags = TupleTypeFlags().withNumElements(type->getNumElements());
        auto flagsValue = IGF.IGM.getSize(Size(flags.getIntValue()));

        // Compute the layout.
        auto call = IGF.Builder.CreateCall(IGF.IGM.getGetTupleLayoutFn(),
                                           {resultPtr, offsetsPtr, flagsValue,
                                            eltLayoutsArray.getAddress()});
        call->setDoesNotThrow();

        // We're done with the buffer.
        IGF.Builder.CreateLifetimeEnd(eltLayoutsArray, eltLayoutsArraySize);

        break;
      }
      }

      // Cast resultPtr to i8**, our general currency type for type layouts.
      resultPtr = IGF.Builder.CreateBitCast(resultPtr, IGF.IGM.Int8PtrPtrTy);
      return resultPtr;
    }
  };

} // end anonymous namespace

llvm::Value *irgen::emitTypeLayoutRef(IRGenFunction &IGF, SILType type,
                                      MetadataDependencyCollector *collector) {
  auto request =
    DynamicMetadataRequest::getNonBlocking(MetadataState::LayoutComplete,
                                           collector);
  assert(request.canResponseStatusBeIgnored());
  return EmitTypeLayoutRef(IGF).visit(type.getASTType(), request);
}

/// Given a class metatype, produce the necessary heap metadata
/// reference.  This is generally the metatype pointer, but may
/// instead be a reference type.
llvm::Value *irgen::emitClassHeapMetadataRefForMetatype(IRGenFunction &IGF,
                                                        llvm::Value *metatype,
                                                        CanType type) {
  // If the type is known to have Swift metadata, this is trivial.
  if (hasKnownSwiftMetadata(IGF.IGM, type))
    return metatype;

  // Otherwise, we may have to unwrap an ObjC class wrapper.
  assert(IGF.IGM.Context.LangOpts.EnableObjCInterop);
  metatype = IGF.Builder.CreateBitCast(metatype, IGF.IGM.TypeMetadataPtrTy);
  
  // Fetch the metadata for that class.
  auto call = IGF.Builder.CreateCall(IGF.IGM.getGetObjCClassFromMetadataFn(),
                                     metatype);
  call->setDoesNotThrow();
  call->setDoesNotAccessMemory();
  return call;
}

/// Produce the heap metadata pointer for the given class type.  For
/// Swift-defined types, this is equivalent to the metatype for the
/// class, but for Objective-C-defined types, this is the class
/// object.
llvm::Value *irgen::emitClassHeapMetadataRef(IRGenFunction &IGF, CanType type,
                                             MetadataValueType desiredType,
                                             DynamicMetadataRequest request,
                                             bool allowUninitialized) {
  assert(request.canResponseStatusBeIgnored() &&
         "emitClassHeapMetadataRef only supports satisfied requests");
  assert(type->mayHaveSuperclass());

  // Archetypes may or may not be ObjC classes and need unwrapping to get at
  // the class object.
  if (auto archetype = dyn_cast<ArchetypeType>(type)) {
    // Look up the Swift metadata from context.
    auto archetypeMeta = IGF.emitTypeMetadataRef(type, request).getMetadata();
    // Get the class pointer.
    auto classPtr = emitClassHeapMetadataRefForMetatype(IGF, archetypeMeta,
                                                        archetype);
    if (desiredType == MetadataValueType::ObjCClass)
      classPtr = IGF.Builder.CreateBitCast(classPtr, IGF.IGM.ObjCClassPtrTy);
    return classPtr;
  }
  
  if (ClassDecl *theClass = type->getClassOrBoundGenericClass()) {
    if (!hasKnownSwiftMetadata(IGF.IGM, theClass)) {
      llvm::Value *result =
        emitObjCHeapMetadataRef(IGF, theClass, allowUninitialized);
      if (desiredType == MetadataValueType::TypeMetadata)
        result = IGF.Builder.CreateBitCast(result, IGF.IGM.TypeMetadataPtrTy);
      return result;
    }
  }

  llvm::Value *result = IGF.emitTypeMetadataRef(type, request).getMetadata();
  if (desiredType == MetadataValueType::ObjCClass)
    result = IGF.Builder.CreateBitCast(result, IGF.IGM.ObjCClassPtrTy);
  return result;
}

/// Emit a metatype value for a known type.
void irgen::emitMetatypeRef(IRGenFunction &IGF, CanMetatypeType type,
                            Explosion &explosion) {
  switch (type->getRepresentation()) {
  case MetatypeRepresentation::Thin:
    // Thin types have a trivial representation.
    break;

  case MetatypeRepresentation::Thick:
    explosion.add(IGF.emitTypeMetadataRef(type.getInstanceType()));
    break;

  case MetatypeRepresentation::ObjC:
    explosion.add(emitClassHeapMetadataRef(IGF, type.getInstanceType(),
                                           MetadataValueType::ObjCClass,
                                           MetadataState::Complete));
    break;
  }
}

static bool canCheckStateWithBranch(DynamicMetadataRequest request,
                                    MetadataResponse response) {
  assert(request.getDependencyCollector() == nullptr ||
         (request.isStatic() && request.getStaticRequest().isNonBlocking()));

  return (response.hasDynamicState() &&
          request.getDependencyCollector() != nullptr);
}

MetadataResponse
irgen::emitCheckTypeMetadataState(IRGenFunction &IGF,
                                  DynamicMetadataRequest request,
                                  MetadataResponse response) {
  // Note that the structure of this function is mirrored in
  // getCheckTypeMetadataStateCost.

  // If the request is already satisfied by the response, we don't need
  // to check anything.
  if (request.isSatisfiedBy(response))
    return response;

  auto metadata = response.getMetadata();

  // Try to check the already-fetched dynamic state against the required state.
  if (canCheckStateWithBranch(request, response)) {
    auto dynamicState = response.getDynamicState();
    request.getDependencyCollector()
          ->checkDependency(IGF, request, metadata, dynamicState);

    return MetadataResponse(metadata, dynamicState,
                            request.getStaticRequest().getState());
  }

  // Otherwise, we have to ask the runtime.
  return emitGetTypeMetadataDynamicState(IGF, request, metadata);
}

OperationCost
irgen::getCheckTypeMetadataStateCost(DynamicMetadataRequest request,
                                     MetadataResponse response) {
  if (request.isSatisfiedBy(response))
    return OperationCost::Free;

  if (canCheckStateWithBranch(request, response))
    return OperationCost::Arithmetic;

  return OperationCost::Call;
}

/// Call swift_checkMetadataState.
MetadataResponse
irgen::emitGetTypeMetadataDynamicState(IRGenFunction &IGF,
                                       DynamicMetadataRequest request,
                                       llvm::Value *metadata) {
  auto call = IGF.Builder.CreateCall(IGF.IGM.getCheckMetadataStateFn(),
                                     { request.get(IGF), metadata });
  call->setCallingConv(IGF.IGM.SwiftCC);

  return MetadataResponse::handle(IGF, request, call);
}<|MERGE_RESOLUTION|>--- conflicted
+++ resolved
@@ -2218,17 +2218,10 @@
           : "__swift_instantiateConcreteTypeFromMangledName";
   auto instantiationFn = cast<llvm::Function>(
       IGM.getModule()
-<<<<<<< HEAD
-          ->getOrInsertFunction(
-              "__swift_instantiateConcreteTypeFromMangledName",
-              IGF.IGM.TypeMetadataPtrTy, cache->getType())
+          ->getOrInsertFunction(instantiationFnName, IGF.IGM.TypeMetadataPtrTy,
+                                cache->getType())
           .getCallee()
           ->stripPointerCasts());
-=======
-          ->getOrInsertFunction(instantiationFnName, IGF.IGM.TypeMetadataPtrTy,
-                                cache->getType())
-          .getCallee());
->>>>>>> 73098687
   if (instantiationFn->empty()) {
     ApplyIRLinkage(IRLinkage::InternalLinkOnceODR)
       .to(instantiationFn);
