//===--- GenFunc.cpp - Swift IR Generation for Function Types -------------===//
//
// This source file is part of the Swift.org open source project
//
// Copyright (c) 2014 - 2017 Apple Inc. and the Swift project authors
// Licensed under Apache License v2.0 with Runtime Library Exception
//
// See https://swift.org/LICENSE.txt for license information
// See https://swift.org/CONTRIBUTORS.txt for the list of Swift project authors
//
//===----------------------------------------------------------------------===//
//
//  This file implements IR generation for function types in Swift.  This
//  includes creating the IR type as well as capturing variables and
//  performing calls.
//
//  Swift supports three representations of functions:
//
//    - thin, which are just a function pointer;
//
//    - thick, which are a pair of a function pointer and
//      an optional ref-counted opaque context pointer; and
//
//    - block, which match the Apple blocks extension: a ref-counted
//      pointer to a mostly-opaque structure with the function pointer
//      stored at a fixed offset.
//
//  The order of function parameters is as follows:
//
//    - indirect return pointer
//    - block context parameter, if applicable
//    - expanded formal parameter types
//    - implicit generic parameters
//    - thick context parameter, if applicable
//    - error result out-parameter, if applicable
//    - witness_method generic parameters, if applicable
//
//  The context and error parameters are last because they are
//  optional: we'd like to be able to turn a thin function into a
//  thick function, or a non-throwing function into a throwing one,
//  without adding a thunk.  A thick context parameter is required
//  (but can be passed undef) if an error result is required.
//
//  The additional generic parameters for witness methods follow the
//  same logic: we'd like to be able to use non-generic method
//  implementations directly as protocol witnesses if the rest of the
//  ABI matches up.
//
//  Note that some of this business with context parameters and error
//  results is just IR formalism; on most of our targets, both of
//  these are passed in registers.  This is also why passing them
//  as the final argument isn't bad for performance.
//
//  For now, function pointer types are always stored as opaque
//  pointers in LLVM IR; using a well-typed function type is
//  very challenging because of issues with recursive type expansion,
//  which can potentially introduce infinite types.  For example:
//    struct A {
//      var fn: (A) -> ()
//    }
//  Our CC lowering expands the fields of A into the argument list
//  of A.fn, which is necessarily infinite.  Attempting to use better
//  types when not in a situation like this would just make the
//  compiler complacent, leading to a long tail of undiscovered
//  crashes.  So instead we always store as i8* and require the
//  bitcast whenever we change representations.
//
//===----------------------------------------------------------------------===//

#include "swift/AST/ASTContext.h"
#include "swift/AST/ASTWalker.h"
#include "swift/AST/Builtins.h"
#include "swift/AST/Decl.h"
#include "swift/AST/IRGenOptions.h"
#include "swift/AST/Module.h"
#include "swift/AST/Pattern.h"
#include "swift/AST/PrettyStackTrace.h"
#include "swift/AST/SubstitutionMap.h"
#include "swift/AST/Types.h"
#include "swift/IRGen/Linking.h"
#include "clang/AST/ASTContext.h"
#include "clang/CodeGen/CodeGenABITypes.h"
#include "llvm/IR/Constants.h"
#include "llvm/IR/DerivedTypes.h"
#include "llvm/IR/Function.h"
#include "llvm/IR/Module.h"
#include "llvm/ProfileData/InstrProf.h"
#include "llvm/Support/Debug.h"
#include "llvm/ADT/StringSwitch.h"

#include "BitPatternBuilder.h"
#include "Callee.h"
#include "ConstantBuilder.h"
#include "EnumPayload.h"
#include "Explosion.h"
#include "FixedTypeInfo.h"
#include "GenCall.h"
#include "GenClass.h"
#include "GenFunc.h"
#include "GenHeap.h"
#include "GenMeta.h"
#include "GenObjC.h"
#include "GenPointerAuth.h"
#include "GenPoly.h"
#include "GenProto.h"
#include "GenType.h"
#include "HeapTypeInfo.h"
#include "IRGenDebugInfo.h"
#include "IRGenFunction.h"
#include "IRGenModule.h"
#include "IndirectTypeInfo.h"
#include "ScalarPairTypeInfo.h"
#include "Signature.h"
#include "IRGenMangler.h"

using namespace swift;
using namespace irgen;

namespace {
  /// Information about the IR-level signature of a function type.
  class FuncSignatureInfo {
  private:
    /// The SIL function type being represented.
    const CanSILFunctionType FormalType;
    
    mutable Signature TheSignature;
    
  public:
    FuncSignatureInfo(CanSILFunctionType formalType)
      : FormalType(formalType) {}
    
    Signature getSignature(IRGenModule &IGM) const;
  };

  /// The @thin function type-info class.
  class ThinFuncTypeInfo : public PODSingleScalarTypeInfo<ThinFuncTypeInfo,
                                                          LoadableTypeInfo>,
                           public FuncSignatureInfo {
    ThinFuncTypeInfo(CanSILFunctionType formalType, llvm::Type *storageType,
                     Size size, Alignment align,
                     const SpareBitVector &spareBits)
      : PODSingleScalarTypeInfo(storageType, size, spareBits, align),
        FuncSignatureInfo(formalType)
    {
    }

  public:
    static const ThinFuncTypeInfo *create(CanSILFunctionType formalType,
                                          llvm::Type *storageType,
                                          Size size, Alignment align,
                                          const SpareBitVector &spareBits) {
      return new ThinFuncTypeInfo(formalType, storageType, size, align,
                                  spareBits);
    }

    TypeLayoutEntry *buildTypeLayoutEntry(IRGenModule &IGM,
                                          SILType T) const override {
      return IGM.typeLayoutCache.getOrCreateScalarEntry(*this, T);
    }

    bool mayHaveExtraInhabitants(IRGenModule &IGM) const override {
      return true;
    }

    unsigned getFixedExtraInhabitantCount(IRGenModule &IGM) const override {
      return getFunctionPointerExtraInhabitantCount(IGM);
    }

    APInt getFixedExtraInhabitantValue(IRGenModule &IGM,
                                       unsigned bits,
                                       unsigned index) const override {
      return getFunctionPointerFixedExtraInhabitantValue(IGM, bits, index, 0);
    }

    llvm::Value *getExtraInhabitantIndex(IRGenFunction &IGF, Address src,
                                         SILType T, bool isOutlined)
    const override {
      return getFunctionPointerExtraInhabitantIndex(IGF, src);
    }

    void storeExtraInhabitant(IRGenFunction &IGF, llvm::Value *index,
                              Address dest, SILType T, bool isOutlined)
    const override {
      return storeFunctionPointerExtraInhabitant(IGF, index, dest);
    }
  };

  /// The @thick function type-info class.
  class FuncTypeInfo :
      public ScalarPairTypeInfo<FuncTypeInfo, ReferenceTypeInfo>,
      public FuncSignatureInfo {
    FuncTypeInfo(CanSILFunctionType formalType, llvm::StructType *storageType,
                 Size size, Alignment align, SpareBitVector &&spareBits,
                 IsPOD_t pod)
      : ScalarPairTypeInfo(storageType, size, std::move(spareBits), align, pod),
        FuncSignatureInfo(formalType)
    {
    }

  public:
    static const FuncTypeInfo *create(CanSILFunctionType formalType,
                                      llvm::StructType *storageType,
                                      Size size, Alignment align,
                                      SpareBitVector &&spareBits,
                                      IsPOD_t pod) {
      return new FuncTypeInfo(formalType, storageType, size, align,
                              std::move(spareBits), pod);
    }
    
    // Function types do not satisfy allowsOwnership.
#define REF_STORAGE(Name, name, ...) \
    const TypeInfo * \
    create##Name##StorageType(TypeConverter &TC, \
                              bool isOptional) const override { \
      llvm_unreachable("[" #name "] function type"); \
    }
#include "swift/AST/ReferenceStorage.def"

    TypeLayoutEntry *buildTypeLayoutEntry(IRGenModule &IGM,
                                        SILType T) const override {
      return IGM.typeLayoutCache.getOrCreateScalarEntry(*this, T);
    }

    static Size getFirstElementSize(IRGenModule &IGM) {
      return IGM.getPointerSize();
    }
    static StringRef getFirstElementLabel() {
      return ".fn";
    }
    static bool isFirstElementTrivial() {
      return true;
    }
    void emitRetainFirstElement(IRGenFunction &IGF, llvm::Value *fn,
                                Optional<Atomicity> atomicity = None) const {}
    void emitReleaseFirstElement(IRGenFunction &IGF, llvm::Value *fn,
                                 Optional<Atomicity> atomicity = None) const {}
    void emitAssignFirstElement(IRGenFunction &IGF, llvm::Value *fn,
                                Address fnAddr) const {
      IGF.Builder.CreateStore(fn, fnAddr);
    }

    static Size getSecondElementOffset(IRGenModule &IGM) {
      return IGM.getPointerSize();
    }
    static Size getSecondElementSize(IRGenModule &IGM) {
      return IGM.getPointerSize();
    }
    static StringRef getSecondElementLabel() {
      return ".data";
    }
    bool isSecondElementTrivial() const {
      return isPOD(ResilienceExpansion::Maximal);
    }
    void emitRetainSecondElement(IRGenFunction &IGF, llvm::Value *data,
                                 Optional<Atomicity> atomicity = None) const {
      if (!isPOD(ResilienceExpansion::Maximal)) {
        if (!atomicity) atomicity = IGF.getDefaultAtomicity();
        IGF.emitNativeStrongRetain(data, *atomicity);
      }
    }
    void emitReleaseSecondElement(IRGenFunction &IGF, llvm::Value *data,
                                  Optional<Atomicity> atomicity = None) const {
      if (!isPOD(ResilienceExpansion::Maximal)) {
        if (!atomicity) atomicity = IGF.getDefaultAtomicity();
        IGF.emitNativeStrongRelease(data, *atomicity);
      }
    }
    void emitAssignSecondElement(IRGenFunction &IGF, llvm::Value *context,
                                 Address dataAddr) const {
      if (isPOD(ResilienceExpansion::Maximal))
        IGF.Builder.CreateStore(context, dataAddr);
      else
        IGF.emitNativeStrongAssign(context, dataAddr);
    }

    Address projectFunction(IRGenFunction &IGF, Address address) const {
      return projectFirstElement(IGF, address);
    }

    Address projectData(IRGenFunction &IGF, Address address) const {
      return IGF.Builder.CreateStructGEP(address, 1, IGF.IGM.getPointerSize(),
                                         address->getName() + ".data");
    }

    void strongRetain(IRGenFunction &IGF, Explosion &e,
                      Atomicity atomicity) const override {
      e.claimNext();
      emitRetainSecondElement(IGF, e.claimNext(), atomicity);
    }

    void strongRelease(IRGenFunction &IGF, Explosion &e,
                       Atomicity atomicity) const override {
      e.claimNext();
      emitReleaseSecondElement(IGF, e.claimNext(), atomicity);
    }

#define NEVER_LOADABLE_CHECKED_REF_STORAGE(Name, name, ...) \
    void name##LoadStrong(IRGenFunction &IGF, Address src, \
                          Explosion &out, bool isOptional) const override { \
      llvm_unreachable(#name " references to functions are not supported"); \
    } \
    void name##TakeStrong(IRGenFunction &IGF, Address src, \
                          Explosion &out, bool isOptional) const override { \
      llvm_unreachable(#name " references to functions are not supported"); \
    } \
    void name##Init(IRGenFunction &IGF, Explosion &in, \
                    Address dest, bool isOptional) const override { \
      llvm_unreachable(#name " references to functions are not supported"); \
    } \
    void name##Assign(IRGenFunction &IGF, Explosion &in, \
                       Address dest, bool isOptional) const override { \
      llvm_unreachable(#name " references to functions are not supported"); \
    }
#define ALWAYS_LOADABLE_CHECKED_REF_STORAGE(Name, name, ...) \
    void strongRetain##Name(IRGenFunction &IGF, Explosion &e, \
                            Atomicity atomicity) const override { \
      llvm_unreachable(#name " references to functions are not supported"); \
    } \
    void strongRetain##Name##Release(IRGenFunction &IGF, \
                                     Explosion &e, \
                                     Atomicity atomicity) const override { \
      llvm_unreachable(#name " references to functions are not supported"); \
    } \
    void name##Retain(IRGenFunction &IGF, Explosion &e, \
                       Atomicity atomicity) const override { \
      llvm_unreachable(#name " references to functions are not supported"); \
    } \
    void name##Release(IRGenFunction &IGF, Explosion &e, \
                        Atomicity atomicity) const override { \
      llvm_unreachable(#name " references to functions are not supported"); \
    }
#define SOMETIMES_LOADABLE_CHECKED_REF_STORAGE(Name, name, ...) \
    NEVER_LOADABLE_CHECKED_REF_STORAGE(Name, name, "...") \
    ALWAYS_LOADABLE_CHECKED_REF_STORAGE(Name, name, "...")
#include "swift/AST/ReferenceStorage.def"

    bool mayHaveExtraInhabitants(IRGenModule &IGM) const override {
      return true;
    }

    unsigned getFixedExtraInhabitantCount(IRGenModule &IGM) const override {
      return getFunctionPointerExtraInhabitantCount(IGM);
    }

    APInt getFixedExtraInhabitantValue(IRGenModule &IGM,
                                       unsigned bits,
                                       unsigned index) const override {
      return getFunctionPointerFixedExtraInhabitantValue(IGM, bits, index, 0);
    }

    llvm::Value *getExtraInhabitantIndex(IRGenFunction &IGF, Address src,
                                         SILType T, bool isOutlined)
    const override {
      src = projectFunction(IGF, src);
      return getFunctionPointerExtraInhabitantIndex(IGF, src);
    }

    APInt getFixedExtraInhabitantMask(IRGenModule &IGM) const override {
      // Only the function pointer value is used for extra inhabitants.
      auto pointerSize = IGM.getPointerSize();
      auto mask = BitPatternBuilder(IGM.Triple.isLittleEndian());
      mask.appendSetBits(pointerSize.getValueInBits());
      mask.appendClearBits(pointerSize.getValueInBits());
      return mask.build().getValue();
    }

    void storeExtraInhabitant(IRGenFunction &IGF, llvm::Value *index,
                              Address dest, SILType T, bool isOutlined)
    const override {
      dest = projectFunction(IGF, dest);
      return storeFunctionPointerExtraInhabitant(IGF, index, dest);
    }
  };

  /// The type-info class for ObjC blocks, which are represented by an ObjC
  /// heap pointer.
  class BlockTypeInfo : public HeapTypeInfo<BlockTypeInfo>,
                        public FuncSignatureInfo
  {
  public:
    BlockTypeInfo(CanSILFunctionType ty,
                  llvm::PointerType *storageType,
                  Size size, SpareBitVector spareBits, Alignment align)
      : HeapTypeInfo(storageType, size, spareBits, align),
        FuncSignatureInfo(ty)
    {
    }

    ReferenceCounting getReferenceCounting() const {
      return ReferenceCounting::Block;
    }
    TypeLayoutEntry *buildTypeLayoutEntry(IRGenModule &IGM,
                                        SILType T) const override {
      return IGM.typeLayoutCache.getOrCreateScalarEntry(*this, T);
    }
  };
  
  /// The type info class for the on-stack representation of an ObjC block.
  ///
  /// TODO: May not be fixed-layout if we capture generics.
  class BlockStorageTypeInfo final
    : public IndirectTypeInfo<BlockStorageTypeInfo, FixedTypeInfo>
  {
    Size CaptureOffset;
  public:
    BlockStorageTypeInfo(llvm::Type *type, Size size, Alignment align,
                         SpareBitVector &&spareBits,
                         IsPOD_t pod, IsBitwiseTakable_t bt, Size captureOffset)
      : IndirectTypeInfo(type, size, std::move(spareBits), align, pod, bt,
                         IsFixedSize),
        CaptureOffset(captureOffset)
    {}
    
    TypeLayoutEntry *buildTypeLayoutEntry(IRGenModule &IGM,
                                        SILType T) const override {
      return IGM.typeLayoutCache.getOrCreateScalarEntry(*this, T);
    }
    // The lowered type should be an LLVM struct comprising the block header
    // (IGM.ObjCBlockStructTy) as its first element and the capture as its
    // second.
    
    Address projectBlockHeader(IRGenFunction &IGF, Address storage) const {
      return IGF.Builder.CreateStructGEP(storage, 0, Size(0));
    }
    
    Address projectCapture(IRGenFunction &IGF, Address storage) const {
      return IGF.Builder.CreateStructGEP(storage, 1, CaptureOffset);
    }
    
    // TODO
    // The frontend will currently never emit copy_addr or destroy_addr for
    // block storage.

    void assignWithCopy(IRGenFunction &IGF, Address dest, Address src,
                        SILType T, bool isOutlined) const override {
      IGF.unimplemented(SourceLoc(), "copying @block_storage");
    }
    void initializeWithCopy(IRGenFunction &IGF, Address dest, Address src,
                            SILType T, bool isOutlined) const override {
      IGF.unimplemented(SourceLoc(), "copying @block_storage");
    }
    void destroy(IRGenFunction &IGF, Address addr, SILType T,
                 bool isOutlined) const override {
      IGF.unimplemented(SourceLoc(), "destroying @block_storage");
    }
  };
} // end anonymous namespace

const TypeInfo *TypeConverter::convertBlockStorageType(SILBlockStorageType *T) {
  // The block storage consists of the block header (ObjCBlockStructTy)
  // followed by the lowered type of the capture.
  auto &capture = IGM.getTypeInfoForLowered(T->getCaptureType());
  
  // TODO: Support dynamic-sized captures.
  const auto *fixedCapture = dyn_cast<FixedTypeInfo>(&capture);
  llvm::Type *fixedCaptureTy;
  // The block header is pointer aligned. The capture may be worse aligned.
  Alignment align = IGM.getPointerAlignment();
  Size captureOffset(
    IGM.DataLayout.getStructLayout(IGM.ObjCBlockStructTy)->getSizeInBytes());
  auto spareBits = BitPatternBuilder(IGM.Triple.isLittleEndian());
  spareBits.appendClearBits(captureOffset.getValueInBits());

  Size size = captureOffset;
  IsPOD_t pod = IsNotPOD;
  IsBitwiseTakable_t bt = IsNotBitwiseTakable;
  if (!fixedCapture) {
    IGM.unimplemented(SourceLoc(), "dynamic @block_storage capture");
    fixedCaptureTy = llvm::StructType::get(IGM.getLLVMContext(), {});
  } else {
    fixedCaptureTy = cast<FixedTypeInfo>(capture).getStorageType();
    align = std::max(align, fixedCapture->getFixedAlignment());
    captureOffset = captureOffset.roundUpToAlignment(align);
    spareBits.padWithSetBitsTo(captureOffset.getValueInBits());
    spareBits.append(fixedCapture->getSpareBits());

    size = captureOffset + fixedCapture->getFixedSize();
    pod = fixedCapture->isPOD(ResilienceExpansion::Maximal);
    bt = fixedCapture->isBitwiseTakable(ResilienceExpansion::Maximal);
  }

  llvm::Type *storageElts[] = {
    IGM.ObjCBlockStructTy,
    fixedCaptureTy,
  };

  auto storageTy = llvm::StructType::get(IGM.getLLVMContext(), storageElts,
                                         /*packed*/ false);
  return new BlockStorageTypeInfo(storageTy, size, align, spareBits.build(),
                                  pod, bt, captureOffset);
}

Address irgen::projectBlockStorageCapture(IRGenFunction &IGF,
                                          Address storageAddr,
                                          CanSILBlockStorageType storageTy) {
  auto &tl = IGF.getTypeInfoForLowered(storageTy).as<BlockStorageTypeInfo>();
  return tl.projectCapture(IGF, storageAddr);
}

const TypeInfo *TypeConverter::convertFunctionType(SILFunctionType *T) {
  // SWIFT_ENABLE_TENSORFLOW
  switch (T->getDifferentiabilityKind()) {
  case DifferentiabilityKind::Normal:
    return convertNormalDifferentiableFunctionType(T);
  case DifferentiabilityKind::Linear:
    return convertLinearDifferentiableFunctionType(T);
  case DifferentiabilityKind::NonDifferentiable:
    break;
  }

  switch (T->getRepresentation()) {
  case SILFunctionType::Representation::Block:
    return new BlockTypeInfo(CanSILFunctionType(T),
                             IGM.ObjCBlockPtrTy,
                             IGM.getPointerSize(),
                             IGM.getHeapObjectSpareBits(),
                             IGM.getPointerAlignment());
      
  case SILFunctionType::Representation::Thin:
  case SILFunctionType::Representation::Method:
  case SILFunctionType::Representation::WitnessMethod:
  case SILFunctionType::Representation::ObjCMethod:
  case SILFunctionType::Representation::CFunctionPointer:
  case SILFunctionType::Representation::Closure:
    return ThinFuncTypeInfo::create(CanSILFunctionType(T),
                                    IGM.FunctionPtrTy,
                                    IGM.getPointerSize(),
                                    IGM.getPointerAlignment(),
                                    IGM.getFunctionPointerSpareBits());

  case SILFunctionType::Representation::Thick: {
    SpareBitVector spareBits;
    spareBits.append(IGM.getFunctionPointerSpareBits());
    // Although the context pointer of a closure (at least, an escaping one)
    // is a refcounted pointer, we'd like to reserve the right to pack small
    // contexts into the pointer value, so let's not take any spare bits from
    // it.
    spareBits.appendClearBits(IGM.getPointerSize().getValueInBits());
    if (T->isNoEscape()) {
      // @noescape thick functions are trivial types.
      return FuncTypeInfo::create(
          CanSILFunctionType(T), IGM.NoEscapeFunctionPairTy,
          IGM.getPointerSize() * 2, IGM.getPointerAlignment(),
          std::move(spareBits), IsPOD);
    }
    return FuncTypeInfo::create(
        CanSILFunctionType(T), IGM.FunctionPairTy, IGM.getPointerSize() * 2,
        IGM.getPointerAlignment(), std::move(spareBits), IsNotPOD);
  }
  }
  llvm_unreachable("bad function type representation");
}

Signature FuncSignatureInfo::getSignature(IRGenModule &IGM) const {
  // If it's already been filled in, we're done.
  if (TheSignature.isValid())
    return TheSignature;

  // Update the cache and return.
  TheSignature = Signature::getUncached(IGM, FormalType);
  assert(TheSignature.isValid());
  return TheSignature;
}

static const FuncSignatureInfo &
getFuncSignatureInfoForLowered(IRGenModule &IGM, CanSILFunctionType type) {
  auto &ti = IGM.getTypeInfoForLowered(type);
  switch (type->getRepresentation()) {
  case SILFunctionType::Representation::Block:
    return ti.as<BlockTypeInfo>();
  case SILFunctionType::Representation::Thin:
  case SILFunctionType::Representation::CFunctionPointer:
  case SILFunctionType::Representation::Method:
  case SILFunctionType::Representation::WitnessMethod:
  case SILFunctionType::Representation::ObjCMethod:
  case SILFunctionType::Representation::Closure:
    return ti.as<ThinFuncTypeInfo>();
  case SILFunctionType::Representation::Thick:
    return ti.as<FuncTypeInfo>();
  }
  llvm_unreachable("bad function type representation");
}

Signature
IRGenModule::getSignature(CanSILFunctionType type) {
  auto &sigInfo = getFuncSignatureInfoForLowered(*this, type);
  return sigInfo.getSignature(*this);
}

llvm::FunctionType *
IRGenModule::getFunctionType(CanSILFunctionType type,
                             llvm::AttributeList &attrs,
                             ForeignFunctionInfo *foreignInfo) {
  auto &sigInfo = getFuncSignatureInfoForLowered(*this, type);
  Signature sig = sigInfo.getSignature(*this);
  attrs = sig.getAttributes();
  if (foreignInfo) *foreignInfo = sig.getForeignInfo();
  return sig.getType();
}

ForeignFunctionInfo
IRGenModule::getForeignFunctionInfo(CanSILFunctionType type) {
  if (type->getLanguage() == SILFunctionLanguage::Swift)
    return ForeignFunctionInfo();

  auto &sigInfo = getFuncSignatureInfoForLowered(*this, type);
  return sigInfo.getSignature(*this).getForeignInfo();
}

static void emitApplyArgument(IRGenFunction &IGF,
                              CanSILFunctionType origFnTy,
                              SILParameterInfo origParam,
                              CanSILFunctionType substFnTy,
                              SILParameterInfo substParam,
                              Explosion &in,
                              Explosion &out) {
  auto silConv = IGF.IGM.silConv;

  bool isSubstituted =
      (silConv.getSILType(substParam, substFnTy)
         != silConv.getSILType(origParam, origFnTy));

  // For indirect arguments, we just need to pass a pointer.
  if (silConv.isSILIndirect(origParam)) {
    // This address is of the substituted type.
    auto addr = in.claimNext();
    
    // If a substitution is in play, just bitcast the address.
    if (isSubstituted) {
      auto origType =
          IGF.IGM.getStoragePointerType(silConv.getSILType(origParam, origFnTy));
      addr = IGF.Builder.CreateBitCast(addr, origType);
    }
    
    out.add(addr);
    return;
  }
  assert(!silConv.isSILIndirect(origParam)
         && "Unexpected opaque apply parameter.");

  // Otherwise, it's an explosion, which we may need to translate,
  // both in terms of explosion level and substitution levels.

  // Handle the last unsubstituted case.
  if (!isSubstituted) {
    auto &substArgTI = cast<LoadableTypeInfo>(
      IGF.getTypeInfo(silConv.getSILType(substParam, substFnTy)));
    substArgTI.reexplode(IGF, in, out);
    return;
  }

  reemitAsUnsubstituted(IGF, silConv.getSILType(origParam, origFnTy),
                        silConv.getSILType(substParam, substFnTy), in, out);
}

static CanType getArgumentLoweringType(CanType type,
                                       SILParameterInfo paramInfo) {
  switch (paramInfo.getConvention()) {
  // Capture value parameters by value, consuming them.
  case ParameterConvention::Direct_Owned:
  case ParameterConvention::Direct_Unowned:
  case ParameterConvention::Direct_Guaranteed:
  case ParameterConvention::Indirect_In:
  case ParameterConvention::Indirect_In_Constant:
  case ParameterConvention::Indirect_In_Guaranteed:
    return type;

  // Capture inout parameters by pointer.
  case ParameterConvention::Indirect_Inout:
  case ParameterConvention::Indirect_InoutAliasable:
    return CanInOutType::get(type);
  }
  llvm_unreachable("unhandled convention");
}

static bool isABIIgnoredParameterWithoutStorage(IRGenModule &IGM,
                                                IRGenFunction &IGF,
                                                CanSILFunctionType substType,
                                                unsigned paramIdx) {
  auto param = substType->getParameters()[paramIdx];
  if (param.isFormalIndirect())
    return false;

  SILType argType = IGM.silConv.getSILType(param, substType);
  auto &ti = IGF.getTypeInfoForLowered(argType.getASTType());
  // Empty values don't matter.
  return ti.getSchema().empty();
}

/// Find the parameter index for the one (assuming there was only one) partially
/// applied argument ignoring empty types that are not passed as part of the
/// ABI.
static unsigned findSinglePartiallyAppliedParameterIndexIgnoringEmptyTypes(
    IRGenFunction &IGF, CanSILFunctionType substType,
    CanSILFunctionType outType) {
  auto substParameters = substType->getParameters();
  auto outParamters = outType->getParameters();
  unsigned firstNonEmpty = -1U;
  for (unsigned paramIdx = outParamters.size() ; paramIdx != substParameters.size(); ++paramIdx) {
    bool isEmpty =
        isABIIgnoredParameterWithoutStorage(IGF.IGM, IGF, substType, paramIdx);
    assert((isEmpty || firstNonEmpty == -1U) && "Expect at most one partially "
                                                "applied that is passed as an "
                                                "ABI argument");
    if (!isEmpty)
      firstNonEmpty = paramIdx;
  }
  assert(firstNonEmpty != -1U);
  return firstNonEmpty;
}

/// Emit the forwarding stub function for a partial application.
///
/// If 'layout' is null, there is a single captured value of
/// Swift-refcountable type that is being used directly as the
/// context object.
static llvm::Function *emitPartialApplicationForwarder(IRGenModule &IGM,
                                   const Optional<FunctionPointer> &staticFnPtr,
                                   bool calleeHasContext,
                                   const Signature &origSig,
                                   CanSILFunctionType origType,
                                   CanSILFunctionType substType,
                                   CanSILFunctionType outType,
                                   SubstitutionMap subs,
                                   HeapLayout const *layout,
                                   ArrayRef<ParameterConvention> conventions) {
  auto outSig = IGM.getSignature(outType);
  llvm::AttributeList outAttrs = outSig.getAttributes();
  llvm::FunctionType *fwdTy = outSig.getType();
  SILFunctionConventions outConv(outType, IGM.getSILModule());

  StringRef FnName;
  if (staticFnPtr)
    FnName = staticFnPtr->getPointer()->getName();

  IRGenMangler Mangler;
  std::string thunkName = Mangler.manglePartialApplyForwarder(FnName);

  // FIXME: Maybe cache the thunk by function and closure types?.
  llvm::Function *fwd =
    llvm::Function::Create(fwdTy, llvm::Function::InternalLinkage,
                           llvm::StringRef(thunkName), &IGM.Module);
  fwd->setCallingConv(outSig.getCallingConv());

  fwd->setAttributes(outAttrs);
  // Merge initial attributes with outAttrs.
  llvm::AttrBuilder b;
  IGM.constructInitialFnAttributes(b);
  fwd->addAttributes(llvm::AttributeList::FunctionIndex, b);

  IRGenFunction subIGF(IGM, fwd);
  if (IGM.DebugInfo)
    IGM.DebugInfo->emitArtificialFunction(subIGF, fwd);
  
  Explosion origParams = subIGF.collectParameters();

  // Create a new explosion for potentially reabstracted parameters.
  Explosion args;

  // SWIFT_ENABLE_TENSORFLOW
  // The witness method self argument comes after polymorphic arguments (and is
  // followed by the self type and the witness table). However, we may encounter
  // the witness method self value before reaching the polymorphic arguments. So
  // we create a special explosion for storing the witness method self value
  // until it's time to add it to 'args'.
  bool isWitnessMethodCallee = origType->getRepresentation() ==
                               SILFunctionTypeRepresentation::WitnessMethod;
  Explosion witnessMethodSelfValue;

  Address resultValueAddr;

  {
    // Lower the forwarded arguments in the original function's generic context.
    GenericContextScope scope(IGM, origType->getInvocationGenericSignature());

    SILFunctionConventions origConv(origType, IGM.getSILModule());
    auto &outResultTI = IGM.getTypeInfo(outConv.getSILResultType());
    auto &nativeResultSchema = outResultTI.nativeReturnValueSchema(IGM);
    auto &origResultTI = IGM.getTypeInfo(origConv.getSILResultType());
    auto &origNativeSchema = origResultTI.nativeReturnValueSchema(IGM);

    // Forward the indirect return values. We might have to reabstract the
    // return value.
    if (nativeResultSchema.requiresIndirect()) {
      assert(origNativeSchema.requiresIndirect());
      auto resultAddr = origParams.claimNext();
      resultAddr = subIGF.Builder.CreateBitCast(
          resultAddr, IGM.getStoragePointerType(origConv.getSILResultType()));
      args.add(resultAddr);
    } else if (origNativeSchema.requiresIndirect()) {
      assert(!nativeResultSchema.requiresIndirect());
      auto stackAddr = outResultTI.allocateStack(
          subIGF, outConv.getSILResultType(), "return.temp");
      resultValueAddr = stackAddr.getAddress();
      auto resultAddr = subIGF.Builder.CreateBitCast(
          resultValueAddr,
          IGM.getStoragePointerType(origConv.getSILResultType()));
      args.add(resultAddr.getAddress());
    }

    for (auto resultType : origConv.getIndirectSILResultTypes()) {
      auto addr = origParams.claimNext();
      addr = subIGF.Builder.CreateBitCast(
          addr, IGM.getStoragePointerType(resultType));
      args.add(addr);
    }
    
    // Reemit the parameters as unsubstituted.
    for (unsigned i = 0; i < outType->getParameters().size(); ++i) {
      // SWIFT_ENABLE_TENSORFLOW
      bool isWitnessMethodCalleeSelf =
          (isWitnessMethodCallee && i + 1 == origType->getParameters().size());

      auto origParamInfo = origType->getParameters()[i];
      auto &ti = IGM.getTypeInfoForLowered(
                   origParamInfo.getArgumentType(IGM.getSILModule(), origType));
      auto schema = ti.getSchema();
      
      auto origParamSILType = IGM.silConv.getSILType(origParamInfo, origType);
      // Forward the address of indirect value params.
      auto &nativeSchemaOrigParam = ti.nativeParameterValueSchema(IGM);
      bool isIndirectParam = origConv.isSILIndirect(origParamInfo);
      if (!isIndirectParam && nativeSchemaOrigParam.requiresIndirect()) {
        auto addr = origParams.claimNext();
        if (addr->getType() != ti.getStorageType()->getPointerTo())
          addr = subIGF.Builder.CreateBitCast(addr,
                                           ti.getStorageType()->getPointerTo());
        // SWIFT_ENABLE_TENSORFLOW
        (isWitnessMethodCalleeSelf ? witnessMethodSelfValue : args).add(addr);
        continue;
      }

      auto outTypeParamInfo = outType->getParameters()[i];
      // Indirect parameters need no mapping through the native calling
      // convention.
      if (isIndirectParam) {
        emitApplyArgument(subIGF,
                          origType,
                          origParamInfo,
                          outType,
                          outTypeParamInfo,
                          origParams,
            // SWIFT_ENABLE_TENSORFLOW
            (isWitnessMethodCalleeSelf ? witnessMethodSelfValue : args));
        continue;
      }

      // Map from the native calling convention into the explosion schema.
      auto outTypeParamSILType = IGM.silConv.getSILType(origParamInfo, origType);
      auto &nativeSchemaOutTypeParam =
          IGM.getTypeInfo(outTypeParamSILType).nativeParameterValueSchema(IGM);
      Explosion nativeParam;
      origParams.transferInto(nativeParam, nativeSchemaOutTypeParam.size());

      bindPolymorphicParameter(subIGF, origType, substType, nativeParam, i);

      Explosion nonNativeParam = nativeSchemaOutTypeParam.mapFromNative(
          subIGF.IGM, subIGF, nativeParam, outTypeParamSILType);
      assert(nativeParam.empty());

      // Emit unsubstituted argument for call.
      Explosion nonNativeApplyArg;
      emitApplyArgument(subIGF,
                        origType, origParamInfo,
                        outType, outTypeParamInfo,
                        nonNativeParam,
                        nonNativeApplyArg);
      assert(nonNativeParam.empty());
      // Map back from the explosion scheme to the native calling convention for
      // the call.
      Explosion nativeApplyArg = nativeSchemaOrigParam.mapIntoNative(
          subIGF.IGM, subIGF, nonNativeApplyArg, origParamSILType, false);
      assert(nonNativeApplyArg.empty());
      // SWIFT_ENABLE_TENSORFLOW
      nativeApplyArg.transferInto(
          (isWitnessMethodCalleeSelf ? witnessMethodSelfValue : args),
          nativeApplyArg.size());
    }
  }

  struct AddressToDeallocate {
    SILType Type;
    const TypeInfo &TI;
    StackAddress Addr;
  };
  SmallVector<AddressToDeallocate, 4> addressesToDeallocate;

  bool dependsOnContextLifetime = false;
  bool consumesContext;
  bool needsAllocas = false;
  
  switch (outType->getCalleeConvention()) {
  case ParameterConvention::Direct_Owned:
    consumesContext = true;
    break;
  case ParameterConvention::Direct_Unowned:
  case ParameterConvention::Direct_Guaranteed:
    consumesContext = false;
    break;
  case ParameterConvention::Indirect_Inout:
  case ParameterConvention::Indirect_InoutAliasable:
  case ParameterConvention::Indirect_In:
  case ParameterConvention::Indirect_In_Constant:
  case ParameterConvention::Indirect_In_Guaranteed:
    llvm_unreachable("indirect callables not supported");
  }

  // Lower the captured arguments in the original function's generic context.
  GenericContextScope scope(IGM, origType->getInvocationGenericSignature());

  // This is where the context parameter appears.
  llvm::Value *rawData = nullptr;
  Address data;
  unsigned nextCapturedField = 0;
  if (!layout) {
    rawData = origParams.claimNext();
  } else if (!layout->isKnownEmpty()) {
    rawData = origParams.claimNext();
    data = layout->emitCastTo(subIGF, rawData);

    // Restore type metadata bindings, if we have them.
    if (layout->hasBindings()) {
      auto bindingLayout = layout->getElement(nextCapturedField++);
      // The bindings should be fixed-layout inside the object, so we can
      // pass None here. If they weren't, we'd have a chicken-egg problem.
      auto bindingsAddr = bindingLayout.project(subIGF, data, /*offsets*/ None);
      layout->getBindings().restore(subIGF, bindingsAddr,
                                    MetadataState::Complete);
    }

  // There's still a placeholder to claim if the target type is thick
  // or there's an error result.
  } else if (outType->getRepresentation()==SILFunctionTypeRepresentation::Thick
             || outType->hasErrorResult()) {
    llvm::Value *contextPtr = origParams.claimNext(); (void)contextPtr;
    assert(contextPtr->getType() == IGM.RefCountedPtrTy);
  }

  Explosion polyArgs;

  // Emit the polymorphic arguments.
  assert((subs.hasAnySubstitutableParams()
            == hasPolymorphicParameters(origType) ||
         (!subs.hasAnySubstitutableParams() && origType->getRepresentation() ==
             SILFunctionTypeRepresentation::WitnessMethod))
         && "should have substitutions iff original function is generic");
  WitnessMetadata witnessMetadata;

  // If we have a layout we might have to bind polymorphic arguments from the
  // captured arguments which we will do later. Otherwise, we have to
  // potentially bind polymorphic arguments from the context if it was a
  // partially applied argument.
  bool hasPolymorphicParams = hasPolymorphicParameters(origType);
  if (!layout && hasPolymorphicParams) {
    assert(conventions.size() == 1);
    // We could have either partially applied an argument from the function
    // signature or otherwise we could have a closure context to forward. We only
    // care for the former for the purpose of reconstructing polymorphic
    // parameters from regular arguments.
    if (!calleeHasContext) {
      unsigned paramI =
          findSinglePartiallyAppliedParameterIndexIgnoringEmptyTypes(
              subIGF, substType, outType);
      auto paramInfo = substType->getParameters()[paramI];
      auto &ti = IGM.getTypeInfoForLowered(
                     paramInfo.getArgumentType(IGM.getSILModule(), substType));
      Explosion param;
      auto ref = rawData;
      // We can get a '{ swift.refcounted* }' type for AnyObject on linux.
      if (!ti.getStorageType()->isPointerTy() &&
          ti.isSingleSwiftRetainablePointer(ResilienceExpansion::Maximal))
        ref = subIGF.coerceValue(rawData, ti.getStorageType(),
                                 subIGF.IGM.DataLayout);
      else
        ref = subIGF.Builder.CreateBitCast(rawData, ti.getStorageType());
      param.add(ref);
      bindPolymorphicParameter(subIGF, origType, substType, param, paramI);
      (void)param.claimAll();
    }

    emitPolymorphicArguments(subIGF, origType, subs,
                             &witnessMetadata, polyArgs);
  }

  auto haveContextArgument =
      calleeHasContext || hasSelfContextParameter(origType);

<<<<<<< HEAD
=======
  // Witness method calls expect self, followed by the self type followed by,
  // the witness table at the end of the parameter list. But polymorphic
  // arguments come before this.
  bool isWitnessMethodCallee = origType->getRepresentation() ==
      SILFunctionTypeRepresentation::WitnessMethod;
  Explosion witnessMethodSelfValue;

  llvm::Value *lastCapturedFieldPtr = nullptr;

>>>>>>> 685d35b7
  // If there's a data pointer required, but it's a swift-retainable
  // value being passed as the context, just forward it down.
  if (!layout) {
    assert(conventions.size() == 1);

    // We need to retain the parameter if:
    //   - we received at +0 (either) and are passing as owned
    //   - we received as unowned and are passing as guaranteed
    auto argConvention = conventions[nextCapturedField++];
    switch (argConvention) {
    case ParameterConvention::Indirect_In:
    case ParameterConvention::Indirect_In_Constant:
    case ParameterConvention::Direct_Owned:
      if (!consumesContext) subIGF.emitNativeStrongRetain(rawData, subIGF.getDefaultAtomicity());
      break;

    case ParameterConvention::Indirect_In_Guaranteed:
    case ParameterConvention::Direct_Guaranteed:
      dependsOnContextLifetime = true;
      if (outType->getCalleeConvention() ==
            ParameterConvention::Direct_Unowned) {
        subIGF.emitNativeStrongRetain(rawData, subIGF.getDefaultAtomicity());
        consumesContext = true;
      }
      break;

    case ParameterConvention::Direct_Unowned:
      // Make sure we release later if we received at +1.
      if (consumesContext)
        dependsOnContextLifetime = true;
      break;

    case ParameterConvention::Indirect_Inout:
    case ParameterConvention::Indirect_InoutAliasable:
      llvm_unreachable("should never happen!");
    }

    // FIXME: The naming and documentation here isn't ideal. This
    // parameter is always present which is evident since we always
    // grab a type to cast to, but sometimes after the polymorphic
    // arguments. This is just following the lead of existing (and not
    // terribly easy to follow) code.

    // If there is a context argument, it comes after the polymorphic
    // arguments.
    auto argIndex = args.size();
    if (haveContextArgument)
      argIndex += polyArgs.size();

    llvm::Type *expectedArgTy = origSig.getType()->getParamType(argIndex);

    llvm::Value *argValue;
    if (isIndirectFormalParameter(argConvention)) {
      // We can use rawData's type for the alloca because it is a swift
      // retainable value. Defensively, give it that type. We can't use the
      // expectedArgType because it might be a generic parameter and therefore
      // have opaque storage.
      auto RetainableValue = rawData;
      if (RetainableValue->getType() != subIGF.IGM.RefCountedPtrTy)
        RetainableValue = subIGF.Builder.CreateBitCast(
            RetainableValue, subIGF.IGM.RefCountedPtrTy);
      needsAllocas = true;
      auto temporary = subIGF.createAlloca(RetainableValue->getType(),
                                           subIGF.IGM.getPointerAlignment(),
                                           "partial-apply.context");
      subIGF.Builder.CreateStore(RetainableValue, temporary);
      argValue = temporary.getAddress();
      argValue = subIGF.Builder.CreateBitCast(argValue, expectedArgTy);
    } else {
      argValue = subIGF.Builder.CreateBitCast(rawData, expectedArgTy);
    }
    args.add(argValue);

  // If there's a data pointer required, grab it and load out the
  // extra, previously-curried parameters.
  } else {
    unsigned origParamI = outType->getParameters().size();
    assert(layout->getElements().size() == conventions.size()
           && "conventions don't match context layout");

    // Calculate non-fixed field offsets.
    HeapNonFixedOffsets offsets(subIGF, *layout);

    // Perform the loads.
    for (unsigned n = layout->getElements().size();
         nextCapturedField < n;
         ++nextCapturedField) {
      auto &fieldLayout = layout->getElement(nextCapturedField);
      auto &fieldTy = layout->getElementTypes()[nextCapturedField];
      auto fieldConvention = conventions[nextCapturedField];
      Address fieldAddr = fieldLayout.project(subIGF, data, offsets);
      auto &fieldTI = fieldLayout.getType();
      auto fieldSchema = fieldTI.getSchema();
      lastCapturedFieldPtr = fieldAddr.getAddress();
      
      Explosion param;
      switch (fieldConvention) {
      case ParameterConvention::Indirect_In:
      case ParameterConvention::Indirect_In_Constant: {
        // The +1 argument is passed indirectly, so we need to copy into a
        // temporary.
        needsAllocas = true;
        auto stackAddr = fieldTI.allocateStack(subIGF, fieldTy, "arg.temp");
        auto addressPointer = stackAddr.getAddress().getAddress();
        fieldTI.initializeWithCopy(subIGF, stackAddr.getAddress(), fieldAddr,
                                   fieldTy, false);
        param.add(addressPointer);
        
        // Remember to deallocate later.
        addressesToDeallocate.push_back(
            AddressToDeallocate{fieldTy, fieldTI, stackAddr});

        break;
      }
      case ParameterConvention::Indirect_In_Guaranteed:
        // The argument is +0, so we can use the address of the param in
        // the context directly.
        param.add(fieldAddr.getAddress());
        dependsOnContextLifetime = true;
        break;
      case ParameterConvention::Indirect_Inout:
      case ParameterConvention::Indirect_InoutAliasable:
        // Load the address of the inout parameter.
        cast<LoadableTypeInfo>(fieldTI).loadAsCopy(subIGF, fieldAddr, param);
        break;
      case ParameterConvention::Direct_Guaranteed:
      case ParameterConvention::Direct_Unowned:
        // If the type is nontrivial, keep the context alive since the field
        // depends on the context to not be deallocated.
        if (!fieldTI.isPOD(ResilienceExpansion::Maximal))
          dependsOnContextLifetime = true;

        // Load these parameters directly. We can "take" since the parameter is
        // +0. This can happen since the context will keep the parameter alive.
        cast<LoadableTypeInfo>(fieldTI).loadAsTake(subIGF, fieldAddr, param);
        break;
      case ParameterConvention::Direct_Owned:
        // Copy the value out at +1.
        cast<LoadableTypeInfo>(fieldTI).loadAsCopy(subIGF, fieldAddr, param);
        break;
      }
      
      // Reemit the capture params as unsubstituted.

      // Skip empty parameters.
      while (origParamI < origType->getParameters().size()) {
        if (!isABIIgnoredParameterWithoutStorage(IGM, subIGF, substType,
                                                 origParamI))
          break;
        origParamI++;
      }

      if (origParamI < origType->getParameters().size()) {
        Explosion origParam;
        auto origParamInfo = origType->getParameters()[origParamI];
        if (hasPolymorphicParams)
          bindPolymorphicParameter(subIGF, origType, substType, param,
                                   origParamI);
        emitApplyArgument(subIGF,
                          origType, origParamInfo,
                          substType, substType->getParameters()[origParamI],
                          param, origParam);
        bool isWitnessMethodCalleeSelf = (isWitnessMethodCallee &&
            origParamI + 1 == origType->getParameters().size());
        needsAllocas |= addNativeArgument(
            subIGF, origParam, origType, origParamInfo,
            isWitnessMethodCalleeSelf ? witnessMethodSelfValue : args, false);
        ++origParamI;
      } else {
        args.add(param.claimAll());
      }
      
    }
    
    // If the parameters can live independent of the context, release it now
    // so we can tail call. The safety of this assumes that neither this release
    // nor any of the loads can throw.
    if (consumesContext && !dependsOnContextLifetime && rawData) {
      assert(!outType->isNoEscape() && "Trivial context must not be released");
      subIGF.emitNativeStrongRelease(rawData, subIGF.getDefaultAtomicity());
    }

    // Now that we have bound generic parameters from the captured arguments
    // emit the polymorphic arguments.
    if (hasPolymorphicParameters(origType)) {
      emitPolymorphicArguments(subIGF, origType, subs,
                               &witnessMetadata, polyArgs);
    }
  }

  // Derive the callee function pointer.
  auto fnTy = origSig.getType()->getPointerTo();
  FunctionPointer fnPtr = [&]() -> FunctionPointer {
    // If we found a function pointer statically, great.
    if (staticFnPtr) {
      if (staticFnPtr->getPointer()->getType() != fnTy) {
        auto fnPtr = staticFnPtr->getPointer();
        fnPtr = subIGF.Builder.CreateBitCast(fnPtr, fnTy);
        return FunctionPointer(fnPtr, origSig);
      }
      return *staticFnPtr;
    }

    // Otherwise, it was the last thing we added to the layout.

    // The dynamic function pointer is packed "last" into the context,
    // and we pulled it out as an argument.  Just pop it off.
    auto fnPtr = args.takeLast();

    // It comes out of the context as an i8*. Cast to the function type.
    fnPtr = subIGF.Builder.CreateBitCast(fnPtr, fnTy);

    assert(lastCapturedFieldPtr);
    auto authInfo = PointerAuthInfo::emit(subIGF,
                            IGM.getOptions().PointerAuth.PartialApplyCapture,
                            lastCapturedFieldPtr,
                            PointerAuthEntity::Special::PartialApplyCapture);

    return FunctionPointer(fnPtr, authInfo, origSig);
  }();

  // Derive the context argument if needed.  This is either:
  //   - the saved context argument, in which case it was the last
  //     thing we added to the layout other than a possible non-static
  //     function pointer (which we already popped off of 'args'); or
  //   - 'self', in which case it was the last formal argument.
  // In either case, it's the last thing in 'args'.
  llvm::Value *fnContext = nullptr;
  if (haveContextArgument)
    fnContext = args.takeLast();

  polyArgs.transferInto(args, polyArgs.size());

  // If we have a witness method call, the inner context is the
  // witness table. Metadata for Self is derived inside the partial
  // application thunk and doesn't need to be stored in the outer
  // context.
  if (isWitnessMethodCallee) {
    assert(fnContext->getType() == IGM.Int8PtrTy);
    llvm::Value *wtable = subIGF.Builder.CreateBitCast(
        fnContext, IGM.WitnessTablePtrTy);
    assert(wtable->getType() == IGM.WitnessTablePtrTy);
    witnessMetadata.SelfWitnessTable = wtable;

  // Okay, this is where the callee context goes.
  } else if (fnContext) {
    args.add(fnContext);

  // Pass a placeholder for thin function calls.
  } else if (origType->hasErrorResult()) {
    args.add(llvm::UndefValue::get(IGM.RefCountedPtrTy));
  }

  // Add the witness methods self argument before the error parameter after the
  // polymorphic arguments.
  if (isWitnessMethodCallee)
    witnessMethodSelfValue.transferInto(args, witnessMethodSelfValue.size());

  // Pass down the error result.
  if (origType->hasErrorResult()) {
    llvm::Value *errorResultPtr = origParams.claimNext();
    args.add(errorResultPtr);
  }

  assert(origParams.empty());

  if (isWitnessMethodCallee) {
    assert(witnessMetadata.SelfMetadata->getType() == IGM.TypeMetadataPtrTy);
    args.add(witnessMetadata.SelfMetadata);
    assert(witnessMetadata.SelfWitnessTable->getType() == IGM.WitnessTablePtrTy);
    args.add(witnessMetadata.SelfWitnessTable);
  }

  llvm::CallInst *call = subIGF.Builder.CreateCall(fnPtr, args.claimAll());
  
  if (addressesToDeallocate.empty() && !needsAllocas &&
      (!consumesContext || !dependsOnContextLifetime))
    call->setTailCall();

  // Deallocate everything we allocated above.
  // FIXME: exceptions?
  for (auto &entry : addressesToDeallocate) {
    entry.TI.deallocateStack(subIGF, entry.Addr, entry.Type);
  }
  
  // If the parameters depended on the context, consume the context now.
  if (rawData && consumesContext && dependsOnContextLifetime) {
    assert(!outType->isNoEscape() && "Trivial context must not be released");
    subIGF.emitNativeStrongRelease(rawData, subIGF.getDefaultAtomicity());
  }

  // Reabstract the result value as substituted.
  SILFunctionConventions origConv(origType, IGM.getSILModule());
  auto &outResultTI = IGM.getTypeInfo(outConv.getSILResultType());
  auto &nativeResultSchema = outResultTI.nativeReturnValueSchema(IGM);
  if (call->getType()->isVoidTy()) {
    if (!resultValueAddr.isValid())
      subIGF.Builder.CreateRetVoid();
    else {
      // Okay, we have called a function that expects an indirect return type
      // but the partially applied return type is direct.
      assert(!nativeResultSchema.requiresIndirect());
      Explosion loadedResult;
      cast<LoadableTypeInfo>(outResultTI)
          .loadAsTake(subIGF, resultValueAddr, loadedResult);
      Explosion nativeResult = nativeResultSchema.mapIntoNative(
          IGM, subIGF, loadedResult, outConv.getSILResultType(), false);
      outResultTI.deallocateStack(subIGF, resultValueAddr,
                                  outConv.getSILResultType());
      if (nativeResult.size() == 1)
        subIGF.Builder.CreateRet(nativeResult.claimNext());
      else {
        llvm::Value *nativeAgg =
            llvm::UndefValue::get(nativeResultSchema.getExpandedType(IGM));
        for (unsigned i = 0, e = nativeResult.size(); i != e; ++i) {
          auto *elt = nativeResult.claimNext();
          nativeAgg = subIGF.Builder.CreateInsertValue(nativeAgg, elt, i);
        }
        subIGF.Builder.CreateRet(nativeAgg);
      }
    }
  } else {
    llvm::Value *callResult = call;
    // If the result type is dependent on a type parameter we might have to
    // cast to the result type - it could be substituted.
    if (origConv.getSILResultType().hasTypeParameter()) {
      auto ResType = fwd->getReturnType();
      if (ResType != callResult->getType())
        callResult = subIGF.coerceValue(callResult, ResType, subIGF.IGM.DataLayout);
    }
    subIGF.Builder.CreateRet(callResult);
  }

  return fwd;
}

/// Emit a partial application thunk for a function pointer applied to a partial
/// set of argument values.
Optional<StackAddress> irgen::emitFunctionPartialApplication(
    IRGenFunction &IGF, SILFunction &SILFn, const FunctionPointer &fn,
    llvm::Value *fnContext, Explosion &args, ArrayRef<SILParameterInfo> params,
    SubstitutionMap subs, CanSILFunctionType origType,
    CanSILFunctionType substType, CanSILFunctionType outType, Explosion &out,
    bool isOutlined) {
  // If we have a single Swift-refcounted context value, we can adopt it
  // directly as our closure context without creating a box and thunk.
  enum HasSingleSwiftRefcountedContext { Maybe, Yes, No, Thunkable }
    hasSingleSwiftRefcountedContext = Maybe;
  Optional<ParameterConvention> singleRefcountedConvention;
  
  SmallVector<const TypeInfo *, 4> argTypeInfos;
  SmallVector<SILType, 4> argValTypes;
  SmallVector<ParameterConvention, 4> argConventions;

  // Reserve space for polymorphic bindings.
  auto bindings =
      NecessaryBindings::forPartialApplyForwarder(IGF.IGM, origType, subs);

  if (!bindings.empty()) {
    hasSingleSwiftRefcountedContext = No;
    auto bindingsSize = bindings.getBufferSize(IGF.IGM);
    auto &bindingsTI = IGF.IGM.getOpaqueStorageTypeInfo(bindingsSize,
                                                 IGF.IGM.getPointerAlignment());
    argValTypes.push_back(SILType());
    argTypeInfos.push_back(&bindingsTI);
    argConventions.push_back(ParameterConvention::Direct_Unowned);
  }

  // Collect the type infos for the context parameters.
  for (auto param : params) {
    SILType argType = IGF.IGM.silConv.getSILType(param, origType);

    auto argLoweringTy = getArgumentLoweringType(argType.getASTType(), param);

    auto &ti = IGF.getTypeInfoForLowered(argLoweringTy);

    // Empty values don't matter.
    auto schema = ti.getSchema();
    if (schema.empty() && !param.isFormalIndirect())
      continue;

    argValTypes.push_back(argType);
    argConventions.push_back(param.getConvention());
    argTypeInfos.push_back(&ti);

    // Update the single-swift-refcounted check, unless we already ruled that
    // out.
    if (hasSingleSwiftRefcountedContext == No)
      continue;
    
    
    // Adding nonempty values when we already have a single refcounted pointer
    // means we don't have a single value anymore.
    if (hasSingleSwiftRefcountedContext != Maybe) {
      hasSingleSwiftRefcountedContext = No;
      continue;
    }
      
    if (ti.isSingleSwiftRetainablePointer(ResilienceExpansion::Maximal)) {
      hasSingleSwiftRefcountedContext = Yes;
      singleRefcountedConvention = param.getConvention();
    } else {
      hasSingleSwiftRefcountedContext = No;
    }
  }

  // We can't just bitcast if there's an error parameter to forward.
  // This is an unfortunate restriction arising from the fact that a
  // thin throwing function will have the signature:
  //   %result (%arg*, %context*, %error*)
  // but the output signature needs to be
  //   %result (%context*, %error*)
  //
  // 'swifterror' fixes this physically, but there's still a risk of
  // miscompiles because the LLVM optimizer may forward arguments
  // positionally without considering 'swifterror'.
  //
  // Note, however, that we will override this decision below if the
  // only thing we have to forward is already a context pointer.
  // That's fine.
  //
  // The proper long-term fix is that closure functions should be
  // emitted with a convention that takes the closure box as the
  // context parameter.  When we do that, all of this code will
  // disappear.
  if (hasSingleSwiftRefcountedContext == Yes &&
      origType->hasErrorResult()) {
    hasSingleSwiftRefcountedContext = Thunkable;
  }
  
  // If the function pointer is a witness method call, include the witness
  // table in the context.
  if (origType->getRepresentation() ==
        SILFunctionTypeRepresentation::WitnessMethod) {
    llvm::Value *wtable = fnContext;
    assert(wtable->getType() == IGF.IGM.WitnessTablePtrTy);

    // TheRawPointerType lowers as i8*, not i8**.
    args.add(IGF.Builder.CreateBitCast(wtable, IGF.IGM.Int8PtrTy));

    argValTypes.push_back(SILType::getRawPointerType(IGF.IGM.Context));
    argTypeInfos.push_back(
         &IGF.getTypeInfoForLowered(IGF.IGM.Context.TheRawPointerType));
    argConventions.push_back(ParameterConvention::Direct_Unowned);
    hasSingleSwiftRefcountedContext = No;

  // Otherwise, we might have a reference-counted context pointer.
  } else if (fnContext) {
    args.add(fnContext);
    argValTypes.push_back(SILType::getNativeObjectType(IGF.IGM.Context));
    argConventions.push_back(origType->getCalleeConvention());
    argTypeInfos.push_back(
         &IGF.getTypeInfoForLowered(IGF.IGM.Context.TheNativeObjectType));
    // If this is the only context argument we end up with, we can just share
    // it.
    if (args.size() == 1) {
      assert(bindings.empty());
      hasSingleSwiftRefcountedContext = Yes;
      singleRefcountedConvention = origType->getCalleeConvention();
    }
  }

  auto outAuthInfo = PointerAuthInfo::forFunctionPointer(IGF.IGM, outType);
  
  // If we have a single refcounted pointer context (and no polymorphic args
  // to capture), and the dest ownership semantics match the parameter's,
  // skip building the box and thunk and just take the pointer as
  // context.
  // TODO: We can only do this and use swiftself if all our swiftcc emit the
  // last parameter that fits into a register as swiftself.
  // We should get this optimization back using the @convention(closure) whose
  // box argument should just be swift self.
  if (/* DISABLES CODE */ (false) &&
      !origType->isPolymorphic() &&
      hasSingleSwiftRefcountedContext == Yes &&
      outType->getCalleeConvention() == *singleRefcountedConvention) {
    assert(args.size() == 1);
    auto fnPtr = emitPointerAuthResign(IGF, fn, outAuthInfo).getPointer();
    fnPtr = IGF.Builder.CreateBitCast(fnPtr, IGF.IGM.Int8PtrTy);
    out.add(fnPtr);
    llvm::Value *ctx = args.claimNext();
    ctx = IGF.Builder.CreateBitCast(ctx, IGF.IGM.RefCountedPtrTy);
    out.add(ctx);
    return {};
  }
  
  Optional<FunctionPointer> staticFn;
  if (fn.isConstant()) staticFn = fn;

  // If the function pointer is dynamic, include it in the context.
  size_t nonStaticFnIndex = ~size_t(0);
  if (!staticFn) {
    nonStaticFnIndex = argTypeInfos.size();
    argValTypes.push_back(SILType::getRawPointerType(IGF.IGM.Context));
    argTypeInfos.push_back(
         &IGF.getTypeInfoForLowered(IGF.IGM.Context.TheRawPointerType));
    argConventions.push_back(ParameterConvention::Direct_Unowned);
    hasSingleSwiftRefcountedContext = No;
  }

  // If we only need to capture a single Swift-refcounted object, we
  // still need to build a thunk, but we don't need to allocate anything.
  if ((hasSingleSwiftRefcountedContext == Yes ||
       hasSingleSwiftRefcountedContext == Thunkable) &&
      *singleRefcountedConvention != ParameterConvention::Indirect_Inout &&
      *singleRefcountedConvention !=
        ParameterConvention::Indirect_InoutAliasable) {
    assert(bindings.empty());
    assert(args.size() == 1);

    auto origSig = IGF.IGM.getSignature(origType);

    llvm::Value *forwarder =
      emitPartialApplicationForwarder(IGF.IGM, staticFn, fnContext != nullptr,
                                      origSig, origType, substType,
                                      outType, subs, nullptr, argConventions);
    forwarder = emitPointerAuthSign(IGF, forwarder, outAuthInfo);
    forwarder = IGF.Builder.CreateBitCast(forwarder, IGF.IGM.Int8PtrTy);
    out.add(forwarder);

    llvm::Value *ctx = args.claimNext();
    if (isIndirectFormalParameter(*singleRefcountedConvention))
      ctx = IGF.Builder.CreateLoad(ctx, IGF.IGM.getPointerAlignment());

    auto expectedClosureTy =
        outType->isNoEscape() ? IGF.IGM.OpaquePtrTy : IGF.IGM.RefCountedPtrTy;

    // We might get a struct containing a pointer e.g type <{ %AClass* }>
    if (ctx->getType() != expectedClosureTy)
      ctx = IGF.coerceValue(ctx, expectedClosureTy, IGF.IGM.DataLayout);
    out.add(ctx);
    if (outType->isNoEscape())
      return StackAddress();
    return {};
  }

  // Store the context arguments on the heap/stack.
  assert(argValTypes.size() == argTypeInfos.size()
         && argTypeInfos.size() == argConventions.size()
         && "argument info lists out of sync");
  HeapLayout layout(IGF.IGM, LayoutStrategy::Optimal, argValTypes, argTypeInfos,
                    /*typeToFill*/ nullptr,
                    std::move(bindings));

  llvm::Value *data;

  Optional<StackAddress> stackAddr;

  if (args.empty() && layout.isKnownEmpty()) {
    if (outType->isNoEscape())
      data = llvm::ConstantPointerNull::get(IGF.IGM.OpaquePtrTy);
    else
      data = IGF.IGM.RefCountedNull;
  } else {

    // Allocate a new object on the heap or stack.
    HeapNonFixedOffsets offsets(IGF, layout);
    if (outType->isNoEscape()) {
      stackAddr = IGF.emitDynamicAlloca(
          IGF.IGM.Int8Ty, layout.emitSize(IGF.IGM), Alignment(16));
      stackAddr = stackAddr->withAddress(IGF.Builder.CreateBitCast(
          stackAddr->getAddress(), IGF.IGM.OpaquePtrTy));
      data = stackAddr->getAddress().getAddress();
    } else {
        auto descriptor = IGF.IGM.getAddrOfCaptureDescriptor(SILFn, origType,
                                                       substType, subs,
                                                       layout);

        data = IGF.emitUnmanagedAlloc(layout, "closure", descriptor, &offsets);
    }
    Address dataAddr = layout.emitCastTo(IGF, data);
    
    unsigned i = 0;
    
    // Store necessary bindings, if we have them.
    if (layout.hasBindings()) {
      auto &bindingsLayout = layout.getElement(i);
      Address bindingsAddr = bindingsLayout.project(IGF, dataAddr, offsets);
      layout.getBindings().save(IGF, bindingsAddr);
      ++i;
    }
    
    // Store the context arguments.
    for (unsigned end = layout.getElements().size(); i < end; ++i) {
      auto &fieldLayout = layout.getElement(i);
      auto &fieldTy = layout.getElementTypes()[i];
      Address fieldAddr = fieldLayout.project(IGF, dataAddr, offsets);

      // We don't add non-constant function pointers to the explosion above,
      // so we need to handle them specially now.
      if (i == nonStaticFnIndex) {
        llvm::Value *fnPtr;
        if (auto &schema = IGF.getOptions().PointerAuth.PartialApplyCapture) {
          auto schemaAuthInfo =
            PointerAuthInfo::emit(IGF, schema, fieldAddr.getAddress(),
                           PointerAuthEntity::Special::PartialApplyCapture);
          fnPtr = emitPointerAuthResign(IGF, fn, schemaAuthInfo).getPointer();
        } else {
          fnPtr = fn.getPointer();
        }
        fnPtr = IGF.Builder.CreateBitCast(fnPtr, IGF.IGM.Int8PtrTy);
        IGF.Builder.CreateStore(fnPtr, fieldAddr);
        continue;
      }

      switch (argConventions[i]) {
      // Take indirect value arguments out of memory.
      case ParameterConvention::Indirect_In:
      case ParameterConvention::Indirect_In_Constant:
      case ParameterConvention::Indirect_In_Guaranteed: {
        auto addr = fieldLayout.getType().getAddressForPointer(args.claimNext());
        fieldLayout.getType().initializeWithTake(IGF, fieldAddr, addr, fieldTy,
                                                 isOutlined);
        break;
      }
      // Take direct value arguments and inout pointers by value.
      case ParameterConvention::Direct_Unowned:
      case ParameterConvention::Direct_Owned:
      case ParameterConvention::Direct_Guaranteed:
      case ParameterConvention::Indirect_Inout:
      case ParameterConvention::Indirect_InoutAliasable:
        cast<LoadableTypeInfo>(fieldLayout.getType())
            .initialize(IGF, args, fieldAddr, isOutlined);
        break;
      }
    }
  }
  assert(args.empty() && "unused args in partial application?!");
  
  // Create the forwarding stub.
  auto origSig = IGF.IGM.getSignature(origType);

  llvm::Value *forwarder = emitPartialApplicationForwarder(IGF.IGM,
                                                              staticFn,
                                                          fnContext != nullptr,
                                                              origSig,
                                                              origType,
                                                              substType,
                                                              outType,
                                                              subs,
                                                              &layout,
                                                              argConventions);
  forwarder = emitPointerAuthSign(IGF, forwarder, outAuthInfo);
  forwarder = IGF.Builder.CreateBitCast(forwarder, IGF.IGM.Int8PtrTy);
  out.add(forwarder);
  out.add(data);
  return stackAddr;
}

/// Emit the block copy helper for a block.
static llvm::Function *emitBlockCopyHelper(IRGenModule &IGM,
                                           CanSILBlockStorageType blockTy,
                                           const BlockStorageTypeInfo &blockTL){
  // See if we've produced a block copy helper for this type before.
  // TODO
  
  // Create the helper.
  llvm::Type *args[] = {
    blockTL.getStorageType()->getPointerTo(),
    blockTL.getStorageType()->getPointerTo(),
  };
  auto copyTy = llvm::FunctionType::get(IGM.VoidTy, args, /*vararg*/ false);
  // TODO: Give these predictable mangled names and shared linkage.
  auto func = llvm::Function::Create(copyTy, llvm::GlobalValue::InternalLinkage,
                                     "block_copy_helper",
                                     IGM.getModule());
  func->setAttributes(IGM.constructInitialAttributes());
  IRGenFunction IGF(IGM, func);
  if (IGM.DebugInfo)
    IGM.DebugInfo->emitArtificialFunction(IGF, func);
  
  // Copy the captures from the source to the destination.
  Explosion params = IGF.collectParameters();
  auto dest = Address(params.claimNext(), blockTL.getFixedAlignment());
  auto src = Address(params.claimNext(), blockTL.getFixedAlignment());
  
  auto destCapture = blockTL.projectCapture(IGF, dest);
  auto srcCapture = blockTL.projectCapture(IGF, src);
  auto &captureTL = IGM.getTypeInfoForLowered(blockTy->getCaptureType());
  captureTL.initializeWithCopy(IGF, destCapture, srcCapture,
                               blockTy->getCaptureAddressType(), false);

  IGF.Builder.CreateRetVoid();
  
  return func;
}

/// Emit the block copy helper for a block.
static llvm::Function *emitBlockDisposeHelper(IRGenModule &IGM,
                                           CanSILBlockStorageType blockTy,
                                           const BlockStorageTypeInfo &blockTL){
  // See if we've produced a block destroy helper for this type before.
  // TODO
  
  // Create the helper.
  auto destroyTy = llvm::FunctionType::get(IGM.VoidTy,
                                       blockTL.getStorageType()->getPointerTo(),
                                       /*vararg*/ false);
  // TODO: Give these predictable mangled names and shared linkage.
  auto func = llvm::Function::Create(destroyTy,
                                     llvm::GlobalValue::InternalLinkage,
                                     "block_destroy_helper",
                                     IGM.getModule());
  func->setAttributes(IGM.constructInitialAttributes());
  IRGenFunction IGF(IGM, func);
  assert(!func->hasFnAttribute(llvm::Attribute::SanitizeThread));
  if (IGM.DebugInfo)
    IGM.DebugInfo->emitArtificialFunction(IGF, func);
  
  // Destroy the captures.
  Explosion params = IGF.collectParameters();
  auto storage = Address(params.claimNext(), blockTL.getFixedAlignment());
  auto capture = blockTL.projectCapture(IGF, storage);
  auto &captureTL = IGM.getTypeInfoForLowered(blockTy->getCaptureType());
  captureTL.destroy(IGF, capture, blockTy->getCaptureAddressType(),
                    false /*block storage code path: never outlined*/);
  IGF.Builder.CreateRetVoid();
  
  return func;
}

/// Emit the block header into a block storage slot.
void irgen::emitBlockHeader(IRGenFunction &IGF,
                            Address storage,
                            CanSILBlockStorageType blockTy,
                            llvm::Constant *invokeFunction,
                            CanSILFunctionType invokeTy,
                            ForeignFunctionInfo foreignInfo) {
  auto &storageTL
    = IGF.getTypeInfoForLowered(blockTy).as<BlockStorageTypeInfo>();

  Address headerAddr = storageTL.projectBlockHeader(IGF, storage);
  
  //
  // Initialize the "isa" pointer, which is _NSConcreteStackBlock.
  auto NSConcreteStackBlock =
      IGF.IGM.getModule()->getOrInsertGlobal("_NSConcreteStackBlock",
                                             IGF.IGM.ObjCClassStructTy);
  ApplyIRLinkage(IRLinkage::ExternalImport)
      .to(cast<llvm::GlobalVariable>(NSConcreteStackBlock));

  //
  // Set the flags.
  // - HAS_COPY_DISPOSE unless the capture type is POD
  uint32_t flags = 0;
  auto &captureTL
    = IGF.getTypeInfoForLowered(blockTy->getCaptureType());
  bool isPOD = captureTL.isPOD(ResilienceExpansion::Maximal);
  if (!isPOD)
    flags |= 1 << 25;
  
  // - HAS_STRET, if the invoke function is sret
  assert(foreignInfo.ClangInfo);
  if (foreignInfo.ClangInfo->getReturnInfo().isIndirect())
    flags |= 1 << 29;
  
  // - HAS_SIGNATURE
  flags |= 1 << 30;
  
  auto flagsVal = llvm::ConstantInt::get(IGF.IGM.Int32Ty, flags);
  
  // Collect the reserved and invoke pointer fields.
  auto reserved = llvm::ConstantInt::get(IGF.IGM.Int32Ty, 0);
  llvm::Value *invokeVal = llvm::ConstantExpr::getBitCast(invokeFunction,
                                                      IGF.IGM.FunctionPtrTy);
  
  // Build the block descriptor.
  ConstantInitBuilder builder(IGF.IGM);
  auto descriptorFields = builder.beginStruct();

  const clang::ASTContext &ASTContext = IGF.IGM.getClangASTContext();
  llvm::IntegerType *UnsignedLongTy =
      llvm::IntegerType::get(IGF.IGM.LLVMContext,
                             ASTContext.getTypeSize(ASTContext.UnsignedLongTy));
  descriptorFields.addInt(UnsignedLongTy, 0);
  descriptorFields.addInt(UnsignedLongTy,
                          storageTL.getFixedSize().getValue());
  
  if (!isPOD) {
    // Define the copy and dispose helpers.
    descriptorFields.addSignedPointer(
                       emitBlockCopyHelper(IGF.IGM, blockTy, storageTL),
                       IGF.getOptions().PointerAuth.BlockHelperFunctionPointers,
                       PointerAuthEntity::Special::BlockCopyHelper);
    descriptorFields.addSignedPointer(
                       emitBlockDisposeHelper(IGF.IGM, blockTy, storageTL),
                       IGF.getOptions().PointerAuth.BlockHelperFunctionPointers,
                       PointerAuthEntity::Special::BlockDisposeHelper);
  }
  
  // Build the descriptor signature.
  descriptorFields.add(getBlockTypeExtendedEncoding(IGF.IGM, invokeTy));
  
  // Create the descriptor.
  auto descriptor =
    descriptorFields.finishAndCreateGlobal("block_descriptor",
                                           IGF.IGM.getPointerAlignment(),
                                           /*constant*/ true);

  auto descriptorVal = llvm::ConstantExpr::getBitCast(descriptor,
                                                      IGF.IGM.Int8PtrTy);
  
  // Store the block header.
  auto layout = IGF.IGM.DataLayout.getStructLayout(IGF.IGM.ObjCBlockStructTy);
  IGF.Builder.CreateStore(NSConcreteStackBlock,
                          IGF.Builder.CreateStructGEP(headerAddr, 0, layout));
  IGF.Builder.CreateStore(flagsVal,
                          IGF.Builder.CreateStructGEP(headerAddr, 1, layout));
  IGF.Builder.CreateStore(reserved,
                          IGF.Builder.CreateStructGEP(headerAddr, 2, layout));

  auto invokeAddr = IGF.Builder.CreateStructGEP(headerAddr, 3, layout);
  if (auto &schema =
        IGF.getOptions().PointerAuth.BlockInvocationFunctionPointers) {
    auto invokeAuthInfo = PointerAuthInfo::emit(IGF, schema,
                                                invokeAddr.getAddress(),
                                                invokeTy);
    invokeVal = emitPointerAuthSign(IGF, invokeVal, invokeAuthInfo);
  }
  IGF.Builder.CreateStore(invokeVal, invokeAddr);

  IGF.Builder.CreateStore(descriptorVal,
                          IGF.Builder.CreateStructGEP(headerAddr, 4, layout));
}<|MERGE_RESOLUTION|>--- conflicted
+++ resolved
@@ -985,8 +985,6 @@
   auto haveContextArgument =
       calleeHasContext || hasSelfContextParameter(origType);
 
-<<<<<<< HEAD
-=======
   // Witness method calls expect self, followed by the self type followed by,
   // the witness table at the end of the parameter list. But polymorphic
   // arguments come before this.
@@ -996,7 +994,6 @@
 
   llvm::Value *lastCapturedFieldPtr = nullptr;
 
->>>>>>> 685d35b7
   // If there's a data pointer required, but it's a swift-retainable
   // value being passed as the context, just forward it down.
   if (!layout) {
