add_swift_target_library(swiftSwiftPrivateThreadExtras ${SWIFT_STDLIB_LIBRARY_BUILD_TYPES} IS_STDLIB
  # This file should be listed the first.  Module name is inferred from the
  # filename.
  SwiftPrivateThreadExtras.swift
  ThreadBarriers.swift

  "${SWIFT_SOURCE_DIR}/stdlib/linker-support/magic-symbols-for-install-name.c"

  SWIFT_MODULE_DEPENDS_IOS Darwin
  SWIFT_MODULE_DEPENDS_OSX Darwin
  SWIFT_MODULE_DEPENDS_TVOS Darwin
  SWIFT_MODULE_DEPENDS_WATCHOS Darwin
  SWIFT_MODULE_DEPENDS_LINUX Glibc
  SWIFT_MODULE_DEPENDS_FREEBSD Glibc
  SWIFT_MODULE_DEPENDS_OPENBSD Glibc
  SWIFT_MODULE_DEPENDS_CYGWIN Glibc
  SWIFT_MODULE_DEPENDS_HAIKU Glibc
<<<<<<< HEAD
  SWIFT_MODULE_DEPENDS_WASI WASILibc
  SWIFT_MODULE_DEPENDS_WINDOWS MSVCRT WinSDK
=======
  SWIFT_MODULE_DEPENDS_WINDOWS CRT WinSDK
>>>>>>> c0d664dd
  SWIFT_COMPILE_FLAGS ${SWIFT_STANDARD_LIBRARY_SWIFT_FLAGS}
  TARGET_SDKS ALL_APPLE_PLATFORMS CYGWIN FREEBSD OPENBSD HAIKU LINUX WINDOWS ANDROID
  INSTALL_IN_COMPONENT stdlib-experimental
  DARWIN_INSTALL_NAME_DIR "${SWIFT_DARWIN_STDLIB_PRIVATE_INSTALL_NAME_DIR}")
<|MERGE_RESOLUTION|>--- conflicted
+++ resolved
@@ -15,12 +15,8 @@
   SWIFT_MODULE_DEPENDS_OPENBSD Glibc
   SWIFT_MODULE_DEPENDS_CYGWIN Glibc
   SWIFT_MODULE_DEPENDS_HAIKU Glibc
-<<<<<<< HEAD
   SWIFT_MODULE_DEPENDS_WASI WASILibc
-  SWIFT_MODULE_DEPENDS_WINDOWS MSVCRT WinSDK
-=======
   SWIFT_MODULE_DEPENDS_WINDOWS CRT WinSDK
->>>>>>> c0d664dd
   SWIFT_COMPILE_FLAGS ${SWIFT_STANDARD_LIBRARY_SWIFT_FLAGS}
   TARGET_SDKS ALL_APPLE_PLATFORMS CYGWIN FREEBSD OPENBSD HAIKU LINUX WINDOWS ANDROID
   INSTALL_IN_COMPONENT stdlib-experimental
