--- conflicted
+++ resolved
@@ -339,11 +339,7 @@
   return .pass
 }
 
-<<<<<<< HEAD
-// Notes: WebAssembly/WASI doesn't support multi thread yet
-=======
 // WebAssembly/WASI doesn't support multi-threading yet
->>>>>>> c78674f3
 #if os(WASI)
 public func runRaceTest<RT : RaceTestWithPerTrialData>(
   _: RT.Type,
@@ -794,8 +790,4 @@
     timeoutInSeconds: timeoutInSeconds, threads: threads)
 }
 
-<<<<<<< HEAD
-#endif
-=======
-#endif // os(WASI)
->>>>>>> c78674f3
+#endif // os(WASI)