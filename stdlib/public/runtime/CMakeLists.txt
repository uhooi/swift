--- conflicted
+++ resolved
@@ -259,7 +259,7 @@
     # Generate the static-stdlib-args.lnk file used by -static-stdlib option for
     # 'GenericUnix' (eg linux)
     if(${SWIFT_SDK_${sdk}_OBJECT_FORMAT} STREQUAL ELF)
-<<<<<<< HEAD
+      string(TOLOWER "${sdk}" lowercase_sdk)
       if(SWIFT_${SWIFT_HOST_VARIANT_SDK}_${SWIFT_HOST_VARIANT_ARCH}_ICU_STATICLIB)
         set(libicu_i18n_a -licui18nswift)
         set(libicu_uc_a -licuucswift)
@@ -280,9 +280,6 @@
           set(libicu_data_a ${ICU_UC_LIBDIR}/libicudata.a)
         endif()
       endif()
-=======
-      string(TOLOWER "${sdk}" lowercase_sdk)
->>>>>>> fecc8870
       set(libpthread -lpthread)
       set(android_libraries)
       if(${sdk} STREQUAL ANDROID)
