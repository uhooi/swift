#===--- CMakeLists.txt - Differentiable programming support library ------===#
#
# This source file is part of the Swift.org open source project
#
# Copyright (c) 2019 - 2020 Apple Inc. and the Swift project authors
# Licensed under Apache License v2.0 with Runtime Library Exception
#
# See https://swift.org/LICENSE.txt for license information
# See https://swift.org/CONTRIBUTORS.txt for the list of Swift project authors
#
#===----------------------------------------------------------------------===#

add_swift_target_library(swift_Differentiation ${SWIFT_STDLIB_LIBRARY_BUILD_TYPES} IS_STDLIB
  Differentiable.swift
  DifferentialOperators.swift
  DifferentiationUtilities.swift
  AnyDifferentiable.swift
  ArrayDifferentiation.swift
  OptionalDifferentiation.swift

  GYB_SOURCES
    FloatingPointDifferentiation.swift.gyb
    TgmathDerivatives.swift.gyb
    SIMDDifferentiation.swift.gyb

  SWIFT_MODULE_DEPENDS_OSX Darwin
  SWIFT_MODULE_DEPENDS_IOS Darwin
  SWIFT_MODULE_DEPENDS_TVOS Darwin
  SWIFT_MODULE_DEPENDS_WATCHOS Darwin
  SWIFT_MODULE_DEPENDS_LINUX Glibc
  SWIFT_MODULE_DEPENDS_FREEBSD Glibc
  SWIFT_MODULE_DEPENDS_OPENBSD Glibc
  SWIFT_MODULE_DEPENDS_CYGWIN Glibc
  SWIFT_MODULE_DEPENDS_HAIKU Glibc
<<<<<<< HEAD
  SWIFT_MODULE_DEPENDS_WASI WASILibc
  SWIFT_MODULE_DEPENDS_WINDOWS MSVCRT
=======
  SWIFT_MODULE_DEPENDS_WINDOWS CRT
>>>>>>> c0d664dd

  SWIFT_COMPILE_FLAGS
    ${SWIFT_STANDARD_LIBRARY_SWIFT_FLAGS}
    -parse-stdlib
  LINK_FLAGS "${SWIFT_RUNTIME_SWIFT_LINK_FLAGS}"
  INSTALL_IN_COMPONENT stdlib)<|MERGE_RESOLUTION|>--- conflicted
+++ resolved
@@ -32,12 +32,8 @@
   SWIFT_MODULE_DEPENDS_OPENBSD Glibc
   SWIFT_MODULE_DEPENDS_CYGWIN Glibc
   SWIFT_MODULE_DEPENDS_HAIKU Glibc
-<<<<<<< HEAD
   SWIFT_MODULE_DEPENDS_WASI WASILibc
-  SWIFT_MODULE_DEPENDS_WINDOWS MSVCRT
-=======
   SWIFT_MODULE_DEPENDS_WINDOWS CRT
->>>>>>> c0d664dd
 
   SWIFT_COMPILE_FLAGS
     ${SWIFT_STANDARD_LIBRARY_SWIFT_FLAGS}
