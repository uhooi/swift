//===--- Stubs.cpp - Swift Language ABI Runtime Stubs ---------------------===//
//
// This source file is part of the Swift.org open source project
//
// Copyright (c) 2014 - 2019 Apple Inc. and the Swift project authors
// Licensed under Apache License v2.0 with Runtime Library Exception
//
// See https://swift.org/LICENSE.txt for license information
// See https://swift.org/CONTRIBUTORS.txt for the list of Swift project authors
//
//===----------------------------------------------------------------------===//
//
// Misc stubs for functions which should be defined in the core standard
// library, but are difficult or impossible to write in Swift at the
// moment.
//
//===----------------------------------------------------------------------===//

#if defined(__FreeBSD__)
#define _WITH_GETLINE
#endif

#if defined(_WIN32)
#define WIN32_LEAN_AND_MEAN
// Avoid defining macro max(), min() which conflict with std::max(), std::min()
#define NOMINMAX
#include <windows.h>
#else
#if !defined(__HAIKU__) && !defined(__wasi__)
#include <sys/errno.h>
#else
#include <errno.h>
#endif
#include <sys/resource.h>
#include <unistd.h>
#endif
#include <climits>
#include <clocale>
#include <cstdarg>
#include <cstdint>
#include <cstdio>
#include <cstdlib>
#include <cstring>
#if defined(__CYGWIN__) || defined(_WIN32) || defined(__HAIKU__)
#include <sstream>
#include <cmath>
#elif defined(__ANDROID__)
#include <locale.h>

#include <android/api-level.h>

#if __ANDROID_API__ < 21 // Introduced in Android API 21 - L
static inline long double swift_strtold_l(const char *nptr, char **endptr,
                                          locale_t) {
  return strtod(nptr, endptr);
}
#define strtold_l swift_strtold_l
#endif

#if __ANDROID_API__ < 26 // Introduced in Android API 26 - O
static double swift_strtod_l(const char *nptr, char **endptr, locale_t loc) {
  return strtod(nptr, endptr);
}
static float swift_strtof_l(const char *nptr, char **endptr, locale_t loc) {
  return strtof(nptr, endptr);
}
#define strtod_l swift_strtod_l
#define strtof_l swift_strtof_l
#endif
#elif defined(__linux__) || defined(__wasi__)
#include <locale.h>
#else
#include <xlocale.h>
#endif
#include <limits>
#include <thread>
#include "llvm/ADT/StringExtras.h"
#include "llvm/Support/Compiler.h"
#include "swift/Runtime/Debug.h"
#include "swift/Runtime/SwiftDtoa.h"
#include "swift/Basic/Lazy.h"

#include "../SwiftShims/LibcShims.h"
#include "../SwiftShims/RuntimeShims.h"
#include "../SwiftShims/RuntimeStubs.h"

static uint64_t uint64ToStringImpl(char *Buffer, uint64_t Value,
                                   int64_t Radix, bool Uppercase,
                                   bool Negative) {
  char *P = Buffer;
  uint64_t Y = Value;

  if (Y == 0) {
    *P++ = '0';
  } else if (Radix == 10) {
    while (Y) {
      *P++ = '0' + char(Y % 10);
      Y /= 10;
    }
  } else {
    unsigned Radix32 = Radix;
    while (Y) {
      *P++ = llvm::hexdigit(Y % Radix32, !Uppercase);
      Y /= Radix32;
    }
  }

  if (Negative)
    *P++ = '-';
  std::reverse(Buffer, P);
  return size_t(P - Buffer);
}

SWIFT_CC(swift) SWIFT_RUNTIME_STDLIB_API
uint64_t swift_int64ToString(char *Buffer, size_t BufferLength,
                             int64_t Value, int64_t Radix,
                             bool Uppercase) {
  if ((Radix >= 10 && BufferLength < 32) || (Radix < 10 && BufferLength < 65))
    swift::crash("swift_int64ToString: insufficient buffer size");

  if (Radix == 0 || Radix > 36)
    swift::crash("swift_int64ToString: invalid radix for string conversion");

  bool Negative = Value < 0;

  // Compute an absolute value safely, without using unary negation on INT_MIN,
  // which is undefined behavior.
  uint64_t UnsignedValue = Value;
  if (Negative) {
    // Assumes two's complement representation.
    UnsignedValue = ~UnsignedValue + 1;
  }

  return uint64ToStringImpl(Buffer, UnsignedValue, Radix, Uppercase,
                            Negative);
}

SWIFT_CC(swift) SWIFT_RUNTIME_STDLIB_API
uint64_t swift_uint64ToString(char *Buffer, intptr_t BufferLength,
                              uint64_t Value, int64_t Radix,
                              bool Uppercase) {
  if ((Radix >= 10 && BufferLength < 32) || (Radix < 10 && BufferLength < 64))
    swift::crash("swift_int64ToString: insufficient buffer size");

  if (Radix == 0 || Radix > 36)
    swift::crash("swift_int64ToString: invalid radix for string conversion");

  return uint64ToStringImpl(Buffer, Value, Radix, Uppercase,
                            /*Negative=*/false);
}

#if defined(__APPLE__) || defined(__FreeBSD__) || defined(__ANDROID__)
static inline locale_t getCLocale() {
  // On these platforms convenience functions from xlocale.h interpret nullptr
  // as C locale.
  return nullptr;
}
#elif defined(__CYGWIN__) || defined(__HAIKU__)
// In Cygwin, getCLocale() is not used.
#elif defined(_WIN32)
static _locale_t makeCLocale() {
  _locale_t CLocale = _create_locale(LC_ALL, "C");
  if (!CLocale) {
    swift::crash("makeCLocale: _create_locale() returned a null pointer");
  }
  return CLocale;
}

static _locale_t getCLocale() {
  return SWIFT_LAZY_CONSTANT(makeCLocale());
}
#else
static locale_t makeCLocale() {
  locale_t CLocale = newlocale(LC_ALL_MASK, "C", nullptr);
  if (!CLocale) {
    swift::crash("makeCLocale: newlocale() returned a null pointer");
  }
  return CLocale;
}

static locale_t getCLocale() {
  return SWIFT_LAZY_CONSTANT(makeCLocale());
}
#endif

#if !SWIFT_DTOA_FLOAT80_SUPPORT
#if defined(__APPLE__)
#define swift_snprintf_l snprintf_l
#elif defined(__CYGWIN__) || defined(_WIN32) || defined(__HAIKU__)
// swift_snprintf_l() is not used.
#else
static int swift_snprintf_l(char *Str, size_t StrSize, locale_t Locale,
                            const char *Format, ...) {
  if (Locale == nullptr) {
    Locale = getCLocale();
  }
  locale_t OldLocale = uselocale(Locale);

  va_list Args;
  va_start(Args, Format);
  int Result = std::vsnprintf(Str, StrSize, Format, Args);
  va_end(Args);

  uselocale(OldLocale);

  return Result;
}
#endif

template <typename T>
static uint64_t swift_floatingPointToString(char *Buffer, size_t BufferLength,
                                            T Value, const char *Format, 
                                            bool Debug) {
  if (BufferLength < 32)
    swift::crash("swift_floatingPointToString: insufficient buffer size");

  int Precision = std::numeric_limits<T>::digits10;
  if (Debug) {
    Precision = std::numeric_limits<T>::max_digits10;
  }

#if defined(__CYGWIN__) || defined(_WIN32) || defined(__HAIKU__)
  // Cygwin does not support uselocale(), but we can use the locale feature 
  // in stringstream object.
  std::ostringstream ValueStream;
  ValueStream.width(0);
  ValueStream.precision(Precision);
  ValueStream.imbue(std::locale::classic());
  ValueStream << Value;
  std::string ValueString(ValueStream.str());
  size_t i = ValueString.length();

  if (i < BufferLength) {
    std::copy(ValueString.begin(), ValueString.end(), Buffer);
    Buffer[i] = '\0';
  } else {
    swift::crash("swift_floatingPointToString: insufficient buffer size");
  }
#else
  // Pass a null locale to use the C locale.
  int i = swift_snprintf_l(Buffer, BufferLength, /*Locale=*/nullptr, Format,
                           Precision, Value);

  if (i < 0)
    swift::crash(
        "swift_floatingPointToString: unexpected return value from sprintf");
  if (size_t(i) >= BufferLength)
    swift::crash("swift_floatingPointToString: insufficient buffer size");
#endif

  // Add ".0" to a float that (a) is not in scientific notation, (b) does not
  // already have a fractional part, (c) is not infinite, and (d) is not a NaN
  // value.
  if (strchr(Buffer, 'e') == nullptr && strchr(Buffer, '.') == nullptr &&
      strchr(Buffer, 'n') == nullptr) {
    Buffer[i++] = '.';
    Buffer[i++] = '0';
  }

  return i;
}
#endif

SWIFT_CC(swift) SWIFT_RUNTIME_STDLIB_API
uint64_t swift_float32ToString(char *Buffer, size_t BufferLength,
                               float Value, bool Debug) {
  return swift_format_float(Value, Buffer, BufferLength);
}

SWIFT_CC(swift) SWIFT_RUNTIME_STDLIB_API
uint64_t swift_float64ToString(char *Buffer, size_t BufferLength,
                               double Value, bool Debug) {
  return swift_format_double(Value, Buffer, BufferLength);
}

SWIFT_CC(swift) SWIFT_RUNTIME_STDLIB_API
uint64_t swift_float80ToString(char *Buffer, size_t BufferLength,
                               long double Value, bool Debug) {
#if SWIFT_DTOA_FLOAT80_SUPPORT
  return swift_format_float80(Value, Buffer, BufferLength);
#else
  // Use this when 'long double' is not true Float80
  return swift_floatingPointToString<long double>(Buffer, BufferLength, Value,
                                                  "%0.*Lg", Debug);
#endif

}

/// \param[out] LinePtr Replaced with the pointer to the malloc()-allocated
/// line.  Can be NULL if no characters were read. This buffer should be
/// freed by the caller.
///
/// \returns Size of character data returned in \c LinePtr, or -1
/// if an error occurred, or EOF was reached.
__swift_ssize_t
swift::swift_stdlib_readLine_stdin(unsigned char **LinePtr) {
#if defined(_WIN32)
  if (LinePtr == nullptr)
    return -1;

  ssize_t Capacity = 0;
  ssize_t Pos = 0;
  unsigned char *ReadBuf = nullptr;

  _lock_file(stdin);

  for (;;) {
    int ch = _fgetc_nolock(stdin);

    if (ferror(stdin) || (ch == EOF && Pos == 0)) {
      if (ReadBuf)
        free(ReadBuf);
      _unlock_file(stdin);
      return -1;
    }

    if (Capacity - Pos <= 1) {
      // Capacity changes to 128, 128*2, 128*4, 128*8, ...
      Capacity = Capacity ? Capacity * 2 : 128;
      unsigned char *NextReadBuf =
          static_cast<unsigned char *>(realloc(ReadBuf, Capacity));
      if (NextReadBuf == nullptr) {
        if (ReadBuf)
          free(ReadBuf);
        _unlock_file(stdin);
        return -1;
      }
      ReadBuf = NextReadBuf;
    }

    if (ch == EOF)
      break;
    ReadBuf[Pos++] = ch;
    if (ch == '\n')
      break;
  }

  ReadBuf[Pos] = '\0';
  *LinePtr = ReadBuf;
  _unlock_file(stdin);
  return Pos;
#else
  size_t Capacity = 0;
  return getline((char **)LinePtr, &Capacity, stdin);
#endif
}

#if defined(__CYGWIN__) || defined(_WIN32)
  #define strcasecmp _stricmp
#endif

static bool swift_stringIsSignalingNaN(const char *nptr) {
  if (nptr[0] == '+' || nptr[0] == '-') {
    nptr++;
  }

  return strcasecmp(nptr, "snan") == 0;
}

#if defined(__CYGWIN__) || defined(_WIN32) || defined(__HAIKU__)
// Cygwin does not support uselocale(), but we can use the locale feature 
// in stringstream object.
template <typename T>
static const char *_swift_stdlib_strtoX_clocale_impl(
    const char *nptr, T *outResult) {
  if (swift_stringIsSignalingNaN(nptr)) {
    *outResult = std::numeric_limits<T>::signaling_NaN();
    return nptr + std::strlen(nptr);
  }
  
  std::istringstream ValueStream(nptr);
  ValueStream.imbue(std::locale::classic());
  T ParsedValue;
  ValueStream >> ParsedValue;
  *outResult = ParsedValue;

  std::streamoff pos = ValueStream.tellg();
  if (ValueStream.eof())
    pos = static_cast<std::streamoff>(strlen(nptr));
  if (pos <= 0)
    return nullptr;

  return nptr + pos;
}

#if defined(_WIN32)
template <>
const char *
_swift_stdlib_strtoX_clocale_impl<float>(const char *str, float *result) {
  if (swift_stringIsSignalingNaN(str)) {
    *result = std::numeric_limits<float>::signaling_NaN();
    return str + std::strlen(str);
  }

  char *end;
  _set_errno(0);
  *result = _strtof_l(str, &end, getCLocale());
  if (*result == HUGE_VALF || *result == -HUGE_VALF || *result == 0.0 || *result == -0.0) {
    if (errno == ERANGE)
        end = nullptr;
  }
  return end;
}

template <>
const char *
_swift_stdlib_strtoX_clocale_impl<double>(const char *str, double *result) {
  if (swift_stringIsSignalingNaN(str)) {
    *result = std::numeric_limits<double>::signaling_NaN();
    return str + std::strlen(str);
  }

  char *end;
  _set_errno(0);
  *result = _strtod_l(str, &end, getCLocale());
  if (*result == HUGE_VAL || *result == -HUGE_VAL || *result == 0.0 || *result == -0.0) {
    if (errno == ERANGE)
        end = nullptr;
  }
  return end;
}

template <>
const char *
_swift_stdlib_strtoX_clocale_impl<long double>(const char *str, long double *result) {
  if (swift_stringIsSignalingNaN(str)) {
    *result = std::numeric_limits<long double>::signaling_NaN();
    return str + std::strlen(str);
  }

  char *end;
  _set_errno(0);
  *result = _strtod_l(str, &end, getCLocale());
  if (*result == HUGE_VALL || *result == -HUGE_VALL || *result == 0.0 || *result == -0.0) {
    if (errno == ERANGE)
        end = nullptr;
  }
  return end;
}
#endif

const char *swift::_swift_stdlib_strtold_clocale(
    const char *nptr, void *outResult) {
  return _swift_stdlib_strtoX_clocale_impl(
    nptr, static_cast<long double*>(outResult));
}

const char *swift::_swift_stdlib_strtod_clocale(
    const char * nptr, double *outResult) {
  return _swift_stdlib_strtoX_clocale_impl(nptr, outResult);
}

const char *swift::_swift_stdlib_strtof_clocale(
    const char * nptr, float *outResult) {
  return _swift_stdlib_strtoX_clocale_impl(nptr, outResult);
}
#else

// We can't return Float80, but we can receive a pointer to one, so
// switch the return type and the out parameter on strtold.
template <typename T>
static const char *_swift_stdlib_strtoX_clocale_impl(
    const char * nptr, T* outResult, T huge,
    T (*posixImpl)(const char *, char **, locale_t)
) {
  if (swift_stringIsSignalingNaN(nptr)) {
    // TODO: ensure that the returned sNaN bit pattern matches that of sNaNs
    // produced by Swift.
    *outResult = std::numeric_limits<T>::signaling_NaN();
    return nptr + std::strlen(nptr);
  }
  
  char *EndPtr;
  errno = 0;
  const auto result = posixImpl(nptr, &EndPtr, getCLocale());
  *outResult = result;
  if (result == huge || result == -huge || result == 0.0 || result == -0.0) {
      if (errno == ERANGE)
          EndPtr = nullptr;
  }
  return EndPtr;
}
    
const char *swift::_swift_stdlib_strtold_clocale(
  const char * nptr, void *outResult) {
  return _swift_stdlib_strtoX_clocale_impl(
    nptr, static_cast<long double*>(outResult), HUGE_VALL, strtold_l);
}

const char *swift::_swift_stdlib_strtod_clocale(
    const char * nptr, double *outResult) {
  return _swift_stdlib_strtoX_clocale_impl(
    nptr, outResult, HUGE_VAL, strtod_l);
}

const char *swift::_swift_stdlib_strtof_clocale(
    const char * nptr, float *outResult) {
  return _swift_stdlib_strtoX_clocale_impl(
    nptr, outResult, HUGE_VALF, strtof_l);
}
#endif

void swift::_swift_stdlib_flockfile_stdout() {
#if defined(_WIN32)
  _lock_file(stdout);
#elif defined(__wasi__)
<<<<<<< HEAD
  // WebAssembly/WASI doesn't support file locking yet
=======
  // WebAssembly/WASI doesn't support file locking yet https://bugs.swift.org/browse/SR-12097
>>>>>>> 44a64755
#else
  flockfile(stdout);
#endif
}

void swift::_swift_stdlib_funlockfile_stdout() {
#if defined(_WIN32)
  _unlock_file(stdout);
#elif defined(__wasi__)
<<<<<<< HEAD
  // WebAssembly/WASI doesn't support file locking yet
=======
  // WebAssembly/WASI doesn't support file locking yet https://bugs.swift.org/browse/SR-12097
>>>>>>> 44a64755
#else
  funlockfile(stdout);
#endif
}

int swift::_swift_stdlib_putc_stderr(int C) {
  return putc(C, stderr);
}

size_t swift::_swift_stdlib_getHardwareConcurrency() {
  return std::thread::hardware_concurrency();
}
<|MERGE_RESOLUTION|>--- conflicted
+++ resolved
@@ -504,11 +504,7 @@
 #if defined(_WIN32)
   _lock_file(stdout);
 #elif defined(__wasi__)
-<<<<<<< HEAD
-  // WebAssembly/WASI doesn't support file locking yet
-=======
   // WebAssembly/WASI doesn't support file locking yet https://bugs.swift.org/browse/SR-12097
->>>>>>> 44a64755
 #else
   flockfile(stdout);
 #endif
@@ -518,11 +514,7 @@
 #if defined(_WIN32)
   _unlock_file(stdout);
 #elif defined(__wasi__)
-<<<<<<< HEAD
-  // WebAssembly/WASI doesn't support file locking yet
-=======
   // WebAssembly/WASI doesn't support file locking yet https://bugs.swift.org/browse/SR-12097
->>>>>>> 44a64755
 #else
   funlockfile(stdout);
 #endif
