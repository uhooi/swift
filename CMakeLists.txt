cmake_minimum_required(VERSION 3.19.6)


#  set_property(GLOBAL PROPERTY GLOBAL_DEPENDS_DEBUG_MODE 1)

# TODO: Fix RPATH usage to be CMP0068 compliant
# Disable Policy CMP0068 for CMake 3.9
# rdar://37725888
if(POLICY CMP0068)
  cmake_policy(SET CMP0068 OLD)
endif()

# Honour CMAKE_CXX_STANDARD in try_compile(), needed for check_cxx_native_regex.
if(POLICY CMP0067)
  cmake_policy(SET CMP0067 NEW)
endif()

# Convert relative paths to absolute for subdirectory `target_sources`
if(POLICY CMP0076)
  cmake_policy(SET CMP0076 NEW)
endif()

# Don't clobber existing variable values when evaluating `option()` declarations.
if(POLICY CMP0077)
  cmake_policy(SET CMP0077 NEW)
endif()

# Add path for custom CMake modules.
list(APPEND CMAKE_MODULE_PATH
    "${CMAKE_CURRENT_SOURCE_DIR}/cmake/modules")

set(CMAKE_DISABLE_IN_SOURCE_BUILD YES)

if(DEFINED CMAKE_JOB_POOLS)
  # CMake < 3.11 doesn't support CMAKE_JOB_POOLS. Manually set the property.
  set_property(GLOBAL PROPERTY JOB_POOLS "${CMAKE_JOB_POOLS}")
else()
  # Make a job pool for things that can't yet be distributed
  cmake_host_system_information(
    RESULT localhost_logical_cores QUERY NUMBER_OF_LOGICAL_CORES)
  set_property(GLOBAL APPEND PROPERTY JOB_POOLS local_jobs=${localhost_logical_cores})
  # Put linking in that category
  set(CMAKE_JOB_POOL_LINK local_jobs)
endif()

ENABLE_LANGUAGE(C)

# Use C++14.
set(CMAKE_CXX_STANDARD 14 CACHE STRING "C++ standard to conform to")
set(CMAKE_CXX_STANDARD_REQUIRED YES)
set(CMAKE_CXX_EXTENSIONS NO)

# First include general CMake utilities.
include(SwiftUtils)
include(CheckSymbolExists)
include(CMakeDependentOption)
include(CheckLanguage)

# Enable Swift for the host compiler build if we have the language. It is
# optional until we have a bootstrap story.
check_language(Swift)
if(CMAKE_Swift_COMPILER)
  enable_language(Swift)
else()
  message(STATUS "WARNING! Did not find a host compiler swift?! Can not build
                  any compiler host sources written in Swift")
endif()

#
# User-configurable options that control the inclusion and default build
# behavior for components which may not strictly be necessary (tools, examples,
# and tests).
#
# This is primarily to support building smaller or faster project files.
#

option(SWIFT_APPEND_VC_REV
  "Embed the version control system revision in Swift"
  TRUE)

option(SWIFT_INCLUDE_TOOLS
    "Generate build targets for swift tools"
    TRUE)

option(SWIFT_BUILD_REMOTE_MIRROR
    "Build the Swift Remote Mirror Library"
    TRUE)

option(SWIFT_BUILD_DYNAMIC_STDLIB
    "Build dynamic variants of the Swift standard library"
    TRUE)

option(SWIFT_BUILD_STATIC_STDLIB
    "Build static variants of the Swift standard library"
    FALSE)

option(SWIFT_BUILD_DYNAMIC_SDK_OVERLAY
    "Build dynamic variants of the Swift SDK overlay"
    TRUE)

option(SWIFT_BUILD_STATIC_SDK_OVERLAY
    "Build static variants of the Swift SDK overlay"
    FALSE)

option(SWIFT_BUILD_STDLIB_EXTRA_TOOLCHAIN_CONTENT
    "If not building stdlib, controls whether to build 'stdlib/toolchain' content"
    TRUE)

# In many cases, the CMake build system needs to determine whether to include
# a directory, or perform other actions, based on whether the stdlib or SDK is
# being built at all -- statically or dynamically. Please note that these
# flags are not related to the deprecated build-script-impl arguments
# 'build-swift-stdlib' and 'build-swift-sdk-overlay'. These are not flags that
# the build script should be able to set.
if(SWIFT_BUILD_DYNAMIC_STDLIB OR SWIFT_BUILD_STATIC_STDLIB)
  set(SWIFT_BUILD_STDLIB TRUE)
else()
  set(SWIFT_BUILD_STDLIB FALSE)
endif()

if(SWIFT_BUILD_DYNAMIC_SDK_OVERLAY OR SWIFT_BUILD_STATIC_SDK_OVERLAY)
  set(SWIFT_BUILD_SDK_OVERLAY TRUE)
else()
  set(SWIFT_BUILD_SDK_OVERLAY FALSE)
endif()

option(SWIFT_BUILD_PERF_TESTSUITE
    "Create in-tree targets for building swift performance benchmarks."
    FALSE)

option(SWIFT_INCLUDE_TESTS "Create targets for building/running tests." TRUE)

option(SWIFT_INCLUDE_TEST_BINARIES
  "Create targets for building/running test binaries even if SWIFT_INCLUDE_TESTS is disabled"
  TRUE)

option(SWIFT_INCLUDE_DOCS
    "Create targets for building docs."
    TRUE)

set(_swift_include_apinotes_default FALSE)
if(CMAKE_SYSTEM_NAME STREQUAL "Darwin")
  set(_swift_include_apinotes_default TRUE)
endif()

option(SWIFT_INCLUDE_APINOTES
  "Create targets for installing the remaining apinotes in the built toolchain."
  ${_swift_include_apinotes_default})

#
# Miscellaneous User-configurable options.
#
# TODO: Please categorize these!
#

if (NOT CMAKE_BUILD_TYPE AND NOT CMAKE_CONFIGURATION_TYPES)
  set(CMAKE_BUILD_TYPE "Debug" CACHE STRING
      "Build type for Swift [Debug, RelWithDebInfo, Release, MinSizeRel]"
      FORCE)
  message(STATUS "No build type was specified, will default to ${CMAKE_BUILD_TYPE}")
endif()

set(SWIFT_ANALYZE_CODE_COVERAGE FALSE CACHE STRING
    "Build Swift with code coverage instrumenting enabled [FALSE, NOT-MERGED, MERGED]")

# SWIFT_VERSION is deliberately /not/ cached so that an existing build directory
# can be reused when a new version of Swift comes out (assuming the user hasn't
# manually set it as part of their own CMake configuration).
set(SWIFT_VERSION "5.6")

set(SWIFT_VENDOR "" CACHE STRING
    "The vendor name of the Swift compiler")
set(SWIFT_COMPILER_VERSION "" CACHE STRING
    "The internal version of the Swift compiler")
set(CLANG_COMPILER_VERSION "" CACHE STRING
    "The internal version of the Clang compiler")

# Which default linker to use. Prefer LLVM_USE_LINKER if it set, otherwise use
# our own defaults. This should only be possible in a unified (not stand alone)
# build environment.
if(LLVM_USE_LINKER)
  set(SWIFT_USE_LINKER_default "${LLVM_USE_LINKER}")
elseif(CMAKE_SYSTEM_NAME STREQUAL Windows AND NOT CMAKE_HOST_SYSTEM_NAME STREQUAL Windows)
  set(SWIFT_USE_LINKER_default "lld")
elseif(CMAKE_SYSTEM_NAME STREQUAL Darwin)
  set(SWIFT_USE_LINKER_default "")
else()
  set(SWIFT_USE_LINKER_default "gold")
endif()
set(SWIFT_USE_LINKER ${SWIFT_USE_LINKER_default} CACHE STRING
    "Build Swift with a non-default linker")

option(SWIFT_DISABLE_DEAD_STRIPPING
      "Turn off Darwin-specific dead stripping for Swift host tools." FALSE)

set(SWIFT_TOOLS_ENABLE_LTO OFF CACHE STRING "Build Swift tools with LTO. One
    must specify the form of LTO by setting this to one of: 'full', 'thin'. This
    option only affects the tools that run on the host (the compiler), and has
    no effect on the target libraries (the standard library and the runtime).")

# NOTE: We do not currently support building libswift with the Xcode generator.
cmake_dependent_option(LIBSWIFT_BUILD_MODE "How to build libswift. Possible values are
    OFF:           the compiler is built without libswift
    HOSTTOOLS:     libswift is built with a pre-installed toolchain
    BOOTSTRAPPING: libswift is built with a 2-stage bootstrapping process
    BOOTSTRAPPING-WITH-HOSTLIBS:   libswift is built with a 2-stage bootstrapping process,
                   but the compiler links against the host system swift libs (macOS only)"
  OFF "NOT CMAKE_GENERATOR STREQUAL \"Xcode\"" OFF)

# The following only works with the Ninja generator in CMake >= 3.0.
set(SWIFT_PARALLEL_LINK_JOBS "" CACHE STRING
  "Define the maximum number of linker jobs for swift.")

option(SWIFT_FORCE_OPTIMIZED_TYPECHECKER "Override the optimization setting of
  the type checker so that it always compiles with optimization. This eases
  debugging after type checking occurs by speeding up type checking" FALSE)

# Allow building Swift with Clang's Profile Guided Optimization
if(SWIFT_PROFDATA_FILE AND EXISTS ${SWIFT_PROFDATA_FILE})
  if(NOT CMAKE_C_COMPILER_ID MATCHES Clang)
    message(FATAL_ERROR "SWIFT_PROFDATA_FILE can only be specified when compiling with clang")
  endif()
  add_definitions("-fprofile-instr-use=${SWIFT_PROFDATA_FILE}")
endif()

#
# User-configurable Swift Standard Library specific options.
#
# TODO: Once the stdlib/compiler builds are split, this should be sunk into the
# stdlib cmake.
#

set(SWIFT_STDLIB_BUILD_TYPE "${CMAKE_BUILD_TYPE}" CACHE STRING
    "Build type for the Swift standard library and SDK overlays [Debug, RelWithDebInfo, Release, MinSizeRel]")
# Allow the user to specify the standard library CMAKE_MSVC_RUNTIME_LIBRARY
# value.  The following values are valid:
#   - MultiThreaded (/MT)
#   - MultiThreadedDebug (/MTd)
#   - MultiThreadedDLL (/MD)
#   - MultiThreadedDebugDLL (/MDd)
if(CMAKE_BUILD_TYPE STREQUAL Debug)
  set(SWIFT_STDLIB_MSVC_RUNTIME_LIBRARY_default MultiThreadedDebugDLL)
else()
  set(SWIFT_STDLIB_MSVC_RUNTIME_LIBRARY_default MultiThreadedDLL)
endif()
set(SWIFT_STDLIB_MSVC_RUNTIME_LIBRARY
  ${SWIFT_STDLIB_MSVC_RUNTIME_LIBRARY_default}
  CACHE STRING "MSVC Runtime Library for the standard library")

is_build_type_optimized("${SWIFT_STDLIB_BUILD_TYPE}" swift_optimized)
if(swift_optimized)
  set(SWIFT_STDLIB_ASSERTIONS_default FALSE)
else()
  set(SWIFT_STDLIB_ASSERTIONS_default TRUE)
endif()
option(SWIFT_STDLIB_ASSERTIONS
    "Enable internal checks for the Swift standard library (useful for debugging the library itself, does not affect checks required for safety)"
    "${SWIFT_STDLIB_ASSERTIONS_default}")

option(SWIFT_BUILD_RUNTIME_WITH_HOST_COMPILER
       "Use the host compiler and not the internal clang to build the swift runtime"
       FALSE)

option(SWIFT_RUN_TESTS_WITH_HOST_COMPILER
       "Run tests against the host compiler and not the just built swift"
       FALSE)

set(SWIFT_SDKS "" CACHE STRING
    "If non-empty, limits building target binaries only to specified SDKs (despite other SDKs being available)")

set(SWIFT_PRIMARY_VARIANT_SDK "" CACHE STRING
    "Primary SDK for target binaries")
set(SWIFT_PRIMARY_VARIANT_ARCH "" CACHE STRING
    "Primary arch for target binaries")

set(SWIFT_NATIVE_LLVM_TOOLS_PATH "" CACHE STRING
    "Path to the directory that contains LLVM tools that are executable on the build machine")

set(SWIFT_NATIVE_CLANG_TOOLS_PATH "" CACHE STRING
    "Path to the directory that contains Clang tools that are executable on the build machine")

set(SWIFT_NATIVE_SWIFT_TOOLS_PATH "" CACHE STRING
   "Path to the directory that contains Swift tools that are executable on the build machine")

option(SWIFT_STDLIB_ENABLE_SIB_TARGETS
       "Should we generate sib targets for the stdlib or not?"
       FALSE)


set(SWIFT_DARWIN_SUPPORTED_ARCHS "" CACHE STRING
  "Semicolon-separated list of architectures to configure on Darwin platforms. \
If left empty all default architectures are configured.")

set(SWIFT_DARWIN_MODULE_ARCHS "" CACHE STRING
  "Semicolon-separated list of architectures to configure Swift module-only \
targets on Darwin platforms. These targets are in addition to the full \
library targets.")


#
# User-configurable Android specific options.
#

set(SWIFT_ANDROID_API_LEVEL "" CACHE STRING
  "Version number for the Android API")

set(SWIFT_ANDROID_NDK_PATH "" CACHE STRING
  "Path to the directory that contains the Android NDK tools that are executable on the build machine")
set(SWIFT_ANDROID_NDK_GCC_VERSION "" CACHE STRING
  "The GCC version to use when building for Android. Currently only 4.9 is supported.")
set(SWIFT_ANDROID_DEPLOY_DEVICE_PATH "" CACHE STRING
  "Path on an Android device where build products will be pushed. These are used when running the test suite against the device")

#
# User-configurable ICU specific options for Android, FreeBSD, Linux, Haiku, and WASI.
#

foreach(sdk ANDROID;FREEBSD;LINUX;WINDOWS;HAIKU;WASI)
  foreach(arch aarch64;armv6;armv7;i686;powerpc64;powerpc64le;s390x;wasm32;x86_64)
    set(SWIFT_${sdk}_${arch}_ICU_UC "" CACHE STRING
        "Path to a directory containing the icuuc library for ${sdk}")
    set(SWIFT_${sdk}_${arch}_ICU_UC_INCLUDE "" CACHE STRING
        "Path to a directory containing headers for icuuc for ${sdk}")
    set(SWIFT_${sdk}_${arch}_ICU_I18N "" CACHE STRING
        "Path to a directory containing the icui18n library for ${sdk}")
    set(SWIFT_${sdk}_${arch}_ICU_I18N_INCLUDE "" CACHE STRING
        "Path to a directory containing headers icui18n for ${sdk}")
  endforeach()
endforeach()

#
# User-configurable Darwin-specific options.
#
option(SWIFT_EMBED_BITCODE_SECTION
    "If non-empty, embeds LLVM bitcode binary sections in the standard library and overlay binaries for supported platforms"
    FALSE)

option(SWIFT_EMBED_BITCODE_SECTION_HIDE_SYMBOLS
  "If non-empty, when embedding the LLVM bitcode binary sections into the relevant binaries, pass in -bitcode_hide_symbols. Does nothing if SWIFT_EMBED_BITCODE_SECTION is set to false."
  FALSE)

option(SWIFT_RUNTIME_CRASH_REPORTER_CLIENT
    "Whether to enable CrashReporter integration"
    FALSE)

set(SWIFT_DARWIN_XCRUN_TOOLCHAIN "XcodeDefault" CACHE STRING
    "The name of the toolchain to pass to 'xcrun'")

set(SWIFT_DARWIN_STDLIB_INSTALL_NAME_DIR "/usr/lib/swift" CACHE STRING
    "The directory of the install_name for standard library dylibs")

# We don't want to use the same install_name_dir as the standard library which
# will be installed in /usr/lib/swift. These private libraries should continue
# to use @rpath for now.
set(SWIFT_DARWIN_STDLIB_PRIVATE_INSTALL_NAME_DIR "@rpath" CACHE STRING
    "The directory of the install_name for the private standard library dylibs")

set(SWIFT_DARWIN_DEPLOYMENT_VERSION_OSX "10.9" CACHE STRING
    "Minimum deployment target version for OS X")

set(SWIFT_DARWIN_DEPLOYMENT_VERSION_IOS "7.0" CACHE STRING
    "Minimum deployment target version for iOS")

set(SWIFT_DARWIN_DEPLOYMENT_VERSION_TVOS "9.0" CACHE STRING
    "Minimum deployment target version for tvOS")

set(SWIFT_DARWIN_DEPLOYMENT_VERSION_WATCHOS "2.0" CACHE STRING
    "Minimum deployment target version for watchOS")

#
# User-configurable debugging options.
#

option(SWIFT_SIL_VERIFY_ALL
    "Run SIL verification after each transform when building Swift files in the build process"
    FALSE)

option(SWIFT_EMIT_SORTED_SIL_OUTPUT
    "Sort SIL output by name to enable diffing of output"
    FALSE)

if(SWIFT_STDLIB_ASSERTIONS)
  set(SWIFT_RUNTIME_CLOBBER_FREED_OBJECTS_default TRUE)
else()
  set(SWIFT_RUNTIME_CLOBBER_FREED_OBJECTS_default FALSE)
endif()

option(SWIFT_RUNTIME_CLOBBER_FREED_OBJECTS
    "Overwrite memory for deallocated Swift objects"
    "${SWIFT_RUNTIME_CLOBBER_FREED_OBJECTS_default}")

option(SWIFT_STDLIB_SIL_DEBUGGING
    "Compile the Swift standard library with -sil-based-debuginfo to enable debugging and profiling on SIL level"
    FALSE)

option(SWIFT_CHECK_INCREMENTAL_COMPILATION
    "Check if incremental compilation works when compiling the Swift libraries"
    FALSE)

option(SWIFT_ENABLE_ARRAY_COW_CHECKS
    "Compile the stdlib with Array COW checks enabled (only relevant for assert builds)"
    FALSE)

option(SWIFT_REPORT_STATISTICS
    "Create json files which contain internal compilation statistics"
    FALSE)

<<<<<<< HEAD
option(SWIFT_DISABLE_OBJC_INTEROP
    "Disable Objective-C interoperability even on platforms what would normally have it"
    FALSE)

# FIXME(wasm) Reflection tests are temporalily disabled due to lack of linker features
option(SWIFTWASM_DISABLE_REFLECTION_TEST
    "Disable building swift-reflection-test for WebAssembly build"
    FALSE)

=======
>>>>>>> 136099bb
#
# User-configurable experimental options.  Do not use in production builds.
#

set(SWIFT_EXPERIMENTAL_EXTRA_FLAGS "" CACHE STRING
    "Extra flags to pass when compiling swift files.  Use this option *only* for one-off experiments")

set(SWIFT_EXPERIMENTAL_EXTRA_REGEXP_FLAGS "" CACHE STRING
  "A list of [module_regexp1;flags1;module_regexp2;flags2,...] which can be used to apply specific flags to modules that match a cmake regexp. It always applies the first regexp that matches.")

set(SWIFT_EXPERIMENTAL_EXTRA_NEGATIVE_REGEXP_FLAGS "" CACHE STRING
    "A list of [module_regexp1;flags1;module_regexp2;flags2,...] which can be used to apply specific flags to modules that do not match a cmake regexp. It always applies the first regexp that does not match. The reason this is necessary is that cmake does not provide negative matches in the regex. Instead you have to use NOT in the if statement requiring a separate variable.")

option(SWIFT_RUNTIME_ENABLE_LEAK_CHECKER
  "Should the runtime be built with support for non-thread-safe leak detecting entrypoints"
  FALSE)

option(SWIFT_ENABLE_RUNTIME_FUNCTION_COUNTERS
  "Enable runtime function counters and expose the API."
  FALSE)

option(SWIFT_ENABLE_STDLIBCORE_EXCLUSIVITY_CHECKING
  "Build stdlibCore with exclusivity checking enabled"
  FALSE)

option(SWIFT_ENABLE_EXPERIMENTAL_DIFFERENTIABLE_PROGRAMMING
  "Enable experimental Swift differentiable programming features"
  FALSE)

option(SWIFT_IMPLICIT_CONCURRENCY_IMPORT
  "Implicitly import the Swift concurrency module"
  TRUE)

option(SWIFT_ENABLE_EXPERIMENTAL_CONCURRENCY
  "Enable build of the Swift concurrency module"
  FALSE)

option(SWIFT_ENABLE_EXPERIMENTAL_DISTRIBUTED
  "Enable experimental distributed actors and functions"
  FALSE)

option(SWIFT_ENABLE_DISPATCH
  "Enable use of libdispatch"
  TRUE)

option(SWIFT_ENABLE_GLOBAL_ISEL_ARM64
  "Enable global isel on arm64"
  FALSE)

cmake_dependent_option(SWIFT_BUILD_SYNTAXPARSERLIB
  "Build the Swift Syntax Parser library" TRUE
  "SWIFT_ENABLE_DISPATCH" FALSE)
cmake_dependent_option(SWIFT_BUILD_ONLY_SYNTAXPARSERLIB
  "Only build the Swift Syntax Parser library" FALSE
  "SWIFT_BUILD_SYNTAXPARSERLIB" FALSE)

cmake_dependent_option(SWIFT_BUILD_SOURCEKIT
  "Build SourceKit" TRUE
  "SWIFT_ENABLE_DISPATCH" FALSE)
cmake_dependent_option(SWIFT_ENABLE_SOURCEKIT_TESTS
  "Enable running SourceKit tests" TRUE
  "SWIFT_BUILD_SOURCEKIT" FALSE)

#
# End of user-configurable options.
#

set(SWIFT_BUILT_STANDALONE FALSE)
if("${CMAKE_SOURCE_DIR}" STREQUAL "${CMAKE_CURRENT_SOURCE_DIR}")
  set(SWIFT_BUILT_STANDALONE TRUE)
endif()

if(SWIFT_BUILT_STANDALONE)
  project(Swift C CXX ASM)
endif()

if(MSVC OR "${CMAKE_SIMULATE_ID}" STREQUAL MSVC)
  include(ClangClCompileRules)
elseif(UNIX)
  include(UnixCompileRules)
endif()

if(CMAKE_C_COMPILER_ID MATCHES Clang)
  add_compile_options($<$<OR:$<COMPILE_LANGUAGE:C>,$<COMPILE_LANGUAGE:CXX>>:-Werror=gnu>)
endif()

# Use dispatch as the system scheduler by default.
# For convenience, we set this to false when concurrency is disabled.
set(SWIFT_CONCURRENCY_USES_DISPATCH FALSE)
if(SWIFT_ENABLE_EXPERIMENTAL_CONCURRENCY AND "${SWIFT_CONCURRENCY_GLOBAL_EXECUTOR}" STREQUAL "dispatch")
  set(SWIFT_CONCURRENCY_USES_DISPATCH TRUE)
endif()

set(SWIFT_BUILD_HOST_DISPATCH FALSE)
if(SWIFT_ENABLE_DISPATCH AND NOT CMAKE_SYSTEM_NAME STREQUAL Darwin)
  # Only build libdispatch for the host if the host tools are being built and
  # specifically if these two libraries that depend on it are built.
  if(SWIFT_INCLUDE_TOOLS AND (SWIFT_BUILD_SYNTAXPARSERLIB OR SWIFT_BUILD_SOURCEKIT))
    set(SWIFT_BUILD_HOST_DISPATCH TRUE)
  endif()

  if(SWIFT_BUILD_HOST_DISPATCH OR SWIFT_CONCURRENCY_USES_DISPATCH)
    if(NOT EXISTS "${SWIFT_PATH_TO_LIBDISPATCH_SOURCE}")
      message(SEND_ERROR "SyntaxParserLib, SourceKit, and concurrency require libdispatch on non-Darwin hosts.  Please specify SWIFT_PATH_TO_LIBDISPATCH_SOURCE")
    endif()
  endif()
endif()

#
# Include CMake modules
#

include(CheckCXXSourceRuns)
include(CMakeParseArguments)
include(CMakePushCheckState)

# Print out path and version of any installed commands
message(STATUS "CMake (${CMAKE_COMMAND}) Version: ${CMAKE_VERSION}")
execute_process(COMMAND ${CMAKE_MAKE_PROGRAM} --version
  OUTPUT_VARIABLE _CMAKE_MAKE_PROGRAM_VERSION
  OUTPUT_STRIP_TRAILING_WHITESPACE)
message(STATUS "CMake Make Program (${CMAKE_MAKE_PROGRAM}) Version: ${_CMAKE_MAKE_PROGRAM_VERSION}")
message(STATUS "C Compiler (${CMAKE_C_COMPILER}) Version: ${CMAKE_C_COMPILER_VERSION}")
message(STATUS "C++ Compiler (${CMAKE_CXX_COMPILER}) Version: ${CMAKE_CXX_COMPILER_VERSION}")
if (CMAKE_Swift_COMPILER)
  message(STATUS "Swift Compiler (${CMAKE_Swift_COMPILER}) Version: ${CMAKE_Swift_COMPILER_VERSION}")
else()
  message(STATUS "Swift Compiler (None).")
endif()
if(SWIFT_PATH_TO_CMARK_BUILD)
  execute_process(COMMAND ${SWIFT_PATH_TO_CMARK_BUILD}/src/cmark --version
    OUTPUT_VARIABLE _CMARK_VERSION
    OUTPUT_STRIP_TRAILING_WHITESPACE)
  message(STATUS "CMark Version: ${_CMARK_VERSION}")
endif()
message(STATUS "")

# Check if a prebuilt clang path was passed in, as this variable will be
# assigned if not, in SwiftSharedCMakeConfig.
if("${SWIFT_NATIVE_CLANG_TOOLS_PATH}" STREQUAL "")
  set(SWIFT_PREBUILT_CLANG FALSE)
else()
  set(SWIFT_PREBUILT_CLANG TRUE)
endif()

# Also mark if we have a prebuilt swift before we do anything.
if("${SWIFT_NATIVE_SWIFT_TOOLS_PATH}" STREQUAL "")
  set(SWIFT_PREBUILT_SWIFT FALSE)
else()
  set(SWIFT_PREBUILT_SWIFT TRUE)
endif()

include(SwiftSharedCMakeConfig)

# NOTE: We include this before SwiftComponents as it relies on some LLVM CMake
# functionality.
# Support building Swift as a standalone project, using LLVM as an
# external library.
if(SWIFT_BUILT_STANDALONE)
  swift_common_standalone_build_config(SWIFT)
else()
  swift_common_unified_build_config(SWIFT)
endif()

include(SwiftComponents)
include(SwiftHandleGybSources)
include(SwiftSetIfArchBitness)
include(AddSwift)
include(SwiftConfigureSDK)
include(SwiftComponents)
include(SwiftList)

# Configure swift include, install, build components.
swift_configure_components()

# lipo is used to create universal binaries.
include(SwiftToolchainUtils)
if(NOT SWIFT_LIPO)
  find_toolchain_tool(SWIFT_LIPO "${SWIFT_DARWIN_XCRUN_TOOLCHAIN}" lipo)
endif()

get_filename_component(SWIFT_SOURCE_DIR ${CMAKE_CURRENT_SOURCE_DIR} REALPATH)
set(SWIFT_BINARY_DIR "${CMAKE_CURRENT_BINARY_DIR}")
set(SWIFT_CMAKE_DIR "${CMAKE_CURRENT_SOURCE_DIR}/cmake/modules")
set(SWIFT_MAIN_INCLUDE_DIR "${SWIFT_SOURCE_DIR}/include")
set(SWIFT_INCLUDE_DIR "${CMAKE_CURRENT_BINARY_DIR}/include")

set(SWIFT_RUNTIME_OUTPUT_INTDIR "${CMAKE_BINARY_DIR}/${CMAKE_CFG_INTDIR}/bin")
set(SWIFT_LIBRARY_OUTPUT_INTDIR "${CMAKE_BINARY_DIR}/${CMAKE_CFG_INTDIR}/lib")
if("${SWIFT_NATIVE_SWIFT_TOOLS_PATH}" STREQUAL "")
  set(SWIFT_NATIVE_SWIFT_TOOLS_PATH "${SWIFT_RUNTIME_OUTPUT_INTDIR}")
  set(SWIFT_EXEC_FOR_LIBSWIFT "${CMAKE_Swift_COMPILER}")
elseif(LIBSWIFT_BUILD_MODE STREQUAL "BOOTSTRAPPING" OR LIBSWIFT_BUILD_MODE STREQUAL "BOOTSTRAPPING-WITH-HOSTLIBS")
  # If cross-compiling we don't have to bootstrap. We can just use the previously
  # built native swiftc to build libswift.
  message(STATUS "Building libswift with native host tools instead of bootstrapping")
  set(LIBSWIFT_BUILD_MODE "HOSTTOOLS")
  set(SWIFT_EXEC_FOR_LIBSWIFT "${SWIFT_NATIVE_SWIFT_TOOLS_PATH}/swiftc")
endif()

# This setting causes all CMakeLists.txt to automatically have
# ${CMAKE_CURRENT_BINARY_DIR}/${CMAKE_CURRENT_SOURCE_DIR} as an
# include_directories path. This is done for developer
# convenience. Additionally, LLVM/Clang build with this option enabled, so we
# should match them unless it is removed from LLVM/Clang as well.
#
# *NOTE* Even though these directories are added to the include path for a
# specific CMakeLists.txt, these include paths are not propagated down to
# subdirectories.
set(CMAKE_INCLUDE_CURRENT_DIR ON)

# We'll need this once we have generated headers
include_directories(BEFORE
  ${SWIFT_MAIN_INCLUDE_DIR}
  ${SWIFT_INCLUDE_DIR}
  )

# A convenience pattern to match Darwin platforms. Example:
#  if(SWIFT_HOST_VARIANT MATCHES "${SWIFT_DARWIN_VARIANTS}")
#     ...
#  endif()
set(SWIFT_DARWIN_VARIANTS "^(macosx|iphoneos|iphonesimulator|appletvos|appletvsimulator|watchos|watchsimulator)")
set(SWIFT_DARWIN_EMBEDDED_VARIANTS "^(iphoneos|iphonesimulator|appletvos|appletvsimulator|watchos|watchsimulator)")

# A convenient list to match Darwin SDKs. Example:
#  if("${SWIFT_HOST_VARIANT_SDK}" IN_LIST SWIFT_DARWIN_PLATFORMS)
#    ...
#  endif()
set(SWIFT_DARWIN_PLATFORMS "IOS" "IOS_SIMULATOR" "TVOS" "TVOS_SIMULATOR" "WATCHOS" "WATCHOS_SIMULATOR" "OSX")

set(SWIFT_APPLE_PLATFORMS ${SWIFT_DARWIN_PLATFORMS})
if(SWIFT_FREESTANDING_FLAVOR STREQUAL "apple")
  list(APPEND SWIFT_APPLE_PLATFORMS "FREESTANDING")
endif()

# Configuration flags passed to all of our invocations of gyb.  Try to
# avoid making up new variable names here if you can find a CMake
# variable that will do the job.
set(SWIFT_GYB_FLAGS
    "-DunicodeGraphemeBreakPropertyFile=${SWIFT_SOURCE_DIR}/utils/UnicodeData/GraphemeBreakProperty.txt"
    "-DunicodeGraphemeBreakTestFile=${SWIFT_SOURCE_DIR}/utils/UnicodeData/GraphemeBreakTest.txt")

# Directory to use as the Clang module cache when building Swift source files.
set(SWIFT_MODULE_CACHE_PATH
    "${CMAKE_BINARY_DIR}/${CMAKE_CFG_INTDIR}/module-cache")

# Xcode: use libc++ and c++11 using proper build settings.
if(XCODE)
  swift_common_xcode_cxx_config()
endif()

# If SWIFT_HOST_VARIANT_SDK not given, try to detect from the CMAKE_SYSTEM_NAME.
if(SWIFT_HOST_VARIANT_SDK)
  set(SWIFT_HOST_VARIANT_SDK_default "${SWIFT_HOST_VARIANT_SDK}")
else()
  if("${CMAKE_SYSTEM_NAME}" STREQUAL "Linux")
    set(SWIFT_HOST_VARIANT_SDK_default "LINUX")
  elseif("${CMAKE_SYSTEM_NAME}" STREQUAL "FreeBSD")
    set(SWIFT_HOST_VARIANT_SDK_default "FREEBSD")
  elseif("${CMAKE_SYSTEM_NAME}" STREQUAL "OpenBSD")
    set(SWIFT_HOST_VARIANT_SDK_default "OPENBSD")
  elseif("${CMAKE_SYSTEM_NAME}" STREQUAL "CYGWIN")
    set(SWIFT_HOST_VARIANT_SDK_default "CYGWIN")
  elseif("${CMAKE_SYSTEM_NAME}" STREQUAL "Windows")
    set(SWIFT_HOST_VARIANT_SDK_default "WINDOWS")
  elseif("${CMAKE_SYSTEM_NAME}" STREQUAL "Haiku")
    set(SWIFT_HOST_VARIANT_SDK_default "HAIKU")
  elseif("${CMAKE_SYSTEM_NAME}" STREQUAL "Android")
    set(SWIFT_HOST_VARIANT_SDK_default "ANDROID")
  elseif("${CMAKE_SYSTEM_NAME}" STREQUAL "Darwin")
    set(SWIFT_HOST_VARIANT_SDK_default "OSX")
  else()
    message(FATAL_ERROR "Unable to detect SDK for host system: ${CMAKE_SYSTEM_NAME}")
  endif()
endif()

# If SWIFT_HOST_VARIANT_ARCH not given, try to detect from the CMAKE_SYSTEM_PROCESSOR.
if(SWIFT_HOST_VARIANT_ARCH)
  set(SWIFT_HOST_VARIANT_ARCH_default "${SWIFT_HOST_VARIANT_ARCH}")
else()
  if(CMAKE_SYSTEM_PROCESSOR MATCHES "x86_64|AMD64")
    set(SWIFT_HOST_VARIANT_ARCH_default "x86_64")
  elseif(CMAKE_SYSTEM_PROCESSOR MATCHES "aarch64|ARM64|arm64")
    if(SWIFT_HOST_VARIANT_SDK_default STREQUAL OSX)
      set(SWIFT_HOST_VARIANT_ARCH_default "arm64")
    else()
      set(SWIFT_HOST_VARIANT_ARCH_default "aarch64")
    endif()
  elseif("${CMAKE_SYSTEM_PROCESSOR}" STREQUAL "ppc64")
    set(SWIFT_HOST_VARIANT_ARCH_default "powerpc64")
  elseif("${CMAKE_SYSTEM_PROCESSOR}" STREQUAL "ppc64le")
    set(SWIFT_HOST_VARIANT_ARCH_default "powerpc64le")
  elseif("${CMAKE_SYSTEM_PROCESSOR}" STREQUAL "s390x")
    set(SWIFT_HOST_VARIANT_ARCH_default "s390x")
  # FIXME: Only matches v6l/v7l - by far the most common variants
  elseif("${CMAKE_SYSTEM_PROCESSOR}" STREQUAL "armv6l")
    set(SWIFT_HOST_VARIANT_ARCH_default "armv6")
  elseif("${CMAKE_SYSTEM_PROCESSOR}" MATCHES "armv7l|armv7-a")
    set(SWIFT_HOST_VARIANT_ARCH_default "armv7")
  elseif("${CMAKE_SYSTEM_PROCESSOR}" STREQUAL "IA64")
    set(SWIFT_HOST_VARIANT_ARCH_default "itanium")
  elseif("${CMAKE_SYSTEM_PROCESSOR}" MATCHES "(x86|i686)")
    set(SWIFT_HOST_VARIANT_ARCH_default "i686")
  elseif("${CMAKE_SYSTEM_PROCESSOR}" STREQUAL "wasm32")
    set(SWIFT_HOST_VARIANT_ARCH_default "wasm32")
  else()
    message(FATAL_ERROR "Unrecognized architecture on host system: ${CMAKE_SYSTEM_PROCESSOR}")
  endif()
endif()

set(SWIFT_HOST_VARIANT_SDK "${SWIFT_HOST_VARIANT_SDK_default}" CACHE STRING
    "Deployment sdk for Swift host tools (the compiler).")
set(SWIFT_HOST_VARIANT_ARCH "${SWIFT_HOST_VARIANT_ARCH_default}" CACHE STRING
    "Deployment arch for Swift host tools (the compiler).")

#
# Enable additional warnings.
#
swift_common_cxx_warnings()

# Check if we're build with MSVC or Clang-cl, as these compilers have similar command line arguments.
if("${CMAKE_C_COMPILER_ID}" STREQUAL "MSVC" OR "${CMAKE_CXX_SIMULATE_ID}" STREQUAL "MSVC")
  set(SWIFT_COMPILER_IS_MSVC_LIKE TRUE)
endif()

#
# Configure SDKs.
#

if(XCODE)
  # FIXME: It used to be the case that Xcode would force
  # -m${platform}-version-min flags that would conflict with those computed
  # by build-script. version-min flags are deprecated in favor of -target since
  # clang-11, so we might be able to undo this.
  set(SWIFT_SDKS "OSX")
endif()

# FIXME: the parameters we specify in SWIFT_SDKS are lacking architecture specifics,
# so we need to hard-code it. For example, the SDK for Android is just 'ANDROID',
# and we have to specify SWIFT_SDK_ANDROID_ARCHITECTURES separately.
# The iOS SDKs all have their architectures hardcoded because they are just specified by name (e.g. 'IOS' or 'WATCHOS').
# We can't cross-compile the standard library for another linux architecture,
# because the SDK list would just be 'LINUX' and we couldn't disambiguate it from the host.
#
# To fix it, we would need to append the architecture to the SDKs,
# for example: 'OSX-x86_64;IOS-armv7;...etc'.
# We could easily do that - we have all of that information in build-script-impl.
# Darwin targets cheat and use `xcrun`.

if("${SWIFT_HOST_VARIANT_SDK}" STREQUAL "LINUX")

  set(SWIFT_HOST_VARIANT "linux" CACHE STRING
      "Deployment OS for Swift host tools (the compiler) [linux].")

  # Should we build the standard library for the host?
  is_sdk_requested(LINUX swift_build_linux)
  if(swift_build_linux)
    configure_sdk_unix("Linux" "${SWIFT_HOST_VARIANT_ARCH}")
    set(SWIFT_PRIMARY_VARIANT_SDK_default  "${SWIFT_HOST_VARIANT_SDK}")
    set(SWIFT_PRIMARY_VARIANT_ARCH_default "${SWIFT_HOST_VARIANT_ARCH}")
  endif()

  is_sdk_requested(FREESTANDING swift_build_freestanding)
  if(swift_build_freestanding AND (SWIFT_FREESTANDING_FLAVOR STREQUAL "linux"))
    # TODO
    # configure_sdk_unix("FREESTANDING" "${SWIFT_HOST_VARIANT_ARCH}")
  endif()

elseif("${SWIFT_HOST_VARIANT_SDK}" STREQUAL "FREEBSD")

  set(SWIFT_HOST_VARIANT "freebsd" CACHE STRING
      "Deployment OS for Swift host tools (the compiler) [freebsd].")

  configure_sdk_unix("FreeBSD" "${SWIFT_HOST_VARIANT_ARCH}")
  set(SWIFT_PRIMARY_VARIANT_SDK_default  "${SWIFT_HOST_VARIANT_SDK}")
  set(SWIFT_PRIMARY_VARIANT_ARCH_default "${SWIFT_HOST_VARIANT_ARCH}")

elseif("${SWIFT_HOST_VARIANT_SDK}" STREQUAL "OPENBSD")

  set(SWIFT_HOST_VARIANT "openbsd" CACHE STRING
      "Deployment OS for Swift host tools (the compiler) [openbsd].")

  configure_sdk_unix("OpenBSD" "${SWIFT_HOST_VARIANT_ARCH}")
  set(SWIFT_PRIMARY_VARIANT_SDK_default  "${SWIFT_HOST_VARIANT_SDK}")
  set(SWIFT_PRIMARY_VARIANT_ARCH_default "${SWIFT_HOST_VARIANT_ARCH}")

elseif("${SWIFT_HOST_VARIANT_SDK}" STREQUAL "CYGWIN")

  set(SWIFT_HOST_VARIANT "cygwin" CACHE STRING
      "Deployment OS for Swift host tools (the compiler) [cygwin].")

  configure_sdk_unix("Cygwin" "${SWIFT_HOST_VARIANT_ARCH}")
  set(SWIFT_PRIMARY_VARIANT_SDK_default "${SWIFT_HOST_VARIANT_SDK}")
  set(SWIFT_PRIMARY_VARIANT_ARCH_default "${SWIFT_HOST_VARIANT_ARCH}")

elseif("${SWIFT_HOST_VARIANT_SDK}" STREQUAL "WINDOWS")

  set(SWIFT_HOST_VARIANT "windows" CACHE STRING
      "Deployment OS for Swift host tools (the compiler) [windows].")

  configure_sdk_windows("Windows" "msvc" "${SWIFT_HOST_VARIANT_ARCH}")
  set(SWIFT_PRIMARY_VARIANT_SDK_default  "${SWIFT_HOST_VARIANT_SDK}")
  set(SWIFT_PRIMARY_VARIANT_ARCH_default "${SWIFT_HOST_VARIANT_ARCH}")

elseif("${SWIFT_HOST_VARIANT_SDK}" STREQUAL "HAIKU")

  set(SWIFT_HOST_VARIANT "haiku" CACHE STRING
      "Deployment OS for Swift host tools (the compiler) [haiku].")

  configure_sdk_unix("Haiku" "${SWIFT_HOST_VARIANT_ARCH}")
  set(SWIFT_PRIMARY_VARIANT_SDK_default  "${SWIFT_HOST_VARIANT_SDK}")
  set(SWIFT_PRIMARY_VARIANT_ARCH_default "${SWIFT_HOST_VARIANT_ARCH}")

elseif("${SWIFT_HOST_VARIANT_SDK}" STREQUAL "ANDROID")

  set(SWIFT_HOST_VARIANT "android" CACHE STRING
      "Deployment OS for Swift host tools (the compiler) [android]")

  set(SWIFT_ANDROID_NATIVE_SYSROOT "/data/data/com.termux/files" CACHE STRING
      "Path to Android sysroot, default initialized to the Termux app's layout")

  if("${SWIFT_SDK_ANDROID_ARCHITECTURES}" STREQUAL "")
    set(SWIFT_SDK_ANDROID_ARCHITECTURES ${SWIFT_HOST_VARIANT_ARCH})
  endif()

  configure_sdk_unix("Android" "${SWIFT_SDK_ANDROID_ARCHITECTURES}")
  set(SWIFT_PRIMARY_VARIANT_SDK_default  "${SWIFT_HOST_VARIANT_SDK}")
  set(SWIFT_PRIMARY_VARIANT_ARCH_default "${SWIFT_HOST_VARIANT_ARCH}")

elseif("${SWIFT_HOST_VARIANT_SDK}" MATCHES "(OSX|IOS*|TVOS*|WATCHOS*)")

  set(SWIFT_HOST_VARIANT "macosx" CACHE STRING
      "Deployment OS for Swift host tools (the compiler) [macosx, iphoneos].")

  # Display Xcode toolchain version.
  # The SDK configuration below prints each SDK version.
  execute_process(
    COMMAND "xcodebuild" "-version"
    OUTPUT_VARIABLE xcode_version
    OUTPUT_STRIP_TRAILING_WHITESPACE)
  string(REPLACE "\n" ", " xcode_version "${xcode_version}")
  message(STATUS "${xcode_version}")
  message(STATUS "")

  include(DarwinSDKs)

  # FIXME: guess target variant based on the host.
  # if(SWIFT_HOST_VARIANT MATCHES "^macosx")
  #   set(SWIFT_PRIMARY_VARIANT_GUESS "OSX-R")
  # elseif(SWIFT_HOST_VARIANT MATCHES "^iphoneos")
  #   set(SWIFT_PRIMARY_VARIANT_GUESS "IOS-R")
  # else()
  #   message(FATAL_ERROR "Unknown SWIFT_HOST_VARIANT '${SWIFT_HOST_VARIANT}'")
  # endif()
  #
  # set(SWIFT_PRIMARY_VARIANT ${SWIFT_PRIMARY_VARIANT_GUESS} CACHE STRING
  #    "[OSX-DA, OSX-RA, OSX-R, IOS-DA, IOS-RA, IOS-R, IOS_SIMULATOR-DA, IOS_SIMULATOR-RA, IOS_SIMULATOR-R]")
  #
  # Primary variant is always OSX; even on iOS hosts.
  set(SWIFT_PRIMARY_VARIANT_SDK_default "OSX")
  set(SWIFT_PRIMARY_VARIANT_ARCH_default "${CMAKE_HOST_SYSTEM_PROCESSOR}")

endif()

if("${SWIFT_PRIMARY_VARIANT_SDK}" STREQUAL "")
  set(SWIFT_PRIMARY_VARIANT_SDK "${SWIFT_PRIMARY_VARIANT_SDK_default}")
endif()
if("${SWIFT_PRIMARY_VARIANT_ARCH}" STREQUAL "")
  set(SWIFT_PRIMARY_VARIANT_ARCH "${SWIFT_PRIMARY_VARIANT_ARCH_default}")
endif()

# Should we cross-compile the standard library for Android?
is_sdk_requested(ANDROID swift_build_android)
if(swift_build_android AND NOT "${SWIFT_HOST_VARIANT_SDK}" STREQUAL "ANDROID")
  if ("${SWIFT_ANDROID_NDK_PATH}" STREQUAL "")
    message(FATAL_ERROR "You must set SWIFT_ANDROID_NDK_PATH to cross-compile the Swift runtime for Android")
  endif()
  if (NOT ("${CMAKE_HOST_SYSTEM_NAME}" STREQUAL "Darwin" OR "${CMAKE_HOST_SYSTEM_NAME}" STREQUAL "Linux"))
    message(FATAL_ERROR "A Darwin or Linux host is required to build the Swift runtime for Android")
  endif()

  if("${SWIFT_SDK_ANDROID_ARCHITECTURES}" STREQUAL "")
    set(SWIFT_SDK_ANDROID_ARCHITECTURES armv7;aarch64)
  endif()
  configure_sdk_unix("Android" "${SWIFT_SDK_ANDROID_ARCHITECTURES}")
endif()

# Should we cross-compile the standard library for Windows?
is_sdk_requested(WINDOWS swift_build_windows)
if(swift_build_windows AND NOT "${CMAKE_SYSTEM_NAME}" STREQUAL "Windows")
  if("${SWIFT_SDK_WINDOWS_ARCHITECTURES}" STREQUAL "")
    set(SWIFT_SDK_WINDOWS_ARCHITECTURES aarch64;armv7;i686;x86_64)
  endif()
  configure_sdk_windows("Windows" "msvc" "${SWIFT_SDK_WINDOWS_ARCHITECTURES}")
endif()

# Should we cross-compile the standard library for WASI?
is_sdk_requested(WASI swift_build_wasm)
if(swift_build_wasm AND NOT "${SWIFT_HOST_VARIANT_SDK}" STREQUAL "WASI")
  configure_sdk_unix(WASI wasm32)
endif()

if("${SWIFT_SDKS}" STREQUAL "")
  set(SWIFT_SDKS "${SWIFT_CONFIGURED_SDKS}")
endif()

list_subtract("${SWIFT_SDKS}" "${SWIFT_CONFIGURED_SDKS}" unknown_sdks)

precondition(unknown_sdks NEGATE MESSAGE "Unknown SDKs: ${unknown_sdks}")
precondition(SWIFT_CONFIGURED_SDKS MESSAGE "No SDKs selected.")
precondition(SWIFT_HOST_VARIANT_SDK MESSAGE "No SDK for host tools.")
precondition(SWIFT_HOST_VARIANT_ARCH MESSAGE "No arch for host tools")

set(SWIFT_PRIMARY_VARIANT_SUFFIX
    "-${SWIFT_SDK_${SWIFT_PRIMARY_VARIANT_SDK}_LIB_SUBDIR}-${SWIFT_PRIMARY_VARIANT_ARCH}")

# Clear universal library names to prevent adding duplicates
foreach(sdk ${SWIFT_SDKS})
  unset(UNIVERSAL_LIBRARY_NAMES_${SWIFT_SDK_${sdk}_LIB_SUBDIR} CACHE)
endforeach()

if(SWIFT_PARALLEL_LINK_JOBS)
  if(NOT CMAKE_MAKE_PROGRAM MATCHES "ninja")
    message(WARNING "Job pooling is only available with Ninja generators.")
  else()
    set_property(GLOBAL APPEND PROPERTY JOB_POOLS swift_link_job_pool=${SWIFT_PARALLEL_LINK_JOBS})
    set(CMAKE_JOB_POOL_LINK swift_link_job_pool)
  endif()
endif()

# Set the CMAKE_OSX_* variables in a way that minimizes conflicts.
if("${CMAKE_SYSTEM_NAME}" STREQUAL "Darwin" AND NOT CMAKE_CROSSCOMPILING)
  set(CMAKE_OSX_SYSROOT "${SWIFT_SDK_${SWIFT_HOST_VARIANT_SDK}_PATH}")
  set(CMAKE_OSX_ARCHITECTURES "")
  set(CMAKE_OSX_DEPLOYMENT_TARGET "")
endif()

if(SWIFT_INCLUDE_TOOLS)
  message(STATUS "Building host Swift tools for ${SWIFT_HOST_VARIANT_SDK} ${SWIFT_HOST_VARIANT_ARCH}")
  message(STATUS "  Build type:     ${CMAKE_BUILD_TYPE}")
  message(STATUS "  Assertions:     ${LLVM_ENABLE_ASSERTIONS}")
  message(STATUS "  LTO:            ${SWIFT_TOOLS_ENABLE_LTO}")
  message(STATUS "  libswift:       ${LIBSWIFT_BUILD_MODE}")
  message(STATUS "")
else()
  message(STATUS "Not building host Swift tools")
  message(STATUS "")
endif()

if(SWIFT_BUILD_STDLIB OR SWIFT_BUILD_SDK_OVERLAY)
  message(STATUS "Building Swift standard library and overlays for SDKs: ${SWIFT_SDKS}")
  message(STATUS "  Build type:       ${SWIFT_STDLIB_BUILD_TYPE}")
  message(STATUS "  Assertions:       ${SWIFT_STDLIB_ASSERTIONS}")
  message(STATUS "")

  message(STATUS "Building Swift runtime with:")
  message(STATUS "  Leak Detection Checker Entrypoints: ${SWIFT_RUNTIME_ENABLE_LEAK_CHECKER}")
  message(STATUS "")

  message(STATUS "Differentiable Programming Support: ${SWIFT_ENABLE_EXPERIMENTAL_DIFFERENTIABLE_PROGRAMMING}")
  message(STATUS "Concurrency Support: ${SWIFT_ENABLE_EXPERIMENTAL_CONCURRENCY}")
  message(STATUS "Distributed Support: ${SWIFT_ENABLE_EXPERIMENTAL_DISTRIBUTED}")
  message(STATUS "")
else()
  message(STATUS "Not building Swift standard library, SDK overlays, and runtime")
  message(STATUS "")
endif()

#
# Find required dependencies.
#

function(swift_icu_variables_set sdk arch result)
  string(TOUPPER "${sdk}" sdk)

  set(icu_var_ICU_UC_INCLUDE ${SWIFT_${sdk}_${arch}_ICU_UC_INCLUDE})
  set(icu_var_ICU_UC ${SWIFT_${sdk}_${arch}_ICU_UC})
  set(icu_var_ICU_I18N_INCLUDE ${SWIFT_${sdk}_${arch}_ICU_I18N_INCLUDE})
  set(icu_var_ICU_I18N ${SWIFT_${sdk}_${arch}_ICU_I18N})

  if(icu_var_ICU_UC_INCLUDE AND icu_var_ICU_UC AND
     icu_var_ICU_I18N_INCLUDE AND icu_var_ICU_I18N)
    set(${result} TRUE PARENT_SCOPE)
  else()
    set(${result} FALSE PARENT_SCOPE)
  endif()
endfunction()

# ICU is provided through CoreFoundation on Darwin.  On other hosts, if the ICU
# unicode and i18n include and library paths are not defined, perform a standard
# package lookup.  Otherwise, rely on the paths specified by the user.  These
# need to be defined when cross-compiling.
if(NOT CMAKE_SYSTEM_NAME STREQUAL "Darwin")
  if(SWIFT_BUILD_STDLIB OR SWIFT_BUILD_SDK_OVERLAY)
    swift_icu_variables_set("${SWIFT_PRIMARY_VARIANT_SDK}"
                            "${SWIFT_PRIMARY_VARIANT_ARCH}"
                            ICU_CONFIGURED)
    if("${SWIFT_PATH_TO_LIBICU_BUILD}" STREQUAL "" AND NOT ${ICU_CONFIGURED})
      find_package(ICU REQUIRED COMPONENTS uc i18n)
    endif()
  endif()
endif()

find_package(Python3 COMPONENTS Interpreter REQUIRED)

#
# Find optional dependencies.
#

if(LLVM_ENABLE_LIBXML2)
  find_package(LibXml2 REQUIRED)
else()
  find_package(LibXml2)
endif()

if(LLVM_ENABLE_LIBEDIT)
  find_package(LibEdit REQUIRED)
else()
  find_package(LibEdit)
endif()

if(LibEdit_FOUND)
  cmake_push_check_state()
  list(APPEND CMAKE_REQUIRED_INCLUDES ${LibEdit_INCLUDE_DIRS})
  list(APPEND CMAKE_REQUIRED_LIBRARIES ${LibEdit_LIBRARIES})
  check_symbol_exists(el_wgets "histedit.h" HAVE_EL_WGETS)
  if(HAVE_EL_WGETS)
    set(LibEdit_HAS_UNICODE YES)
  else()
    set(LibEdit_HAS_UNICODE NO)
  endif()
  cmake_pop_check_state()
endif()

check_symbol_exists(wait4 "sys/wait.h" HAVE_WAIT4)

check_symbol_exists(proc_pid_rusage "libproc.h" HAVE_PROC_PID_RUSAGE)
if(HAVE_PROC_PID_RUSAGE)
    list(APPEND CMAKE_REQUIRED_LIBRARIES proc)
endif()

if (LLVM_ENABLE_DOXYGEN)
  message(STATUS "Doxygen: enabled")
endif()

if(SWIFT_ENABLE_DISPATCH)
  include(Libdispatch)
endif()

add_bootstrapping_target(0)
add_bootstrapping_target(1)

# Add all of the subdirectories, where we actually do work.

###############
# PLEASE READ #
###############
#
# We have to include stdlib/ before tools/.
# Do not move add_subdirectory(stdlib) after add_subdirectory(tools)!
#
# We must include stdlib/ before tools/ because stdlib/CMakeLists.txt
# declares the swift-stdlib-* set of targets. These targets will then
# implicitly depend on any targets declared with IS_STDLIB.
#
# https://bugs.swift.org/browse/SR-5975
if(SWIFT_BUILD_STDLIB)
  add_subdirectory(stdlib)
else()
  if(SWIFT_BUILD_STDLIB_EXTRA_TOOLCHAIN_CONTENT)
    add_subdirectory(stdlib/toolchain)
  endif()

  if (BUILD_SWIFT_CONCURRENCY_BACK_DEPLOYMENT_LIBRARIES)
    # Build the back-deployed concurrency library.
    add_subdirectory(stdlib/public/BackDeployConcurrency)
  endif()

  # Some tools (e.g. swift-reflection-dump) rely on a host swiftReflection, so
  # ensure we build that when building tools.
  if(SWIFT_INCLUDE_TOOLS)
    add_subdirectory(stdlib/public/SwiftShims)
  endif()
endif()

if(SWIFT_INCLUDE_APINOTES)
  add_subdirectory(apinotes)
endif()

add_subdirectory(include)

if(SWIFT_INCLUDE_TOOLS)
  add_subdirectory(lib)

  # "libswift" must come before "tools".
  # It adds libswift module names to the global property "libswift_modules"
  # which is used in add_swift_host_tool for the lldb workaround.
  #
  # NOTE: We do not currently support libswift with the Xcode generator.
  add_subdirectory(libswift)

  # Always include this after including stdlib/!
  # Refer to the large comment above the add_subdirectory(stdlib) call.
  # https://bugs.swift.org/browse/SR-5975
  add_subdirectory(tools)

  # Localization targets are configured in a way that assume the swift
  # frontend is being built, so trying to include them for other builds
  # (like stdlib) fail!
  #
  # Diagnostics information is only useful for the frontend compiler
  # anyway, so let's only include it if the compiler is being built,
  # which at the moment seems like if SWIFT_INCLUDE_TOOLS is defined.
  add_subdirectory(localization)
endif()

add_subdirectory(utils)

add_subdirectory(userdocs)

if ("${CMAKE_SYSTEM_NAME}" STREQUAL "Darwin")
  if(SWIFT_BUILD_PERF_TESTSUITE)
    add_subdirectory(benchmark)
  endif()
endif()

if(SWIFT_INCLUDE_TESTS)
  add_subdirectory(test)
  add_subdirectory(validation-test)
  add_subdirectory(unittests)
endif()
if(SWIFT_INCLUDE_DOCS)
  add_subdirectory(docs)
endif()

add_subdirectory(cmake/modules)

swift_install_in_component(FILES "LICENSE.txt"
                           DESTINATION "share/swift"
                           COMPONENT license)

# Add a documentation target so that documentation shows up in the
# Xcode project.
if(XCODE)
  add_custom_target(Documentation
      SOURCES
        README.md
        docs)

  file(GLOB SWIFT_TOPLEVEL_HEADERS
      ${CMAKE_CURRENT_SOURCE_DIR}/include/swift${dir}/*.h
      ${CMAKE_CURRENT_SOURCE_DIR}/include/swift${dir}/*.td
      ${CMAKE_CURRENT_SOURCE_DIR}/include/swift${dir}/*.def)
  add_custom_target(Miscellaneous
      SOURCES ${SWIFT_TOPLEVEL_HEADERS})
endif()<|MERGE_RESOLUTION|>--- conflicted
+++ resolved
@@ -405,18 +405,11 @@
     "Create json files which contain internal compilation statistics"
     FALSE)
 
-<<<<<<< HEAD
-option(SWIFT_DISABLE_OBJC_INTEROP
-    "Disable Objective-C interoperability even on platforms what would normally have it"
-    FALSE)
-
 # FIXME(wasm) Reflection tests are temporalily disabled due to lack of linker features
 option(SWIFTWASM_DISABLE_REFLECTION_TEST
     "Disable building swift-reflection-test for WebAssembly build"
     FALSE)
 
-=======
->>>>>>> 136099bb
 #
 # User-configurable experimental options.  Do not use in production builds.
 #
