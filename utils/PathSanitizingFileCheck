#!/usr/bin/env python
# utils/PathSanitizingFileCheck -*- python -*-
#
# This source file is part of the Swift.org open source project
#
# Copyright (c) 2014 - 2017 Apple Inc. and the Swift project authors
# Licensed under Apache License v2.0 with Runtime Library Exception
#
# See https://swift.org/LICENSE.txt for license information
# See https://swift.org/CONTRIBUTORS.txt for the list of Swift project authors

from __future__ import print_function

import argparse
import re
import subprocess
import sys


def main():
    parser = argparse.ArgumentParser(
        formatter_class=argparse.RawDescriptionHelpFormatter,
        description="""
PathSanitizingFileCheck is a wrapper around LLVM's FileCheck.  In addition
to all FileCheck features, PathSanitizingFileCheck can replace given
strings in the input with other strings.  This feature is used to replace
paths to the source and build directories with path-independent
constants.""")

    parser.add_argument(
        "--sanitize",
        help="replace the given string with another string",
        metavar="REPLACEMENT=SOURCE",
        action="append",
        dest="sanitize_strings",
        default=[])

    parser.add_argument(
        "--use-filecheck",
        help="path to LLVM FileCheck executable",
        metavar="PATH",
        action="store",
        dest="file_check_path",
        default="FileCheck")

    parser.add_argument(
        "--enable-windows-compatibility",
        help="Enable Windows path compatibility, which checks against both "
             "forward slashes and backward slashes.",
        action="store_true")

    parser.add_argument(
        "--enable-yaml-compatibility",
        help="Enable YAML path compatibility. Since YAML double escapes "
             "backward slashes, we need to check for them escaped. Only "
             "available if Windows compatibility is enabled.",
        action="store_true")

    parser.add_argument(
        "--dry-run",
        help="Apply the replacements to the input and print the result "
             "to standard output",
        action="store_true")

    args, unknown_args = parser.parse_known_args()

    if args.enable_windows_compatibility:
        if args.enable_yaml_compatibility:
            slashes_re = r'(/|\\\\|\\\\\\\\)'
        else:
            slashes_re = r'(/|\\\\)'
    else:
        slashes_re = r'/'

    stdin = sys.stdin.read()

    for s in args.sanitize_strings:
        replacement, pattern = s.split('=', 1)
<<<<<<< HEAD
        # We are replacing the Unix path separators in the paths passed as
        # arguments with a broader pattern to also allow forward slashes and
        # double escaped slashes in the result that we are checking. Sigh.
        # SWIFT_ENABLE_TENSORFLOW
        stdin = re.sub(re.sub(r'\/', slashes_re, re.escape(pattern)), replacement, stdin)

    p = subprocess.Popen(
        [args.file_check_path] + unknown_args, stdin=subprocess.PIPE)
    stdout, stderr = p.communicate(stdin)
    if stdout is not None:
        print(stdout)
    if stderr is not None:
        print(stderr, file=sys.stderr)
    return p.wait()
=======
        # Since we want to use pattern as a regex in some platforms, we need
        # to escape it first, and then replace the escaped slash
        # literal (r'\\/') for our platform-dependent slash regex.
        stdin = re.sub(re.sub(r'\\/', slashes_re, re.escape(pattern)),
                       replacement,
                       stdin)

    if args.dry_run:
        print(stdin)
        return 0
    else:
        p = subprocess.Popen(
            [args.file_check_path] + unknown_args, stdin=subprocess.PIPE)
        stdout, stderr = p.communicate(stdin)
        if stdout is not None:
            print(stdout)
        if stderr is not None:
            print(stderr, file=sys.stderr)
        return p.wait()
>>>>>>> e250a024


if __name__ == '__main__':
    exit(main())<|MERGE_RESOLUTION|>--- conflicted
+++ resolved
@@ -76,28 +76,11 @@
 
     for s in args.sanitize_strings:
         replacement, pattern = s.split('=', 1)
-<<<<<<< HEAD
         # We are replacing the Unix path separators in the paths passed as
         # arguments with a broader pattern to also allow forward slashes and
         # double escaped slashes in the result that we are checking. Sigh.
         # SWIFT_ENABLE_TENSORFLOW
         stdin = re.sub(re.sub(r'\/', slashes_re, re.escape(pattern)), replacement, stdin)
-
-    p = subprocess.Popen(
-        [args.file_check_path] + unknown_args, stdin=subprocess.PIPE)
-    stdout, stderr = p.communicate(stdin)
-    if stdout is not None:
-        print(stdout)
-    if stderr is not None:
-        print(stderr, file=sys.stderr)
-    return p.wait()
-=======
-        # Since we want to use pattern as a regex in some platforms, we need
-        # to escape it first, and then replace the escaped slash
-        # literal (r'\\/') for our platform-dependent slash regex.
-        stdin = re.sub(re.sub(r'\\/', slashes_re, re.escape(pattern)),
-                       replacement,
-                       stdin)
 
     if args.dry_run:
         print(stdin)
@@ -111,7 +94,6 @@
         if stderr is not None:
             print(stderr, file=sys.stderr)
         return p.wait()
->>>>>>> e250a024
 
 
 if __name__ == '__main__':
