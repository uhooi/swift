--- conflicted
+++ resolved
@@ -571,98 +571,4 @@
              Child('Arguments', kind='FunctionCallArgumentList'),
              Child('RightParen', kind='RightParenToken'),
          ]),
-<<<<<<< HEAD
-
-    # SWIFT_ENABLE_TENSORFLOW
-    # e.g. "#gradient(foo(_:_:), wrt: .0, .1)"
-    Node('ReverseAutoDiffExpr', kind='Expr',
-         traits=['Parenthesized'],
-         children=[
-             Child('Identifier', kind='Token',
-                   token_choices=[
-                       'PoundGradientToken',
-                       'PoundChainableGradientToken',
-                       'PoundValueAndGradientToken',
-                   ]),
-             Child('LeftParen', kind='LeftParenToken'),
-             Child('OriginalFunction', kind='Expr'),
-             Child('Commna', kind='CommaToken', is_optional=True),
-             Child('WrtLabel', kind='IdentifierToken', is_optional=True,
-                   text_choices=['wrt']),
-             Child('Colon', kind='ColonToken', is_optional=True),
-             Child('DiffParams', kind='ReverseAutoDiffExprParamList',
-                   is_optional=True),
-             Child('RightParen', kind='RightParenToken'),
-         ]),
-
-    # reverse-autodiff-expr-param-list ->
-    #     gradient-expr-diff-param gradient-expr-diff-param-list?
-    Node('ReverseAutoDiffExprParamList', kind='SyntaxCollection',
-         element='ReverseAutoDiffExprParam'),
-
-    # reverse-autodiff-expr-param ->
-    #     differentiation-index-param ','?
-    Node('ReverseAutoDiffExprParam', kind='Syntax',
-         description='''
-         A differentiation parameter: a period followed by an unsigned integer \
-         (e.g. `.0`).
-         ''',
-         traits=['WithTrailingComma'],
-         children=[
-             Child('Index', kind='DifferentiationIndexParam'),
-             Child('TrailingComma', kind='CommaToken', is_optional=True),
-         ]),
-
-    # SWIFT_ENABLE_TENSORFLOW
-    # e.g. #adjoint(foo(_:_:))
-    Node('AdjointExpr', kind='Expr',
-         traits=['Parenthesized'],
-         children=[
-             Child('PoundAdjoint', kind='PoundAdjointToken'),
-             Child('LeftParen', kind='LeftParenToken'),
-             Child('BaseType', kind='Syntax', is_optional=True, description='''
-                   The optional base type of the referenced function.
-                   ''',
-                   node_choices=[
-                       Child('SimpleType', kind='SimpleTypeIdentifier'),
-                       Child('MemberType', kind='MemberTypeIdentifier'),
-                   ]),
-             Child('Dot', kind='PeriodToken', is_optional=True,
-                   description='The period after the optional base type.'),
-             Child('DeclBaseName', kind='Syntax', description='''
-                   The base name of the referenced function.
-                   ''',
-                   node_choices=[
-                       Child('Identifier', kind='IdentifierToken'),
-                       Child('UnspacedBinaryOperator',
-                             kind='UnspacedBinaryOperatorToken'),
-                       Child('SpacedBinaryOperator',
-                             kind='SpacedBinaryOperatorToken'),
-                       Child('PrefixOperator', kind='PrefixOperatorToken'),
-                       Child('PostfixOperator', kind='PostfixOperatorToken'),
-                   ]),
-             Child('DeclNameArguments', kind='DeclNameArguments',
-                   is_optional=True, description='''
-                   The argument labels of the referenced function, optionally \
-                   specified.
-                   '''),
-             Child('RightParen', kind='RightParenToken'),
-	     ]),
-=======
-    # SWIFT_ENABLE_TENSORFLOW
-    # e.g. #assert(1 == 2, "Error message")
-    Node('PoundAssertExpr', kind='Expr',
-         traits=['Parenthesized'],
-         children=[
-             Child('PoundAssert', kind='PoundAssertToken'),
-             Child('LeftParen', kind='LeftParenToken'),
-             Child('Condition', kind='Expr',
-                   description='The assertion condition.'),
-             Child('Comma', kind='CommaToken', is_optional=True,
-                   description='The command after the assertion condition.'),
-             Child('Message', kind='StringLiteralExpr', is_optional=True,
-                   description='The assertion message.'),
-             Child('RightParen', kind='RightParenToken'),
-         ]),
->>>>>>> fc09e94b
 ]