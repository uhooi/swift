--- conflicted
+++ resolved
@@ -352,15 +352,9 @@
                 "libcxx": "swift-DEVELOPMENT-SNAPSHOT-2019-05-15-a",
                 "tensorflow": "447e512d332ab86172a3b13119900b4d021d0c65",
                 "tensorflow-swift-bindings": "330ea66bd06ad9df911673bd263a787c63a51597",
-<<<<<<< HEAD
-                "tensorflow-swift-apis": "ffba6939c605ae89f7da567247a4789c06872080",
+                "tensorflow-swift-apis": "5883af609ff29b06bb6b415dd9be0724a70174eb",
                 "indexstore-db": "swift-DEVELOPMENT-SNAPSHOT-2019-05-15-a",
                 "sourcekit-lsp": "swift-DEVELOPMENT-SNAPSHOT-2019-05-15-a"
-=======
-                "tensorflow-swift-apis": "5883af609ff29b06bb6b415dd9be0724a70174eb",
-                "indexstore-db": "swift-DEVELOPMENT-SNAPSHOT-2019-05-02-a",
-                "sourcekit-lsp": "swift-DEVELOPMENT-SNAPSHOT-2019-05-02-a"
->>>>>>> 52ea38e3
             }
         }
     }
