{
    "ssh-clone-pattern": "git@github.com:%s.git",
    "https-clone-pattern": "https://github.com/%s.git",
    "repos" : {
       "swift": {
            "remote": { "id": "apple/swift" } },
       "cmark": {
            "remote": { "id": "apple/swift-cmark" } },
        "llbuild": {
            "remote": { "id": "apple/swift-llbuild" } },
        "swift-tools-support-core": {
            "remote": { "id": "apple/swift-tools-support-core" } },
        "swiftpm": {
            "remote": { "id": "apple/swift-package-manager" } },
        "swift-syntax": {
            "remote": { "id": "apple/swift-syntax" } },
        "swift-stress-tester": {
            "remote": { "id": "apple/swift-stress-tester" } },
        "swift-corelibs-xctest": {
            "remote": { "id": "apple/swift-corelibs-xctest" } },
        "swift-corelibs-foundation": {
            "remote": { "id": "apple/swift-corelibs-foundation" } },
        "swift-corelibs-libdispatch": {
            "remote": { "id": "apple/swift-corelibs-libdispatch" } },
        "swift-integration-tests": {
            "remote": { "id": "apple/swift-integration-tests" } },
        "swift-xcode-playground-support": {
            "remote": { "id": "apple/swift-xcode-playground-support" } },
        "ninja": {
            "remote": { "id": "ninja-build/ninja" } },
        "tensorflow": {
            "remote": { "id": "tensorflow/tensorflow" } },
        "tensorflow-swift-apis": {
            "remote": { "id": "tensorflow/swift-apis" } },
        "tensorflow-swift-quote": {
            "remote": { "id": "tensorflow/swift" } },
        "icu": {
            "remote": { "id": "unicode-org/icu" },
            "platforms": [ "Linux" ]
        },
        "cmake": {
            "remote": { "id": "KitWare/CMake" },
            "platforms": [ "Linux" ]
        },
        "PythonKit": {
            "remote": { "id": "pvieito/PythonKit" }
        },
        "tensorflow-swift-apis": {
            "remote": { "id": "tensorflow/swift-apis" }
        },
       "indexstore-db": {
            "remote": { "id": "apple/indexstore-db" } },
        "sourcekit-lsp": {
            "remote": { "id": "apple/sourcekit-lsp" } },
        "swift-format": {
            "remote": { "id": "apple/swift-format" } },
        "llvm-project": {
            "remote": { "id": "apple/llvm-project" } }
    },
    "default-branch-scheme": "master",
    "branch-schemes": {
       "master": {
            "aliases": ["master", "swift/master"],
            "repos": {
                "llvm-project": "swift/master",
                "swift": "master",
                "cmark": "master",
                "llbuild": "master",
                "swift-tools-support-core": "master",
                "swiftpm": "master",
                "swift-syntax": "master",
                "swift-stress-tester": "master",
                "swift-corelibs-xctest": "master",
                "swift-corelibs-foundation": "master",
                "swift-corelibs-libdispatch": "master",
                "swift-integration-tests": "master",
                "swift-xcode-playground-support": "master",
                "ninja": "release",
                "icu": "release-65-1",
                "cmake": "v3.15.1",
                "indexstore-db": "master",
                "sourcekit-lsp": "master",
                "swift-format": "master",
                "PythonKit": "master",
                "tensorflow-swift-apis": "master"
            }
        },
        "next" : {
            "aliases": ["next", "master-next",
                        "stable-next", "upstream",
                        "next-upstream", "upstream-with-swift"],
            "repos": {
                "llvm-project": "swift/master-next",
                "swift": "master-next",
                "cmark": "master",
                "llbuild": "master",
                "swift-tools-support-core": "master",
                "swiftpm": "master",
                "swift-syntax": "master",
                "swift-stress-tester": "master",
                "swift-corelibs-xctest": "master",
                "swift-corelibs-foundation": "master",
                "swift-corelibs-libdispatch": "master",
                "swift-integration-tests": "master",
                "swift-xcode-playground-support": "master",
                "ninja": "release",
                "icu": "release-65-1",
                "cmake": "v3.15.1",
                "indexstore-db": "master",
                "sourcekit-lsp": "master",
                "swift-format": "master"
            }
        },
       "swift-3.0-branch" : {
            "aliases": ["swift-3.0-branch"],
            "repos": {
                "llvm-project": "swift/swift-3.0-branch",
                "cmark": "swift-3.0-branch",
                "llbuild": "swift-3.0-branch",
                "swiftpm": "swift-3.0-branch",
                "swift-syntax": "master",
                "swift-stress-tester": "master",
                "swift-corelibs-xctest": "swift-3.0-branch",
                "swift-corelibs-foundation": "swift-3.0-branch",
                "swift-corelibs-libdispatch": "swift-3.0-branch",
                "swift-integration-tests": "swift-3.0-branch",
                "swift-xcode-playground-support": "swift-3.0-branch",
                "ninja": "release",
                "indexstore-db": "master",
                "sourcekit-lsp": "master",
                "swift-format": "master"
            }
        },
        "swift-3.1-branch" : {
            "aliases": ["swift-3.1-branch"],
            "repos": {
                "llvm-project": "swift/swift-3.1-branch",
                "swift": "swift-3.1-branch",
                "cmark": "swift-3.1-branch",
                "llbuild": "swift-3.1-branch",
                "swiftpm": "swift-3.1-branch",
                "swift-syntax": "master",
                "swift-stress-tester": "master",
                "swift-corelibs-xctest": "swift-3.1-branch",
                "swift-corelibs-foundation": "swift-3.1-branch",
                "swift-corelibs-libdispatch": "swift-3.1-branch",
                "swift-integration-tests": "swift-3.1-branch",
                "swift-xcode-playground-support": "swift-3.1-branch",
                "ninja": "release",
                "indexstore-db": "master",
                "sourcekit-lsp": "master",
                "swift-format": "master"
            }
        },
        "swift-4.0-branch" : {
            "aliases": ["swift-4.0-branch"],
            "repos": {
                "llvm-project": "swift/swift-4.0-branch",
                "swift": "swift-4.0-branch",
                "cmark": "swift-4.0-branch",
                "llbuild": "swift-4.0-branch",
                "swiftpm": "swift-4.0-branch",
                "swift-syntax": "master",
                "swift-stress-tester": "master",
                "swift-corelibs-xctest": "swift-4.0-branch",
                "swift-corelibs-foundation": "swift-4.0-branch",
                "swift-corelibs-libdispatch": "swift-4.0-branch",
                "swift-integration-tests": "swift-4.0-branch",
                "swift-xcode-playground-support": "swift-4.0-branch",
                "ninja": "release",
                "indexstore-db": "master",
                "sourcekit-lsp": "master",
                "swift-format": "master"
            }
        },
        "swift-4.1-branch" : {
            "aliases": ["swift-4.1-branch"],
            "repos": {
                "llvm-project": "swift/swift-4.1-branch",
                "swift": "swift-4.1-branch",
                "cmark": "swift-4.1-branch",
                "llbuild": "swift-4.1-branch",
                "swiftpm": "swift-4.1-branch",
                "swift-syntax": "master",
                "swift-stress-tester": "master",
                "swift-corelibs-xctest": "swift-4.1-branch",
                "swift-corelibs-foundation": "swift-4.1-branch",
                "swift-corelibs-libdispatch": "swift-4.1-branch",
                "swift-integration-tests": "swift-4.1-branch",
                "swift-xcode-playground-support": "swift-4.1-branch",
                "ninja": "release",
                "indexstore-db": "master",
                "sourcekit-lsp": "master",
                "swift-format": "master"
            }
        },
        "swift-4.2-branch" : {
            "aliases": ["swift-4.2-branch"],
            "repos": {
                "llvm-project": "swift/swift-4.2-branch",
                "swift": "swift-4.2-branch",
                "cmark": "swift-4.2-branch",
                "llbuild": "swift-4.2-branch",
                "swiftpm": "swift-4.2-branch",
                "swift-syntax": "swift-4.2-branch",
                "swift-stress-tester": "master",
                "swift-corelibs-xctest": "swift-4.2-branch",
                "swift-corelibs-foundation": "swift-4.2-branch",
                "swift-corelibs-libdispatch": "swift-4.2-branch",
                "swift-integration-tests": "swift-4.2-branch",
                "swift-xcode-playground-support": "swift-4.2-branch",
                "ninja": "release",
                "indexstore-db": "master",
                "sourcekit-lsp": "master",
                "swift-format": "master"
            }
        },
        "swift-5.0-branch" : {
            "aliases": ["swift-5.0-branch"],
            "repos": {
                "llvm-project": "swift/swift-5.0-branch",
                "swift": "swift-5.0-branch",
                "cmark": "swift-5.0-branch",
                "llbuild": "swift-5.0-branch",
                "swiftpm": "swift-5.0-branch",
                "swift-syntax": "swift-5.0-branch",
                "swift-stress-tester": "swift-5.0-branch",
                "swift-corelibs-xctest": "swift-5.0-branch",
                "swift-corelibs-foundation": "swift-5.0-branch",
                "swift-corelibs-libdispatch": "swift-5.0-branch",
                "swift-integration-tests": "swift-5.0-branch",
                "swift-xcode-playground-support": "swift-5.0-branch",
                "ninja": "release",
                "icu": "release-61-1",
                "indexstore-db": "master",
                "sourcekit-lsp": "master",
                "swift-format": "master"
            }
        },
       "swift-5.1-branch" : {
            "aliases": ["swift-5.1-branch", "swift/swift-5.1-branch"],
            "repos": {
                "llvm-project": "swift/swift-5.1-branch",
                "swift": "swift-5.1-branch",
                "cmark": "swift-5.1-branch",
                "llbuild": "swift-5.1-branch",
                "swiftpm": "swift-5.1-branch",
                "swift-syntax": "swift-5.1-branch",
                "swift-stress-tester": "swift-5.1-branch",
                "swift-corelibs-xctest": "swift-5.1-branch",
                "swift-corelibs-foundation": "swift-5.1-branch",
                "swift-corelibs-libdispatch": "swift-5.1-branch",
                "swift-integration-tests": "swift-5.1-branch",
                "swift-xcode-playground-support": "swift-5.1-branch",
                "ninja": "release",
                "icu": "release-61-1",
                "indexstore-db": "swift-5.1-branch",
                "sourcekit-lsp": "swift-5.1-branch",
                "swift-format": "master"
            }
        },
       "swift-5.2-branch": {
            "aliases": ["swift-5.2-branch", "swift/swift-5.2-branch"],
            "repos": {
                "llvm-project": "swift/swift-5.2-branch",
                "swift": "swift-5.2-branch",
                "cmark": "swift-5.2-branch",
                "llbuild": "swift-5.2-branch",
                "swift-tools-support-core": "swift-5.2-branch",
                "swiftpm": "swift-5.2-branch",
                "swift-syntax": "swift-5.2-branch",
                "swift-stress-tester": "swift-5.2-branch",
                "swift-corelibs-xctest": "swift-5.2-branch",
                "swift-corelibs-foundation": "swift-5.2-branch",
                "swift-corelibs-libdispatch": "swift-5.2-branch",
                "swift-integration-tests": "swift-5.2-branch",
                "swift-xcode-playground-support": "swift-5.2-branch",
                "ninja": "release",
                "icu": "release-65-1",
                "cmake": "v3.15.1",
                "indexstore-db": "swift-5.2-branch",
                "sourcekit-lsp": "swift-5.2-branch",
                "swift-format": "master"
            }
        },

       "master-rebranch": {
            "aliases": ["master-rebranch", "swift/master-rebranch"],
            "repos": {
                "llvm-project": "swift/master-rebranch",
                "swift": "master-rebranch",
                "cmark": "master",
                "llbuild": "master",
                "swift-tools-support-core": "master",
                "swiftpm": "master",
                "swift-syntax": "master",
                "swift-stress-tester": "master",
                "swift-corelibs-xctest": "master",
                "swift-corelibs-foundation": "master",
                "swift-corelibs-libdispatch": "master",
                "swift-integration-tests": "master",
                "swift-xcode-playground-support": "master",
                "ninja": "release",
                "icu": "release-65-1",
                "cmake": "v3.15.1",
                "indexstore-db": "master",
                "sourcekit-lsp": "master",
                "swift-format": "master"
            }
       },

       "tensorflow": {
            "aliases": ["tensorflow"],
            "repos": {
                "llvm-project": "b3057cffb63ed229b4552d57264414b4419fdb47",
                "swift": "tensorflow",
                "cmark": "swift-DEVELOPMENT-SNAPSHOT-2020-02-12-a",
                "llbuild": "swift-DEVELOPMENT-SNAPSHOT-2020-02-12-a",
                "swift-tools-support-core": "0.0.1",
                "swiftpm": "swift-DEVELOPMENT-SNAPSHOT-2020-02-12-a",
                "swift-syntax": "1e524b3edc47e8ff66890d914b8bcd024e061631",
                "swift-stress-tester": "swift-DEVELOPMENT-SNAPSHOT-2020-02-12-a",
                "swift-corelibs-xctest": "swift-DEVELOPMENT-SNAPSHOT-2020-02-12-a",
                "swift-corelibs-foundation": "swift-DEVELOPMENT-SNAPSHOT-2020-02-12-a",
                "swift-corelibs-libdispatch": "swift-DEVELOPMENT-SNAPSHOT-2020-02-12-a",
                "swift-integration-tests": "swift-DEVELOPMENT-SNAPSHOT-2020-02-12-a",
                "swift-xcode-playground-support": "swift-DEVELOPMENT-SNAPSHOT-2020-02-12-a",
                "ninja": "release",
                "icu": "release-65-1",
<<<<<<< HEAD
                "indexstore-db": "swift-DEVELOPMENT-SNAPSHOT-2020-01-31-a",
                "sourcekit-lsp": "swift-DEVELOPMENT-SNAPSHOT-2020-01-31-a",
                "PythonKit": "master",
=======
                "indexstore-db": "swift-DEVELOPMENT-SNAPSHOT-2020-02-12-a",
                "sourcekit-lsp": "swift-DEVELOPMENT-SNAPSHOT-2020-02-12-a",
>>>>>>> e179516a
                "swift-format": "master",
                "tensorflow": "v2.1.0-rc1",
                "tensorflow-swift-apis": "9a47e3cb71c798938b127729853d5911315a1d6e",
                "tensorflow-swift-quote": "46c3d2996541d0ea902630eda11be5a9ccdeaba3"
            }
        }
    }
}<|MERGE_RESOLUTION|>--- conflicted
+++ resolved
@@ -327,14 +327,9 @@
                 "swift-xcode-playground-support": "swift-DEVELOPMENT-SNAPSHOT-2020-02-12-a",
                 "ninja": "release",
                 "icu": "release-65-1",
-<<<<<<< HEAD
-                "indexstore-db": "swift-DEVELOPMENT-SNAPSHOT-2020-01-31-a",
-                "sourcekit-lsp": "swift-DEVELOPMENT-SNAPSHOT-2020-01-31-a",
-                "PythonKit": "master",
-=======
                 "indexstore-db": "swift-DEVELOPMENT-SNAPSHOT-2020-02-12-a",
                 "sourcekit-lsp": "swift-DEVELOPMENT-SNAPSHOT-2020-02-12-a",
->>>>>>> e179516a
+                "PythonKit": "master",
                 "swift-format": "master",
                 "tensorflow": "v2.1.0-rc1",
                 "tensorflow-swift-apis": "9a47e3cb71c798938b127729853d5911315a1d6e",
