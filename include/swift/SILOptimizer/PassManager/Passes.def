--- conflicted
+++ resolved
@@ -152,17 +152,9 @@
      "Diagnose Unreachable Code")
 PASS(DiagnosticConstantPropagation, "diagnostic-constant-propagation",
      "Constants Propagation for Diagnostics")
-<<<<<<< HEAD
-// SWIFT_ENABLE_TENSORFLOW
 PASS(DifferentiabilityWitnessDevirtualizer,
      "differentiability-witness-devirtualizer",
      "Inlines Differentiability Witnesses")
-// SWIFT_ENABLE_TENSORFLOW END
-=======
-PASS(DifferentiabilityWitnessDevirtualizer,
-     "differentiability-witness-devirtualizer",
-     "Inlines Differentiability Witnesses")
->>>>>>> 9c1615c7
 PASS(EagerSpecializer, "eager-specializer",
      "Eager Specialization via @_specialize")
 PASS(EarlyCodeMotion, "early-codemotion",
