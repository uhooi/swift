--- conflicted
+++ resolved
@@ -1545,9 +1545,12 @@
 ERROR(attr_implements_expected_member_name,PointsToFirstBadToken,
       "expected a member name as second parameter in '_implements' attribute", ())
 
-<<<<<<< HEAD
+// differentiable
+ERROR(differentiable_attribute_expected_rparen,none,
+      "expected ')' in '@differentiable' attribute", ())
+ERROR(unexpected_argument_differentiable,none,
+      "unexpected argument '%0' in '@differentiable' attribute", (StringRef))
 // SWIFT_ENABLE_TENSORFLOW
-// differentiable
 ERROR(attr_differentiable_expected_function_name,PointsToFirstBadToken,
       "expected a %0 function name", (StringRef))
 ERROR(attr_differentiable_expected_parameter_list,PointsToFirstBadToken,
@@ -1559,10 +1562,6 @@
 ERROR(attr_differentiable_expected_label,none,
       "expected either 'wrt:' or a function specifier label, e.g. 'jvp:', "
       "or 'vjp:'", ())
-ERROR(differentiable_attribute_expected_rparen,none,
-      "expected ')' after 'linear' in '@differentiable' attribute", ())
-ERROR(unexpected_argument_differentiable,none,
-      "unexpected argument '%0' in '@differentiable' attribute", (StringRef))
 
 // differentiating
 ERROR(attr_differentiating_expected_original_name,PointsToFirstBadToken,
@@ -1638,14 +1637,6 @@
       "'@quoted' is unsupported; pass -enable-experimental-quasiquotes to "
       "enable support for quasiquotes", ())
 
-=======
-// differentiable
-ERROR(differentiable_attribute_expected_rparen,none,
-      "expected ')' in '@differentiable' attribute", ())
-ERROR(unexpected_argument_differentiable,none,
-      "unexpected argument '%0' in '@differentiable' attribute", (StringRef))
-
->>>>>>> ce6a1cbd
 //------------------------------------------------------------------------------
 // MARK: Generics parsing diagnostics
 //------------------------------------------------------------------------------
