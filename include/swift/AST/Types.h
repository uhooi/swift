--- conflicted
+++ resolved
@@ -3210,33 +3210,6 @@
     return getExtInfo().getRepresentation();
   }
 
-<<<<<<< HEAD
-  // SWIFT_ENABLE_TENSORFLOW
-  /// Given `indices` and `kind`, calculates the type of the corresponding
-  /// autodiff derivative function.
-  ///
-  /// By default, if the original type has a self parameter list and parameter
-  /// indices include self, the computed derivative function type will return a
-  /// linear map taking/returning self's tangent *last* instead of first, for
-  /// consistency with SIL.
-  ///
-  /// If `makeSelfParamFirst` is true, self's tangent is reordered to appear
-  /// first. This should be used during type-checking, e.g. type-checking
-  /// `@differentiable`, `@derivative`, and `@transpose` attributes.
-  ///
-  /// \note The original function type (`self`) need not be `@differentiable`.
-  /// The resulting function will preserve all `ExtInfo` of the original
-  /// function, including `@differentiable`.
-  AnyFunctionType *getAutoDiffDerivativeFunctionType(
-      IndexSubset *indices, unsigned resultIndex,
-      AutoDiffDerivativeFunctionKind kind,
-      LookupConformanceFn lookupConformance,
-      GenericSignature whereClauseGenericSignature = GenericSignature(),
-      bool makeSelfParamFirst = false);
-
-  AnyFunctionType *getWithoutDifferentiability() const;
-
-=======
   /// Returns the derivative function type for the given parameter indices,
   /// result index, derivative function kind, derivative function generic
   /// signature (optional), and other auxiliary parameters.
@@ -3307,7 +3280,9 @@
       GenericSignature derivativeGenericSignature = GenericSignature(),
       bool makeSelfParamFirst = false);
 
->>>>>>> 0405cb56
+  // SWIFT_ENABLE_TENSORFLOW
+  AnyFunctionType *getWithoutDifferentiability() const;
+
   /// True if the parameter declaration it is attached to is guaranteed
   /// to not persist the closure for longer than the duration of the call.
   bool isNoEscape() const {
